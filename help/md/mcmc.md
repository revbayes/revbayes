--- conflicted
+++ resolved
@@ -7,24 +7,17 @@
 ## details
 The MCMC analysis object produced by a call to this function keeps copies of the model and the associated moves and monitors. The MCMC analysis object is used to run Markov chain Monte Carlo (MCMC) simulation on the model, using the provided moves, to obtain a sample of the posterior probability distribution. During the analysis, the monitors are responsible for sampling model parameters of interest.
 
-<<<<<<< HEAD
-The `mcmc.run()` method begins or continues an MCMC analysis. The run will continue for `generations`, or until a stopping rule is triggered: perhaps once the run has attained convergence, or after a certain amount of time has passed. The run will be terminated once *all* convergence rules ([`srGelmanRubin()`], [`srGeweke()`], [`srMinESS()`], [`srStationarity()`]) in its `StoppingRule[]` argument have been fulfilled; or once *any* threshold rules ([`srMaxTime()`], [`srMaxIteration()`]) are met.
-=======
 The `mcmc.run()` method begins or continues an MCMC analysis. 
 
 During each iteration of an analysis, moves are selected from those listed in the `moves` parameter.  With the default `moveschedule = "random"`, or `moveschedule = "sequential"`, moves will be attempted, on average, `weight` times per iteration.  If `moveschedule = "single"`, RevBayes will attempt exactly one move per iteration, corresponding to the behavior of software like BEAST or MrBayes. See Höhna et al. (2017) for details.
 
 The run will continue for `generations` iterations, or until a stopping rule is triggered: perhaps once the run has attained convergence, or after a certain amount of time has passed.  The run will be terminated once *all* convergence rules ([`srGelmanRubin()`], [`srGeweke()`], [`srMinESS()`], [`srStationarity()`]) in its `StoppingRule[]` argument have been fulfilled; or once *any* threshold rules ([`srMaxTime()`], [`srMaxIteration()`]) are met.
->>>>>>> ecbf8829
 
 The parameters `checkpointFile` and `checkpointInterval` generate snapshots of the current state of the MCMC run from which the run can be continued if interrupted using the `mcmc.initializeFromCheckpoint()` method.
 
 The `mcmc.initializeFromCheckpoint()` method allows an analysis to be continued from a checkpoint file. New generations will be appended to existing monitor files.
-<<<<<<< HEAD
 
 In node-dating analyses that employ calibration distributions, it is often of interest to run the analysis without character data to investigate how such distributions interact with one another and with the tree prior. Often, this is referred to as "running the analysis under the prior". In RevBayes, however, calibration distributions are treated as part of the data rather than of the prior. Accordingly, when setting `underPrior=TRUE` in `mcmc.burnin()` or `mcmc.run()`, both character data and calibration distributions are disregarded. To disregard the character data but not the calibrations, use `suppressCharacterData=TRUE` instead.
-=======
->>>>>>> ecbf8829
 
 ## authors
 Sebastian Hoehna
