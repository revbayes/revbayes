# RevBayes 1.4.0 (unreleased)

## Backwards-incompatible changes

## Features

## Bug fixes

## Documentation improvements

## Infrastructure

<<<<<<< HEAD
# RevBayes 1.3.1 (Aug 7, 2025)
=======
# RevBayes 1.3.1 (Aug 14, 2025)
>>>>>>> f4359f1b

## Backwards-incompatible changes
  * Change the distribution name of the sampled-speciation birth-death model from `dnSBBDP` to `dnSSBDP` (#714).

## Features
  * Distributions
      - Add a topologically constrained distribution for the state-dependent speciation and extinction process (#693).
      - Allow nonzero `rho` values in FBD analyses without extant tips (#788).
<<<<<<< HEAD
=======
      - Make dnGLHBDSP faster and allow reporting stochastic mappings (#693)
>>>>>>> f4359f1b
  * Methods / arguments
      - Add an `.nbranches( )` method to `Tree` (#759).
      - Add a method for calculating the standard error of marginal likelihood estimates (#779).
      - Add a nanoseconds option to `time( )` (#796).
  * Interface
      - Nicer printing of member method lists (#800).
<<<<<<< HEAD

## Bug fixes
=======
  * Misc
      - Biogeography: allow regional features and non-existant regions (#693).

## Bug fixes
  * **Regression fixes**
      - **Fix posterior predictive simulations that were broken in 1.3.0 (#778).**
      - **Fix validation analyses that were broken in 1.3.0 (#814).**
>>>>>>> f4359f1b
  * Member procedures
      - Fix `.getTopologyFrequency( )` behavior for tree traces (#750).
      - Fix `.resolveMultifurcations( )` behavior in edge cases (#771, #780).
  * Nexus I/O
      - Make sure `writeNexus( )` can handle `BranchLengthTree` vectors (#758).
      - Fix parsing of the `STATELABELS` block in Nexus files (#760).
      - Allow reading Nexus files with an `ASSUMPTIONS` block (#764).
  * MPI / MC^3
      - Fix segfault in MPI + MC^3 (#763).
      - Fix logging and progress monitoring for `.runOneStone( )` + MPI (#782).
  * Moves
      - Fix argument name mismatch in `mvUpDownSlide` (#766).
      - Fix `mvEllipticalSliceSamplingSimple` to not require strict equality of likelihoods (#773).
      - Reject tree moves if there are no nodes for them to operate on (#798, #802).
  * Misc
<<<<<<< HEAD
      - Fix and extend TensorPhylo, stochastic mapping, and biogeography models (#693).
      - Synchronize dirty flagging for nodes and transition probability matrices (#773).
      - Fix caching to avoid crashes when using `dnReversibleJumpMixture` (#773).
      - Fix posterior predictive simulations (#778).
=======
      - Synchronize dirty flagging for nodes and transition probability matrices (#773).
      - Fix caching to avoid crashes when using `dnReversibleJumpMixture` (#773).
>>>>>>> f4359f1b
  * Partial
      - Avoid subscripting by `-1` in `dnAutocorrelatedEvent` (#773).

## Documentation improvements
  * Basic data types: `Integer`, `Natural`, `Probability`, `Real` (#714).
  * Birth-death models: `dnCBDSP`, `dnCDBDP`, `dnSSBDP` (#714).
  * Marginal likelihood estimators: `pathSampler`, `steppingStoneSampler` (#779).
  * Expand documentation for `TraceTree` (#800).

## Infrastructure
  * Update DLLs to allow running RevStudio on Windows (#751).
  * Don't print operator summaries in coalescent tests, and only run 1 generation (#770).
  * Enable testing with assertions to detect out-of-bounds indices in `std::vector` (#773).
  * Don't skip remaining scripts in a test if one fails, and combine error message from multiple failing scripts in a test (#773).
  * Allow specifying a required exit code to allow/require failure (#773).
  * Fix check for missing output files (#773).
  * Make test runner output clearer and more informative (#773).
<<<<<<< HEAD
=======
  * Replace boost::filesystem with std::filesystem (#807).

>>>>>>> f4359f1b

## New contributors
  * @prilau made their first contribution in #796.

# RevBayes 1.3.0 (May 2, 2025)

## Backwards-incompatible changes
  * Change the name of the tuning argument of `mvUpDownSlide` from `lambda` to `delta`.
  * Change the name of the first argument of `Tree.reroot( )` from `clade` to `outgroup`.
  * In `powerPosterior( )`, specifying `cats=N` sets up N analyses numbered 1--N, rather than N+1 analyses numbered 0--N.

## Features
  * Interface
      - Print convergence statistics during MCMC runs with stopping rules if `verbose=2` (#645, #657, #739).
      - Better progress monitoring for power posterior analyses (#673).
  * Methods / arguments
      - Add member procedure for randomly resolving multifurcations (#641).
      - Add an `nruns` argument to `readTrace( )` (#736).
  * Functions
      - Add function for minimum branch length time-scaling (#641).
      - Add trigonometric functions (#647, #648).

## Bug fixes
  * Checkpointing
      - Fix segfault when attempting to resume an MPI analysis (#646).
      - Fix mismatch of chain states and chain heats when resuming an MC^3 analysis (#670).
      - Don't skip iterations when logging a resumed MC^3 analysis (#727).
  * MPI / MC^3
      - Fix NaN heats in MC^3 (#661).
      - Make sure MPI runs the specified number of independent replicates (#662).
  * Model graph
      - Only convert deterministic nodes to constant nodes if they really are constant (#678).
      - Fix crash in user functions (#687).
      - Make sure indexing by a deterministic variable creates a deterministic node (#719).
      - Only type-convert variables based on value if they are constant (#721).
  * Moves
      - Fix `mvRateAgeBetaShift` (#688).
      - Allow moves to propose out-of-range indices (#709).
      - Allow moves with low probability ratio and high Jacobian/Hastings ratio (#728).
  * Member procedures
      - Fix `.dropTip( )` behavior for multifurcations (#640).
      - Fix `.getStateDescriptions( )` behavior when subsetting by state space (#696).
      - Fix `.reroot( )` behavior when specifying an outgroup by its name string (#742).
  * Misc
      - Fix stochastic character mapping when there are excluded characters (#636).
      - Fix handling of large integers on Windows (#708).
      - Don't ignore negative clade constraints (#711).
      - Allow for machine uncertainty in `dnEpisodicBirthDeath` with empirical sampling (#713).
      - Fix partial likelihood caching in `dnPhyloCTMC` (#729).
      - Allow reading multiple trees from a string (`readTrees(text = ...)`) (#735).
  * Partial
      - Prevent some instances of clamped values from being modified (#600).

## Documentation improvements
  * `Simplex` (#606).
  * Moves
      - `mvBetaSimplex`, `mvDirichletSimplex`, `mvElementSwapSimplex` (#606).
      - `mvDPPValueBetaSimplex`, `mvDPPValueScaling`, `mvDPPValueSliding` (#666).
      - `mvNNI`, `mvSPR`, `mvScale`, `mvScaleBactrian`, `mvSlide`, `mvSlideBactrian`, `mvTreeScale`, `mvUpDownScale`, `mvUpDownSlide` (#683).
  * `sin` (#648, #683).
  * Substitution models
      - `fnJC` (#649).
      - `fnF81`, `fnGTR`, `fnHKY`, `fnK80`, `fnK81`, `fnT92`, `fnTrN` (#653, #656).
      - `fnLG`, `fnWAG` (#655).
      - `fnFreeK` (#667).
      - `fnCovarion` (#704).
      - `fnFreeBinary` (#706).
  * `exp` (#653).
  * Complete and standardize documentation for `dnBernoulli`, `dnBeta`, `dnBimodalLognormal`, `dnBimodalNormal`, `dnBinomial`, `dnCategorical`, `dnCauchy`, `dnChisq`, `dnDirichlet`, `dnExponential`, `dnGamma` (#663).
  * `dnUniformInteger`, `fnReadVCF`, `vectorFlatten` (#667).
  * Expand documentation for `powerPosterior` (#673).
  * `matrix`, `var` (#681).
  * `floor`, `mnModel`, `reverse`, `sinh` (#683).
  * `power`, `write` (#690).
  * Analysis output types and I/O functions
      - `readTrace` (#702, #723, #736).
      - `readTreeTrace` (#703, #722, #723, #736).
      - `Trace`, `TraceTree` (#723).
  * Discretization functions: `fnDiscretizeDistribution`, `fnDiscretizeGamma` (#707).

## Infrastructure
  * Update validation tests (#473).
  * Fix continuous-integration builds by dropping openlibm (#644).
  * Change build files to streamline updates to the help database (#659).
  * Make tutorial tests more flexible (#674).
  * Make sure the test runner can handle tutorial checkpoint tests (#676).
  * Add integration tests for revised coalescent classes (#689).
  * Change website submodule to pull from source rather than master (#692).

## New contributors
  * @sigibrock made their first contribution in #648.
  * @raymondcast18 made their first contribution in #649.
  * @PhyloevoTi made their first contribution in #655.
  * @ixchelgzlzr made their first contribution in #703.
  * @basanta33 made their first contribution in #704.
  * @Levi-Raskin made their first contribution in #711.

# RevBayes 1.2.5 (Dec 19, 2024)

## Backwards-incompatible changes
  * Remove `underPrior` argument to `mcmc.run( )` and `mcmcmc.run( )`.  You can use `model.ignoreAllData()` instead.
  * Remove `dnLogexponential`. You can use `dnExponential(l) |> tnLog()` instead.
  * Remove `tree.makeBifurcating()` in favor of `tree.suppressOutdegreeOneNodes()`.  To resolve a trifurcation
    at the root you can use `reroot(..., makeBifurcating=TRUE)` instead.

## Features
  * Allow fossil age sampling with an initial tree in `dnConstrainedTopology` (#481).
  * Transformed distributions:
      - Add shift/scale/exp/log/logit/invlogit-transformed distributions (e.g. `dnExp(1) |> tnShift(2)`). (#466, #500)
      - Allow `C + dist`, `C - dist`, `dist - C`, and `C*dist` for a constant `C` and distribution `dist`. (#617)
  * Allow ignoring data from specific nodes with `model.ignoreData(seqData,morphData)` (#628)
  * Extend `type( )` to optionally show the full type-spec (#504).

## Bug fixes
  * Multiple fixes for building, especially on Windows (#490, #491, #493, #494, #495, #496, #498).
  * Checkpointing
      - Fix FBD checkpointing bugs related to `dnBDSTP` (#484) and fossil time moves (#502, #517).
      - Fix MC^3 checkpointing bug (#553).
  * Types
      - Fix type conversion to integer so that it employs deterministic nodes (#545).
      - Make `RealPos` coherent between conversion and construction (#554).
      - Make `vectorFlatten` work on more type (#514).
  * Crash / NaN
      - Fix `dnMixture` of rate matrices and other `Cloneable` objects (#501).
      - Fix `treeAssembly` sometimes failing to initialize branch lengths (#509).
      - Fix crash if a file changes while we are `source( )`-ing it (#510).
      - Fix segfault with `dnConstrainedTopology` + `dnUniformTimeTree` (#513).
      - Fix a segfault in `Model::getOrderedStochasticNodes` (#569).
  * MCMC: initialization
      - Fix fossil age sampling with an initial tree in `dnBDSTP` (#480).
      - Fix FBD initialization issues (#537, #561).
      - Extend the starting tree simulator to account for origin/root age (#561).
  * MCMC
      - Fix recalculation of likelihoods for Brownian motion distributions (#596).
      - Fix recalculation of likelihoods with `mvRootTimeSlideUniform` (#594).
      - Fix recalculation of likelihood with `treeAssembly` (#549).
      - Fix Gelman-Rubin (PSRF) and stationarity stopping rules (#555).
      - Don't move fossil tips outside their age ranges (#559).
      - Fix operator summary for MC^3 when moves are tuned (#522).
  * Debug:
      - Log reason for -Inf and NaN probabilities (#592).
      - Add options `debugMCMC` and `logMCMC` for investigating likelihood recalculation bugs (#570, #575, #593).
      - More informative error message in `treeAssembly` when number of branch lengths is wrong (#605).
  * Misc
      - Allow reading non-square matrices (#564).
      - Allow checking `args.size()` when no arguments are given. (#479).
      - Balance braces when printing `Matrix<Real>` (#615).

## Documentation improvements
  * `dnPhyloCTMC( )` (#487).
  * `fnDiscretizeBeta( )` (#625).
  * `model( )` (#538).
  * `time( )` (#572, #574)
  * `--setOption` / `setOption()` / `getOption()` (#583)
  * Clarify differences between `.clamp()` and `.setValue()` (#599).
  * Stopping and convergence rules (#488).
  * `mcmc` and `mcmcmc`
      - `.run( )` (#485, #488).
      - `.initializeFromCheckpoint( )` (#505).
      - `moveschedule` parameter and the `weight` parameter of moves (#506).
  * Corrections to `dnBivariatePoisson` (#539) and `mcmcmc` (#541).

# RevBayes 1.2.4 (May 29, 2024)

## Features
  * Refactor coalescent to allow heterochronous samples and more.
  * Allow constructing substitution models as SiteMixtureModel objects.
  * Imputation of missing entries in AverageDistanceMatrix

## Bug fixes
  * Fix simulation of rate categories with variable coding.
  * Fix operator[] in AverageDistanceMatrix

# RevBayes 1.2.3 (Apr 26, 2024)

## Changes
  * Setting collapseSampledAncestors=true is now ignored -- use fnCollapseSA(tree).
  * Temporarily disable FBD-Range models (#449).
  * Refactor PhyloOrnsteinUhlenbeckREML (#426)

## Features
  * Allow mnFile and mnModel to write JSON output if given format="json" (#377)
  * Refactor dnBDSTP, dnFBDP, and dnPhylodynamicBDP (#386, #440)
  * Compute average distance matrices more efficiently (#454).
  * Compute ExponentialError probability densities more efficiently (#432, #434).
  * Add member procedure to set node age (#380).
  * Add member procedures to remove invariant and gap sites (#379, #392).
  * Be less picky about initial tree ages matching ages from taxon files (#455).
  * Make mvCollapseExpandFossilBranch complain if r=1 (no fossil sampling) (#440).
  * Make power posterior analyses more flexible (#397).

## Bug fixes
  * Stop BD simulations from hanging in situations with many constraints (#453).
  * Stop moving fossil tip nodes in mvRootTimeSlideUniform (#447).
  * Fix consensusTree (#441).
  * Fix crash reading trees with bad indices (#403, #395).
  * Fix ancestral state reconstruction with missing data (#396)
  * Fix the uniform topology prior (#442).
  * Fix vectorFlatten (#445, #389).
  * Fix a memory leak in reversible jump mixtures (#430).
  * Fix BDSTP segfault (#367)
  * Fix updating phylogenetic likelihood when site mixture probability changes (#437).
  * Fix interaction of multiple stopping rules (#458).
  * Fix crash with tuning on mvScale (#452).
  * Fix writing delimited character data (#362)
  * Fix representation of sampled ancestors in tensorphylo functions (#369).
  * Fix offset for the read tree trace function (#381).
  * Fix Probability(-1) and Probability(2) (#410).
  * Don't flatten arrays of stochastic variables in checkpoint files (#448).


# RevBayes 1.2.2 (Jun 7, 2023)

## Features
  * We now use a flag (-j) instead of a separate executable for Jupyter mode.
  * Matrices can be added, subtracted, and negated.
  * Allow computing SSE likelihoods using TensorPhylo
  * Add pipe operator: `x |> f(y)` now yields `f(x,y)`.
  * ... and many bug fixes.

# RevBayes 1.2.1 "Peitenimi" (Nov 7, 2022)

## Speed & memory
  * Cache transition probability matrices.
  * 4x faster tree summaries.
  * Discrete character data sets take 5x less RAM, and are 5x faster to load.

## Features
  * Add Occurence Birth-Death Process.
  * Better mixing statistics for MC^3.

  * Automatically remove degree-2 root nodes when reading non-clock trees.

## Bug Fixes
  * Fix some problems with the BDSTP.
  * Fix false claim of conflicting constraints. (#250, #288)
  * Don't get stuck on MCMC with amino-acid models.
  * Fix crash in unrooted NNI and SPR.
  * Fix using file paths and directories on Windows.
  * Restore dnFBDP synonym for dnBDSTP.
  * Restore initialTree argument to dnFBDP .
  * Fix check for number of rates in FBD-Range process.
  * Fix crash when reading some trees with sampled ancestors. (#240)
  * Prevent NumStates methods from overriding character exclusion. (#252)
  * C++ standard switched to C++17.

# RevBayes 1.2.0 "Lagerstätte" (Aug 3, 2022)

## New MCMC moves

 * slice sampling (mvSlice) can now do geometric scaling.

## New models/analyses

 * New codon models:
   * Goldman-Yang (1994), Muse-Gaut (1994), FMutSel (Yang 2008)
   * Create of Codon models using stackable blocks fndNdS, fnX3, fnMutSel, fnMutSelAA
   * i.e. fnMutSel( fndNdS( fnX3( fnGTR(er, pi), omega ), F ) # GTR + X3 + dNdS + MutSel
 * New dinucleotide models: fnX2, fnMutSel
   * i.e. fnMutSel( fnX2( fnHKY(kappa, nuc_pi) ), F )    # HKY + X2 + MutSel
 * New birth death models:
   * Birth death sampling treatment process (Magee et al. 2020)
   * Time-heterogeneous fossilized birth death range process
  
## New features

  * optional weighting in fnAverageDistanceMatrix
  * FBD range model uses individual fossil occurrence data
  * site mixture allocations work with codon models
  * automatic handling of whitespace delimited files

## Bug fixes

  * fixed occasional crashes when using recovering a tree from a checkpoint file due to rounding. Checkpointing now records doubles without rounding
  * fixed a bug when printing individual elements of average distance matrices and calculating their completeness


# RevBayes 1.1.1

## Changes

 * **Warning**: this version includes changes to the Random Number Generator, meaning analysis output will be different from v1.1.0, even when run with the same seed.

## New models/analyses

 * new PoMo rate matrices with selection

## Bug fixes

 * fixed an error in the likelihood calculation for discrete characters when using ambiguous characters and partitioning standard data by state number
 * fixed a bug causing unbounded likelihoods when using PhyloBrownianProcessREML with unrooted trees
 * fixed a crash when using ordered rate matrices
 * fixed a crash when printing the value of a rate matrix
 * fixed a crash when using nested clade constraints
 * fixed a crash when using DEC models
 * fixed an issue with using simplex indexes in deterministic nodes
 * fixed a bug allowing NodeTimeSlideUniform to move sampled ancestor nodes<|MERGE_RESOLUTION|>--- conflicted
+++ resolved
@@ -10,11 +10,7 @@
 
 ## Infrastructure
 
-<<<<<<< HEAD
-# RevBayes 1.3.1 (Aug 7, 2025)
-=======
 # RevBayes 1.3.1 (Aug 14, 2025)
->>>>>>> f4359f1b
 
 ## Backwards-incompatible changes
   * Change the distribution name of the sampled-speciation birth-death model from `dnSBBDP` to `dnSSBDP` (#714).
@@ -23,28 +19,20 @@
   * Distributions
       - Add a topologically constrained distribution for the state-dependent speciation and extinction process (#693).
       - Allow nonzero `rho` values in FBD analyses without extant tips (#788).
-<<<<<<< HEAD
-=======
-      - Make dnGLHBDSP faster and allow reporting stochastic mappings (#693)
->>>>>>> f4359f1b
+      - Make `dnGLHBDSP` faster and allow reporting stochastic mappings (#693).
   * Methods / arguments
       - Add an `.nbranches( )` method to `Tree` (#759).
       - Add a method for calculating the standard error of marginal likelihood estimates (#779).
       - Add a nanoseconds option to `time( )` (#796).
   * Interface
       - Nicer printing of member method lists (#800).
-<<<<<<< HEAD
-
-## Bug fixes
-=======
   * Misc
-      - Biogeography: allow regional features and non-existant regions (#693).
+      - Biogeography: allow regional features and non-existent regions (#693).
 
 ## Bug fixes
   * **Regression fixes**
       - **Fix posterior predictive simulations that were broken in 1.3.0 (#778).**
       - **Fix validation analyses that were broken in 1.3.0 (#814).**
->>>>>>> f4359f1b
   * Member procedures
       - Fix `.getTopologyFrequency( )` behavior for tree traces (#750).
       - Fix `.resolveMultifurcations( )` behavior in edge cases (#771, #780).
@@ -60,15 +48,8 @@
       - Fix `mvEllipticalSliceSamplingSimple` to not require strict equality of likelihoods (#773).
       - Reject tree moves if there are no nodes for them to operate on (#798, #802).
   * Misc
-<<<<<<< HEAD
-      - Fix and extend TensorPhylo, stochastic mapping, and biogeography models (#693).
       - Synchronize dirty flagging for nodes and transition probability matrices (#773).
       - Fix caching to avoid crashes when using `dnReversibleJumpMixture` (#773).
-      - Fix posterior predictive simulations (#778).
-=======
-      - Synchronize dirty flagging for nodes and transition probability matrices (#773).
-      - Fix caching to avoid crashes when using `dnReversibleJumpMixture` (#773).
->>>>>>> f4359f1b
   * Partial
       - Avoid subscripting by `-1` in `dnAutocorrelatedEvent` (#773).
 
@@ -86,11 +67,7 @@
   * Allow specifying a required exit code to allow/require failure (#773).
   * Fix check for missing output files (#773).
   * Make test runner output clearer and more informative (#773).
-<<<<<<< HEAD
-=======
-  * Replace boost::filesystem with std::filesystem (#807).
-
->>>>>>> f4359f1b
+  * Replace `boost::filesystem` with `std::filesystem` (#807).
 
 ## New contributors
   * @prilau made their first contribution in #796.
