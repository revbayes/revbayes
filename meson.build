project('RevBayes', ['cpp', 'c'],
        version: '1.2.1',
        default_options: [
          'buildtype=release',
          'cpp_std=c++17',
          'b_ndebug=if-release'
        ],
        meson_version: '>= 0.57',
        license: 'GPLv2')

cpp = meson.get_compiler('cpp')
cc = meson.get_compiler('c')

# For cross-compilation, `host_machine`  is where the binary will RUN
#                        `build_machine` is where the binary is   COMPILED.

if host_machine.cpu_family().startswith('x86_64')
  add_project_arguments(['-msse','-msse2','-msse3'], language : 'cpp')
  add_project_arguments(['-DRB_x86_64'], language: 'cpp')
elif host_machine.cpu_family().startswith('x86')
  add_project_arguments(['-msse','-msse2','-msse3'], language : 'cpp')
  add_project_arguments(['-DRB_x86'], language: 'cpp')
elif host_machine.cpu_family().startswith('arm') or host_machine.cpu_family().startswith('aarch')
  # Only add sse flags for Intel architecture -- not on (say) ARM
  add_project_arguments(['-DRB_ARM'], language: 'cpp')
endif

if get_option('buildtype') == 'debug' or get_option('buildtype') == 'debugoptimized'
  # FIXME: -Woverloaded-virtual is useful, but has too many false-positives with GCC?
  add_project_arguments(['-Wall',
                         # These bugs are very hard to track down:
                         '-Wstrict-aliasing'],
                        language : 'cpp')
endif

# Disable some warnings
add_project_arguments([# These just add noise:
                       '-Wno-sign-compare','-Wno-unknown-pragmas',
                       # These could be bugs, but there are so many we can't see the really bad ones. So, disable them for now:
                       '-Wno-reorder',
                       # Not necessarily a bug:
                       '-Wno-unused-variable','-Wno-unused-but-set-variable'],
                      language : 'cpp')

# Handle file too large error when cross-compiling to windows
if host_machine.system() == 'windows'
  add_project_arguments(['-Wa,-mbig-obj'], language : 'cpp')
endif

boost_modules = [ 'regex',
                  'program_options',
                  'thread',
                  'system',
                  'filesystem',
                  'date_time',
                  'serialization']

# This doesn't build an internal boost from the internal copy, yet.
if get_option('static_boost')
  boost = dependency('boost', modules : boost_modules, version: '>=1.71', static: true)
else
  boost = dependency('boost', modules : boost_modules, version: '>=1.71')
endif

if get_option('openlibm')
  openlibm = dependency('openlibm')
else
  openlibm = dependency('', required: false)
endif

rb_name = 'rb'
if get_option('mpi')
  add_project_arguments(['-DRB_MPI'], language: 'cpp')
  mpi = dependency('mpi', language: 'cpp')
else
  mpi = dependency('', required: false)
endif

<<<<<<< HEAD
if get_option('jupyter')
  rb_name += '-jupyter'
  add_project_arguments(['-DRB_XCODE'], language : 'cpp')
endif

if get_option('beagle')
  rb_name += '-beagle'
  add_project_arguments(['-DRB_BEAGLE','-DRB_BEAGLE_DEBUG'], language : 'cpp')
  hmsbeagle = dependency('hmsbeagle-1')
  eigen = dependency('eigen3')
  beagle = [hmsbeagle,eigen]
else
  beagle = []

=======
>>>>>>> 99c65cef
if get_option('rb-exe-name') != 'default'
  rb_name = get_option('rb-exe-name')
endif

####
subdir('src')

##### rpath: where to find shared libraries #####
extra_rpath = ''
if target_machine.system() == 'linux'
  # This allows an installed structure of
  #
  # RevBayes/
  #    bin/
  #       rb
  #    lib/
  #       RevBayes/
  #          *.so
  # To find the shared libs from inside bin/ we use $ORIGIN/../lib/RevBayes/
  #
  extra_rpath = '$ORIGIN/../lib/RevBayes/'
elif target_machine.system() == 'darwin'
  # If ever we make an App bundle, the structure might be
  #
  # RevBayes.app/
  #    Contents/
  #       MacOS/
  #          rb
  #       PlugIns/
  #          *.dylib
  #
  # So, at that point, we might add "@loaderpath/../Plugins/"
  #
  extra_rpath = '@loaderpath/../lib/RevBayes/;@loaderpath/../Plugins/'
endif


############# libraries #################
libdl = cpp.find_library('dl')

core = static_library('rb-core',
                      core_sources,
                      include_directories: [src_inc],
                      dependencies: [boost,mpi,beagle])

revlanguage = static_library('rb-revlanguage',
                             revlanguage_sources,
                             include_directories: [src_inc],
                             dependencies: [boost,mpi,beagle])

libs = static_library('rb-lib',
                      libs_sources,
                      include_directories: [src_inc],
                      dependencies: [boost, libdl])

help2yml = static_library('rb-help2yml',
                          help2yml_sources,
                          include_directories: [src_inc],
                          dependencies: [boost])

############# executables #################

rb = executable(rb_name,
                ['src/revlanguage/main.cpp'],
                link_with: [core, revlanguage, libs],
                include_directories: [src_inc],
<<<<<<< HEAD
                dependencies: [boost, mpi, openlibm, beagle],
                link_args: maybe_link_static,
=======
                dependencies: [boost, mpi, openlibm],
                install_rpath: extra_rpath,
>>>>>>> 99c65cef
                install: true)

if get_option('studio')
  gtk2 = dependency('gtk+-2.0')
  cmd = static_library('rb-cmd',
                       cmd_sources,
                       include_directories: [src_inc],
                       dependencies: [gtk2])

  #  Add cmd/main.cpp cmd/RbGTKGui.cpp
  #  includes: RbGTRGui.ui
  revstudio = executable('RevStudio',
                         ['src/cmd/main.cpp'],
                         link_with: [core, revlanguage, libs, cmd],
                         include_directories: [src_inc],
<<<<<<< HEAD
                         dependencies: [boost, mpi, gtk2, openlibm, beagle],
=======
                         dependencies: [boost, mpi, gtk2, openlibm],
                         install_rpath: extra_rpath,
>>>>>>> 99c65cef
                         install: true)

endif

subdir('tests')

if get_option('help2yml')

  executable(rb_name+'help2yml',
             ['src/help2yml/main.cpp'],
             link_with: [core, revlanguage, libs, help2yml],
             include_directories: [src_inc],
             dependencies: [boost, mpi],
             install_rpath: extra_rpath,
             install: true)
endif

####

summary({'host': host_machine.system()
        }, section: 'Architecture')

summary({'exe name': rb_name,
         'mpi': get_option('mpi'),
         'studio': get_option('studio'),
        },section: 'Options')

summary({'prefix': get_option('prefix'),
        },section: 'Directories')

# 3.3 Enable/Disable extra debugging for dynamic programming
assertions_off = get_option('b_ndebug') == 'true' or (get_option('b_ndebug') == 'if-release' and
                                                      (get_option('buildtype') == 'release' or
                                                       get_option('buildtype') == 'plain')
                                                     )
assertions_enabled = 'enabled'
if assertions_off
  assertions_enabled = 'disabled'
endif

summary({'optimization': get_option('optimization'),
         'debug': get_option('debug'),
         'assertions': assertions_enabled,
         'openlibm': get_option('openlibm')
        },section: 'Configuration')<|MERGE_RESOLUTION|>--- conflicted
+++ resolved
@@ -76,12 +76,6 @@
   mpi = dependency('', required: false)
 endif
 
-<<<<<<< HEAD
-if get_option('jupyter')
-  rb_name += '-jupyter'
-  add_project_arguments(['-DRB_XCODE'], language : 'cpp')
-endif
-
 if get_option('beagle')
   rb_name += '-beagle'
   add_project_arguments(['-DRB_BEAGLE','-DRB_BEAGLE_DEBUG'], language : 'cpp')
@@ -91,8 +85,6 @@
 else
   beagle = []
 
-=======
->>>>>>> 99c65cef
 if get_option('rb-exe-name') != 'default'
   rb_name = get_option('rb-exe-name')
 endif
@@ -159,13 +151,9 @@
                 ['src/revlanguage/main.cpp'],
                 link_with: [core, revlanguage, libs],
                 include_directories: [src_inc],
-<<<<<<< HEAD
                 dependencies: [boost, mpi, openlibm, beagle],
                 link_args: maybe_link_static,
-=======
-                dependencies: [boost, mpi, openlibm],
                 install_rpath: extra_rpath,
->>>>>>> 99c65cef
                 install: true)
 
 if get_option('studio')
@@ -181,12 +169,8 @@
                          ['src/cmd/main.cpp'],
                          link_with: [core, revlanguage, libs, cmd],
                          include_directories: [src_inc],
-<<<<<<< HEAD
                          dependencies: [boost, mpi, gtk2, openlibm, beagle],
-=======
-                         dependencies: [boost, mpi, gtk2, openlibm],
                          install_rpath: extra_rpath,
->>>>>>> 99c65cef
                          install: true)
 
 endif
