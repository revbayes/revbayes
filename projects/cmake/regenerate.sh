--- conflicted
+++ resolved
@@ -10,24 +10,9 @@
     BUILD_DIR=build
 fi
 
-<<<<<<< HEAD
-else
-echo '
-add_executable(${RB_EXEC_NAME} ${PROJECT_SOURCE_DIR}/revlanguage/main.cpp)
-
-target_link_libraries(${RB_EXEC_NAME} rb-parser rb-core rb-libs ${Boost_LIBRARIES} ${CMAKE_DL_LIBS})
-
-set_target_properties(${RB_EXEC_NAME} PROPERTIES PREFIX "../")
-' >> $BUILD_DIR/CMakeLists.txt
-if [ "$mpi" = "true" ] ; then
-    echo 'target_link_libraries(${RB_EXEC_NAME} ${MPI_LIBRARIES})
-' >> $BUILD_DIR/CMakeLists.txt
-fi
-=======
 echo "Making build directory '$BUILD_DIR'"
 if [ ! -e "$BUILD_DIR" ] ; then
    mkdir "$BUILD_DIR"
->>>>>>> 67fe8cb9
 fi
 
 BUILD_DIR=$(cd "$BUILD_DIR"; pwd)
