--- conflicted
+++ resolved
@@ -33,13 +33,9 @@
 debug="false"
 mpi="false"
 cmd="false"
-<<<<<<< HEAD
-help2yml="false"
 beagle="false"
 beagle_root=""
 eigen="false"
-=======
->>>>>>> 0838b77e
 boost_root=""
 boost_lib=""
 boost_include=""
@@ -99,25 +95,18 @@
     shift
 done
 
-<<<<<<< HEAD
-if [ "$mpi" = "true" ] ; then
-    BUILD_DIR="build-mpi"
+if [ -z "${BUILD_DIR}" ] ; then
+    if [ "$mpi" = "true" ] ; then
+        BUILD_DIR="build-mpi"
 elif [ "$beagle" = "true" ] ; then
     if [ "$eigen" = "true" ] ; then
         BUILD_DIR="build-beagle-eigen"
     else
         BUILD_DIR="build-beagle-transition"
     fi
-else
-    BUILD_DIR="build"
-=======
-if [ -z "${BUILD_DIR}" ] ; then
-    if [ "$mpi" = "true" ] ; then
-        BUILD_DIR="build-mpi"
     else
         BUILD_DIR="build"
     fi
->>>>>>> 0838b77e
 fi
 
 if [ -z "${exec_name}" ] ; then
