--- conflicted
+++ resolved
@@ -129,16 +129,6 @@
     fi
     mv GitVersion.cpp ../../src/revlanguage/utils/
 
-<<<<<<< HEAD
-	./regenerate.sh ${all_args}
-	cd ${BUILD_DIR} 
-	CC=gcc CXX=g++ cmake .
-	make -j 8
-	cd ..
-	
-    cp GitVersion_backup.cpp ../../src/revlanguage/utils/GitVersion.cpp
-    rm GitVersion_backup.cpp
-=======
     ######### Generate help database
     if [ "$help" = "true" ]
     then
@@ -178,5 +168,4 @@
   git clone https://gitlab.com/testiphy/testiphy.git
   cd testiphy
   ./testiphy rb
->>>>>>> 7c307824
 fi