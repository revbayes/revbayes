--- conflicted
+++ resolved
@@ -17,12 +17,9 @@
 boost_root=""
 boost_lib=""
 boost_include=""
-<<<<<<< HEAD
-=======
 boost_verbose=""
 boost_debug=""
 static_boost="false"
->>>>>>> a5facc3c
 j=4
 
 cmake_args=""
@@ -43,14 +40,10 @@
 -jupyter        <true|false>    : set to true if you want to build the jupyter version. Defaults to false.
 -boost_root     string          : specify directory containing Boost headers and libraries (e.g. `/usr/`). Defaults to unset.
 -boost_lib      string          : specify directory containing Boost libraries. (e.g. `/usr/lib`). Defaults to unset.
-<<<<<<< HEAD
--boost_include  string          : specify directory containing Boost includes. (e.g. `/usr/include`). Defaults to unset.
-=======
 -boost_include  string          : specify directory containing Boost libraries. (e.g. `/usr/include`). Defaults to unset.
 -boost_verbose  <true|false>    : log some info about finding Boost
 -boost_debug    <true|false>    : log MORE info about finding Boost
 -static_boost	<true|false>    : link using static Boost libraries. Defaults to false.
->>>>>>> a5facc3c
 -j              integer         : the number of threads to use when compiling RevBayes. Defaults to 4.
 
 You can also specify cmake variables as -DCMAKE_VAR1=value1 -DCMAKE_VAR2=value2
@@ -144,14 +137,6 @@
     cmake_args="-DCONTINUOUS_INTEGRATION=TRUE $cmake_args"
 fi
 
-<<<<<<< HEAD
-if [ -n "$boost_root" ] ; then
-    cmake_args="-DBOOST_ROOT=${boost_root} $cmake_args"
-fi
-
-if [ -n "$boost_lib" ] ; then
-    cmake_args="-DBOOST_LIBRARYDIR=${boost_lib} $cmake_args"
-=======
 if [ -n "$boost_lib" ] && [ -n "$boost_include" ] ; then
     export BOOST_INCLUDEDIR="${boost_include}"
     export BOOST_LIBRARYDIR="${boost_lib}"
@@ -175,7 +160,7 @@
 
 if [ "$boost_debug" = "true" ] ; then
     cmake_args="-DBoost_DEBUG=ON $cmake_args"
->>>>>>> a5facc3c
+
 fi
 
 if [ -n "$boost_include" ] ; then
