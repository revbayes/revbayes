#include <sstream>
#include <cstddef>
#include <string>
#include <vector>

#include "ModelVector.h"
#include "Natural.h"
#include "RlAbstractHomologousDiscreteCharacterData.h"
#include "RlBoolean.h"
#include "RlClade.h"
#include "RlTree.h"
#include "RlMemberFunction.h"
#include "RlString.h"
#include "RlTaxon.h"
#include "RealPos.h"
#include "TopologyNode.h"
#include "TreeUtilities.h"
#include "TypeSpec.h"
#include "Argument.h"
#include "ArgumentRule.h"
#include "ArgumentRules.h"
#include "Clade.h"
#include "ConstantNode.h"
#include "DagNode.h"
#include "DeterministicNode.h"
#include "DynamicNode.h"
#include "IndirectReferenceFunction.h"
#include "MemberFunction.h"
#include "MemberProcedure.h"
#include "MethodTable.h"
#include "ModelObject.h"
#include "RbBoolean.h"
#include "RbVector.h"
#include "RbVectorImpl.h"
#include "Real.h"
#include "RevObject.h"
#include "RevPtr.h"
#include "RevVariable.h"
#include "RlConstantNode.h"
#include "RlDeterministicNode.h"
#include "RlTypedFunction.h"
#include "RlUtils.h"
#include "Taxon.h"
#include "Tree.h"
#include "TypedDagNode.h"
#include "TypedFunction.h"
#include "UserFunctionNode.h"

using namespace RevLanguage;

/** Default constructor */
Tree::Tree(void) : ModelObject<RevBayesCore::Tree>()
{

    initMethods();

}

/** Construct from core pointer */
Tree::Tree(RevBayesCore::Tree *t) : ModelObject<RevBayesCore::Tree>( t )
{

    initMethods();

}

/** Construct from core reference */
Tree::Tree(const RevBayesCore::Tree &t) : ModelObject<RevBayesCore::Tree>( new RevBayesCore::Tree( t ) )
{

    initMethods();

}

/** Construct from core DAG node */
Tree::Tree(RevBayesCore::TypedDagNode<RevBayesCore::Tree> *n) : ModelObject<RevBayesCore::Tree>( n )
{

    initMethods();

}


/**
 * The clone function is a convenience function to create proper copies of inherited objected.
 * E.g. a.clone() will create a clone of the correct type even if 'a' is of derived type 'b'.
 *
 * \return A new copy of the process.
 */
Tree* Tree::clone(void) const
{

    return new Tree(*this);
}


/* Map calls to member methods */
RevLanguage::RevPtr<RevLanguage::RevVariable> Tree::executeMethod(std::string const &name, const std::vector<Argument> &args, bool &found)
{
    
    
    if ( name == "addFossil" )
    {
        found = true;
        
        const RevBayesCore::Taxon& taxon = static_cast<const Taxon&>(args[0].getVariable()->getRevObject()).getValue();
        RevBayesCore::Clade tmp;
        if ( args[1].getVariable()->getRevObject().isType( ModelVector<Taxon>::getClassTypeSpec() ) )
        {
            const std::vector<RevBayesCore::Taxon> &taxa = static_cast<const ModelVector<Taxon>&>( args[1].getVariable()->getRevObject() ).getValue();
            tmp = RevBayesCore::Clade( taxa );
        }
        else if ( args[1].getVariable()->getRevObject().isType( Clade::getClassTypeSpec() ) )
        {
            tmp = static_cast<const Clade&>( args[1].getVariable()->getRevObject() ).getValue();
        }
        tmp.resetTaxonBitset( this->dag_node->getValue().getTaxonBitSetMap() );
        RevBayesCore::TopologyNode& n = this->dag_node->getValue().getMrca( tmp );
        
        RevBayesCore::TopologyNode& p = n.getParent();
        
        RevBayesCore::TopologyNode* new_p = new RevBayesCore::TopologyNode();
        RevBayesCore::TopologyNode* new_f = new RevBayesCore::TopologyNode(taxon, this->dag_node->getValue().getNumberOfTips()+1);

        new_f->setAge(taxon.getAge());
        double max_child_age = (taxon.getAge() > n.getAge() ? taxon.getAge() : n.getAge());
        if ( p.getAge() < max_child_age )
        {
            RevBayesCore::TreeUtilities::rescaleTree(this->dag_node->getValue().getRoot(), max_child_age / p.getAge() + 0.5);
            max_child_age = (taxon.getAge() > n.getAge() ? taxon.getAge() : n.getAge());
        }
        
        new_p->setAge( (p.getAge() - max_child_age) / 2.0 + max_child_age);
        
        new_p->addChild( new_f );
        new_p->addChild( &n );
        p.removeChild( &n );
        p.addChild( new_p );
        new_p->setParent( &p );
        new_f->setParent( new_p );
        n.setParent( new_p );
        
        this->dag_node->getValue().setRoot( &this->dag_node->getValue().getRoot(), true);
        this->dag_node->getValue().resetTaxonBitSetMap();
        
        return NULL;
    }
    else if ( name == "calculateEDR" )
    {
        found = true;
        std::vector<double> edr = RevBayesCore::TreeUtilities::calculateEDR( dag_node->getValue() );
        ModelVector<RealPos> *n = new ModelVector<RealPos>( edr );
        return new RevVariable( n );
    }
    else if (name == "dropTip")
    {
        found = true;

        const RevObject &taxon = args[0].getVariable()->getRevObject();
        std::string taxon_name = "";
        if ( taxon.isType( RlString::getClassTypeSpec() ) )
        {
            taxon_name = static_cast<const RlString&>( taxon ).getValue();
        }
        else
        {
            taxon_name = static_cast<const Taxon&>( taxon ).getValue().getSpeciesName();
        }

        this->dag_node->getValue().dropTipNodeWithName( taxon_name );

        return NULL;
    }
    else if (name == "getClade")
    {
        found = true;
        
        RevBayesCore::Clade tmp;
        
        if ( args[0].getVariable()->getRevObject().isType( ModelVector<Taxon>::getClassTypeSpec() ) )
        {
            const std::vector<RevBayesCore::Taxon> &taxa = static_cast<const ModelVector<Taxon>&>( args[0].getVariable()->getRevObject() ).getValue();
            tmp = RevBayesCore::Clade( taxa );
        }
        else if ( args[0].getVariable()->getRevObject().isType( Clade::getClassTypeSpec() ) )
        {
            tmp = static_cast<const Clade&>( args[0].getVariable()->getRevObject() ).getValue();
        }
        
        tmp.resetTaxonBitset( this->dag_node->getValue().getTaxonBitSetMap() );
        RevBayesCore::Clade c = this->dag_node->getValue().getMrca( tmp ).getClade();
        return new RevVariable( new Clade( c ) );
    }
    else if ( name == "getDescendantTaxa" )
    {
        found = true;
        long index = static_cast<const Natural&>( args[0].getVariable()->getRevObject() ).getValue() - 1;
        RevBayesCore::Tree &tree = dag_node->getValue();
        std::vector<RevBayesCore::Taxon> t = tree.getNode(index).getClade().getTaxa();
        return new RevVariable( new ModelVector<Taxon>( t ) );
    }
    else if ( name == "getIndices" )
    {
        found = true;
        RevBayesCore::Tree &tree = dag_node->getValue();
        std::vector<long> indices = tree.getNodeIndices();
        ModelVector<Natural> *n = new ModelVector<Natural>( indices );
        return new RevVariable( n );
    }
    else if ( name == "getInverseES" )
    {
        found = true;
        std::vector<double> es = RevBayesCore::TreeUtilities::getInverseES( dag_node->getValue() );
        ModelVector<RealPos> *n = new ModelVector<RealPos>( es );
        return new RevVariable( n );
    }
    else if (name == "getNodeIndex")
    {
        found = true;
        
        RevBayesCore::Clade tmp = static_cast<const Clade&>( args[0].getVariable()->getRevObject() ).getValue();
        
        tmp.resetTaxonBitset( this->dag_node->getValue().getTaxonBitSetMap() );
        
        return new RevVariable( new Natural( this->dag_node->getValue().getMrca( tmp ).getIndex() + 1 ) );
    }
    else if ( name == "getPSSP" )
    {
        found = true;
        const AbstractHomologousDiscreteCharacterData c = static_cast<const AbstractHomologousDiscreteCharacterData& >( args[0].getVariable()->getRevObject() ).getValue();
        size_t state_index = static_cast<const Natural&>( args[1].getVariable()->getRevObject() ).getValue();

        std::vector<double> bl = RevBayesCore::TreeUtilities::getPSSP( dag_node->getValue(), c.getValue(), state_index );
        ModelVector<RealPos> *n = new ModelVector<RealPos>( bl );
        return new RevVariable( n );
    }
    else if (name == "getRootIndex")
    {
        found = true;
        RevBayesCore::Tree &tree = dag_node->getValue();
        long n = tree.getRoot().getIndex() + 1;
        return new RevVariable( new Natural( n ) );
    }
    else if (name == "isBinary")
    {
        found = true;

        bool tf = this->dag_node->getValue().isBinary();
        return new RevVariable( new RlBoolean( tf ) );
    }
    else if (name == "isInternal")
    {
        found = true;

        long index = static_cast<const Natural&>( args[0].getVariable()->getRevObject() ).getValue() - 1;

        bool tf = this->dag_node->getValue().getNode((size_t)index).isInternal();
        return new RevVariable( new RlBoolean( tf ) );
    }
    else if (name == "names" || name == "taxa")
    {
        found = true;

        std::vector<RevBayesCore::Taxon> t = this->dag_node->getValue().getTaxa();
        return new RevVariable( new ModelVector<Taxon>( t ) );
    }
    else if (name == "nodeName")
    {
        found = true;

        long index = static_cast<const Natural&>( args[0].getVariable()->getRevObject() ).getValue() - 1;
        const std::string& n = this->dag_node->getValue().getNode((size_t)index).getName();
        return new RevVariable( new RlString( n ) );
    }
    else if (name == "offset")
    {
        found = true;

        double f = static_cast<const RealPos&>( args[0].getVariable()->getRevObject() ).getValue();
        RevBayesCore::Tree &tree = dag_node->getValue();
        RevBayesCore::TreeUtilities::offsetTree(tree.getRoot(), f);

        return NULL;
    }
    else if (name == "removeDuplicateTaxa")
<<<<<<< HEAD
    {
        found = true;

        RevBayesCore::Tree &tree = dag_node->getValue();
        tree.removeDuplicateTaxa();
=======
    {
        found = true;

        RevBayesCore::Tree &tree = dag_node->getValue();
        tree.removeDuplicateTaxa();

        return NULL;
    }
    else if (name == "renumberNodes")
    {
        found = true;
        const RevBayesCore::Tree &reference = static_cast<const Tree&>( args[0].getVariable()->getRevObject() ).getValue();
        RevBayesCore::Tree &tree = dag_node->getValue();
        tree.renumberNodes(reference);
        return NULL;
    }
    else if (name == "reroot")
    {
        found = true;
        const RevBayesCore::Clade &tmp = static_cast<const Clade&>( args[0].getVariable()->getRevObject() ).getValue();
        bool make_bifurcating = static_cast<RlBoolean &>( args[1].getVariable()->getRevObject() ).getValue();
        RevBayesCore::Tree &tree = dag_node->getValue();
        tree.reroot(tmp, make_bifurcating, true);
        
        return NULL;
    }
    else if (name == "rescale")
    {
        found = true;

        double f = static_cast<const RealPos&>( args[0].getVariable()->getRevObject() ).getValue();
        RevBayesCore::Tree &tree = dag_node->getValue();
        RevBayesCore::TreeUtilities::rescaleTree(tree.getRoot(), f);

        return NULL;
    }
    else if (name == "setBranchLength")
    {
        found = true;

        const RevObject& current = args[0].getVariable()->getRevObject();
        if ( current.isType( Natural::getClassTypeSpec() ) )
        {
            size_t index = static_cast<const Natural&>( args[0].getVariable()->getRevObject() ).getValue() - 1;
            const RevObject& new_value = args[1].getVariable()->getRevObject();
            if ( new_value.isType( RealPos::getClassTypeSpec() ) )
            {
                double value = static_cast<const RealPos&>( new_value ).getValue();
                RevBayesCore::Tree &tree = dag_node->getValue();
                
                double used_age = tree.getRoot().doesUseAges();
                tree.getRoot().setUseAges(false, true);
                tree.getNode(index).setBranchLength(value);
                tree.getRoot().setUseAges(used_age, true);
            }
        }
        return NULL;
    }
    else if (name == "setNegativeConstraint")
    {
        found = true;

        double tf = static_cast<const RlBoolean&>( args[0].getVariable()->getRevObject() ).getValue();
        RevBayesCore::Tree &tree = dag_node->getValue();
        tree.setNegativeConstraint(tf);
//        RevBayesCore::TreeUtilities::rescaleTree(&tree, &tree.getRoot(), f);

        return NULL;
    }
    else if (name == "setTaxonName")
    {
        found = true;
>>>>>>> 90613162

        return NULL;
    }
<<<<<<< HEAD
    else if (name == "renumberNodes")
    {
        found = true;
        const RevBayesCore::Tree &reference = static_cast<const Tree&>( args[0].getVariable()->getRevObject() ).getValue();
        RevBayesCore::Tree &tree = dag_node->getValue();
        tree.renumberNodes(reference);
        return NULL;
    }
    else if (name == "reroot")
=======
    else if (name == "suppressOutdegreeOneNodes")
>>>>>>> 90613162
    {
        found = true;
        bool replace = static_cast<RlBoolean &>( args[0].getVariable()->getRevObject() ).getValue();
        
<<<<<<< HEAD
        return NULL;
    }
    else if (name == "rescale")
    {
        found = true;

        double f = static_cast<const RealPos&>( args[0].getVariable()->getRevObject() ).getValue();
        RevBayesCore::Tree &tree = dag_node->getValue();
        RevBayesCore::TreeUtilities::rescaleTree(tree.getRoot(), f);

        return NULL;
    }
    else if (name == "resolveMultifurcations")
    {
        found = true;
        
        bool resolve_root = static_cast<RlBoolean &>( args[0].getVariable()->getRevObject() ).getValue();
        RevBayesCore::Tree &tree = dag_node->getValue();
        tree.resolveMultifurcations( resolve_root );
        
        return NULL;
    }
    else if (name == "setBranchLength")
    {
        found = true;

        const RevObject& current = args[0].getVariable()->getRevObject();
        if ( current.isType( Natural::getClassTypeSpec() ) )
        {
            size_t index = static_cast<const Natural&>( args[0].getVariable()->getRevObject() ).getValue() - 1;
            const RevObject& new_value = args[1].getVariable()->getRevObject();
            if ( new_value.isType( RealPos::getClassTypeSpec() ) )
            {
                double value = static_cast<const RealPos&>( new_value ).getValue();
                RevBayesCore::Tree &tree = dag_node->getValue();
                
                double used_age = tree.getRoot().doesUseAges();
                tree.getRoot().setUseAges(false, true);
                tree.getNode(index).setBranchLength(value);
                tree.getRoot().setUseAges(used_age, true);
            }
        }
        return NULL;
    }
    else if (name == "setNegativeConstraint")
    {
        found = true;

        double tf = static_cast<const RlBoolean&>( args[0].getVariable()->getRevObject() ).getValue();
        RevBayesCore::Tree &tree = dag_node->getValue();
        tree.setNegativeConstraint(tf);
        // RevBayesCore::TreeUtilities::rescaleTree(&tree, &tree.getRoot(), f);

=======
        RevBayesCore::Tree &tree = dag_node->getValue();
        tree.suppressOutdegreeOneNodes( replace );
        
>>>>>>> 90613162
        return NULL;
    }
    else if (name == "setTaxonName")
    {
        found = true;

        const RevObject& current = args[0].getVariable()->getRevObject();
        if ( current.isType( RlString::getClassTypeSpec() ) )
        {
            std::string n = std::string( static_cast<const RlString&>( current ).getValue() );
            const RevObject& new_name = args[1].getVariable()->getRevObject();
            if ( new_name.isType( RlString::getClassTypeSpec() ) )
            {
                std::string name = std::string( static_cast<const RlString&>( new_name ).getValue() );
                getDagNode()->getValue().setTaxonName( n ,name );
                // std::cout << "new name: "<< dagNode->getValue().getTaxonData( n ).getTaxonName() << std::endl;
            }
        }
        return NULL;
    }
    else if (name == "tipIndex")
    {
        found = true;

        std::string tip_name = "";
        if ( args[0].getVariable()->getRevObject().getType() == RlString::getClassType() )
        {
            tip_name = static_cast<const RlString&>( args[0].getVariable()->getRevObject() ).getValue();
        }
        else if ( args[0].getVariable()->getRevObject().getType() == Taxon::getClassType() )
        {
            tip_name = static_cast<const Taxon&>( args[0].getVariable()->getRevObject() ).getValue().getSpeciesName();
        }
        long index = this->dag_node->getValue().getTipNodeWithName( tip_name ).getIndex() + 1;
        return new RevVariable( new Natural( index ) );
    }

    return ModelObject<RevBayesCore::Tree>::executeMethod( name, args, found );
}


/** Get Rev type of object */
const std::string& Tree::getClassType(void)
{

    static std::string rev_type = "Tree";

    return rev_type;
}


/** Get class type spec describing type of object */
const TypeSpec& Tree::getClassTypeSpec(void)
{

    static TypeSpec rev_type_spec = TypeSpec( getClassType(), new TypeSpec( RevObject::getClassTypeSpec() ) );

    return rev_type_spec;
}



/** Get type spec */
const TypeSpec& Tree::getTypeSpec( void ) const
{

    static TypeSpec type_spec = getClassTypeSpec();

    return type_spec;
}


/**
 * Initialize the member methods.
 */
void Tree::initMethods( void )
{
    ArgumentRules* add_fossil_arg_rules = new ArgumentRules();
    add_fossil_arg_rules->push_back( new ArgumentRule( "fossil", Taxon::getClassTypeSpec(), "The fossil taxon.", ArgumentRule::BY_VALUE, ArgumentRule::ANY ) );
    std::vector<TypeSpec> add_fossil_clade_types;
    add_fossil_clade_types.push_back( ModelVector<Taxon>::getClassTypeSpec() );
    add_fossil_clade_types.push_back( Clade::getClassTypeSpec() );
    add_fossil_arg_rules->push_back( new ArgumentRule( "clade", add_fossil_clade_types, "Vector of some/all of the taxa included in the clade.", ArgumentRule::BY_VALUE, ArgumentRule::ANY ) );
    methods.addFunction( new MemberProcedure( "addFossil", RlUtils::Void, add_fossil_arg_rules ) );
    
    ArgumentRules* isBinaryArgRules = new ArgumentRules();
    methods.addFunction( new MemberProcedure( "isBinary", RlBoolean::getClassTypeSpec(), isBinaryArgRules ) );

    ArgumentRules* isInternalArgRules = new ArgumentRules();
    isInternalArgRules->push_back( new ArgumentRule( "node", Natural::getClassTypeSpec(), "The index of the node.", ArgumentRule::BY_VALUE, ArgumentRule::ANY ) );
    methods.addFunction( new MemberProcedure( "isInternal", RlBoolean::getClassTypeSpec(), isInternalArgRules ) );

    ArgumentRules* same_topology_arg_rules = new ArgumentRules();
    same_topology_arg_rules->push_back(        new ArgumentRule("tree"    , Tree::getClassTypeSpec(), "The reference tree.", ArgumentRule::BY_CONSTANT_REFERENCE, ArgumentRule::ANY ) );
    methods.addFunction( new MemberFunction<Tree, RlBoolean>( "hasSameTopology", this, same_topology_arg_rules ) );

    ArgumentRules* nnodesArgRules = new ArgumentRules();
    methods.addFunction( new MemberFunction<Tree, Natural>( "nnodes", this, nnodesArgRules ) );

    ArgumentRules* ntipsArgRules = new ArgumentRules();
    methods.addFunction( new MemberFunction<Tree, Natural>( "ntips", this, ntipsArgRules ) );

    ArgumentRules* fitchArgRules = new ArgumentRules();
    fitchArgRules->push_back( new ArgumentRule( "characters", AbstractHomologousDiscreteCharacterData::getClassTypeSpec(), "The character alignment from which to compute the Fitch Score.", ArgumentRule::BY_CONSTANT_REFERENCE, ArgumentRule::ANY ) );
    methods.addFunction( new MemberFunction<Tree, Natural>( "fitchScore", this, fitchArgRules ) );

    ArgumentRules* psArgRules = new ArgumentRules();
    psArgRules->push_back( new ArgumentRule( "characters", AbstractHomologousDiscreteCharacterData::getClassTypeSpec(), "The character alignment to use when computing the Parsimoniously Same State Paths (PSSP).", ArgumentRule::BY_CONSTANT_REFERENCE, ArgumentRule::ANY ) );
    psArgRules->push_back( new ArgumentRule( "stateIndex", Natural::getClassTypeSpec(), "The state index.", ArgumentRule::BY_VALUE, ArgumentRule::ANY ) );
    methods.addFunction( new MemberProcedure( "getPSSP", ModelVector<RealPos>::getClassTypeSpec(), psArgRules ) );

    ArgumentRules* edrArgRules = new ArgumentRules();
    methods.addFunction( new MemberProcedure( "calculateEDR", ModelVector<RealPos>::getClassTypeSpec(), edrArgRules ) );

    ArgumentRules* esArgRules = new ArgumentRules();
    methods.addFunction( new MemberProcedure( "getInverseES", ModelVector<RealPos>::getClassTypeSpec(), esArgRules ) );

    ArgumentRules* indicesArgRules = new ArgumentRules();
    methods.addFunction( new MemberProcedure( "getIndices", ModelVector<Natural>::getClassTypeSpec(), indicesArgRules ) );

    ArgumentRules* meanInverseESArgRules = new ArgumentRules();
    meanInverseESArgRules->push_back( new ArgumentRule( "characters", AbstractHomologousDiscreteCharacterData::getClassTypeSpec(), "The character alignment from which to compute the mean inverse ES metric.", ArgumentRule::BY_CONSTANT_REFERENCE, ArgumentRule::ANY ) );
    meanInverseESArgRules->push_back( new ArgumentRule( "stateIndex", Natural::getClassTypeSpec(), "The state index.", ArgumentRule::BY_VALUE, ArgumentRule::ANY ) );
    methods.addFunction( new MemberFunction<Tree, RealPos>( "meanInverseES", this, meanInverseESArgRules ) );

    ArgumentRules* nriArgRules = new ArgumentRules();
    nriArgRules->push_back( new ArgumentRule( "characters", AbstractHomologousDiscreteCharacterData::getClassTypeSpec(), "The character alignment from which to compute the Mean Phylogenetic Distance.", ArgumentRule::BY_CONSTANT_REFERENCE, ArgumentRule::ANY ) );
    nriArgRules->push_back( new ArgumentRule( "stateIndex", Natural::getClassTypeSpec(), "The index of the character state.", ArgumentRule::BY_VALUE, ArgumentRule::ANY ) );
    nriArgRules->push_back( new ArgumentRule( "site", Natural::getClassTypeSpec(), "The index of the site in the alignment.", ArgumentRule::BY_VALUE, ArgumentRule::ANY, new Natural(1) ) );
    nriArgRules->push_back( new ArgumentRule( "zScore", RlBoolean::getClassTypeSpec(), "Calculate the MPD z-score or the observed MPD?", ArgumentRule::BY_VALUE, ArgumentRule::ANY, new RlBoolean(true) ) );
    nriArgRules->push_back( new ArgumentRule( "useBranchLengths", RlBoolean::getClassTypeSpec(), "Should MPD use branch length or nodal distances?", ArgumentRule::BY_VALUE, ArgumentRule::ANY, new RlBoolean(true) ) );
    nriArgRules->push_back( new ArgumentRule( "randomizations", Natural::getClassTypeSpec(),  "How many randomizations should be performed when calculating z-score?", ArgumentRule::BY_VALUE, ArgumentRule::ANY, new Natural(1000) ) );
    methods.addFunction( new MemberFunction<Tree, Real>( "calculateMPD", this, nriArgRules ) );

    ArgumentRules* ntiArgRules = new ArgumentRules();
    ntiArgRules->push_back( new ArgumentRule( "characters", AbstractHomologousDiscreteCharacterData::getClassTypeSpec(), "The character alignment from which to compute the Mean Nearest Taxon Distance.", ArgumentRule::BY_CONSTANT_REFERENCE, ArgumentRule::ANY ) );
    ntiArgRules->push_back( new ArgumentRule( "stateIndex", Natural::getClassTypeSpec(), "The index of the character state.", ArgumentRule::BY_VALUE, ArgumentRule::ANY ) );
    ntiArgRules->push_back( new ArgumentRule( "site", Natural::getClassTypeSpec(), "The index of the site in the alignment.", ArgumentRule::BY_VALUE, ArgumentRule::ANY, new Natural(1) ) );
    ntiArgRules->push_back( new ArgumentRule( "zScore", RlBoolean::getClassTypeSpec(), "Calculate the MNTD z-score or the observed MNTD?", ArgumentRule::BY_VALUE, ArgumentRule::ANY, new RlBoolean(true) ) );
    ntiArgRules->push_back( new ArgumentRule( "useBranchLengths", RlBoolean::getClassTypeSpec(), "Should MNTD use branch length or nodal distances?", ArgumentRule::BY_VALUE, ArgumentRule::ANY, new RlBoolean(true) ) );
    ntiArgRules->push_back( new ArgumentRule( "randomizations", Natural::getClassTypeSpec(),  "How many randomizations should be performed when calculating z-score?", ArgumentRule::BY_VALUE, ArgumentRule::ANY, new Natural(1000) ) );
    methods.addFunction( new MemberFunction<Tree, Real>( "calculateMNTD", this, ntiArgRules ) );

    ArgumentRules* namesArgRules = new ArgumentRules();
    methods.addFunction( new MemberProcedure( "names", ModelVector<RlString>::getClassTypeSpec(), namesArgRules ) );

    ArgumentRules* taxaArgRules = new ArgumentRules();
    methods.addFunction( new MemberProcedure( "taxa", ModelVector<Taxon>::getClassTypeSpec(), taxaArgRules ) );

    ArgumentRules* setBranchLengthArgRules         = new ArgumentRules();
    setBranchLengthArgRules->push_back(        new ArgumentRule("index"    , Natural::getClassTypeSpec(), "The index of the node.", ArgumentRule::BY_VALUE, ArgumentRule::ANY ) );
    setBranchLengthArgRules->push_back(        new ArgumentRule("value"        , RealPos::getClassTypeSpec(), "The new branch length value.", ArgumentRule::BY_VALUE, ArgumentRule::ANY ) );
    methods.addFunction( new MemberProcedure( "setBranchLength", RlUtils::Void, setBranchLengthArgRules ) );

    ArgumentRules* setTaxonNameArgRules         = new ArgumentRules();
    setTaxonNameArgRules->push_back(        new ArgumentRule("current"    , RlString::getClassTypeSpec(), "The old name.", ArgumentRule::BY_VALUE, ArgumentRule::ANY ) );
    setTaxonNameArgRules->push_back(        new ArgumentRule("new"        , RlString::getClassTypeSpec(), "The new name.", ArgumentRule::BY_VALUE, ArgumentRule::ANY ) );
    methods.addFunction( new MemberProcedure( "setTaxonName", RlUtils::Void, setTaxonNameArgRules ) );

    ArgumentRules* nodeNameArgRules = new ArgumentRules();
    nodeNameArgRules->push_back( new ArgumentRule( "node", Natural::getClassTypeSpec(), "The index of the node.", ArgumentRule::BY_CONSTANT_REFERENCE, ArgumentRule::ANY ) );
    methods.addFunction( new MemberProcedure( "nodeName", RlString::getClassTypeSpec(),  nodeNameArgRules ) );

    ArgumentRules* get_node_index_arg_rules = new ArgumentRules();
    get_node_index_arg_rules->push_back( new ArgumentRule( "node", Clade::getClassTypeSpec(), "The clade representing this node.", ArgumentRule::BY_CONSTANT_REFERENCE, ArgumentRule::ANY ) );
    methods.addFunction( new MemberProcedure( "getNodeIndex", Natural::getClassTypeSpec(),  get_node_index_arg_rules ) );

    ArgumentRules* tip_index_arg_rules = new ArgumentRules();
    std::vector<TypeSpec> tip_index_arg_types;
    tip_index_arg_types.push_back( RlString::getClassTypeSpec() );
    tip_index_arg_types.push_back( Taxon::getClassTypeSpec() );
    tip_index_arg_rules->push_back( new ArgumentRule( "name", tip_index_arg_types, "The name of the tip/taxon.", ArgumentRule::BY_CONSTANT_REFERENCE, ArgumentRule::ANY ) );
    methods.addFunction( new MemberProcedure( "tipIndex", Natural::getClassTypeSpec(),  tip_index_arg_rules ) );

    ArgumentRules* drop_tip_arg_rules = new ArgumentRules();
    std::vector<TypeSpec> tip_types;
    tip_types.push_back( RlString::getClassTypeSpec() );
    tip_types.push_back( Taxon::getClassTypeSpec() );
    drop_tip_arg_rules->push_back( new ArgumentRule( "node", tip_types, "The index of the node.", ArgumentRule::BY_CONSTANT_REFERENCE, ArgumentRule::ANY ) );
    methods.addFunction( new MemberProcedure( "dropTip", RlUtils::Void,  drop_tip_arg_rules ) );

    ArgumentRules* rescaleArgRules = new ArgumentRules();
    rescaleArgRules->push_back( new ArgumentRule( "factor", RealPos::getClassTypeSpec(), "The scaling factor.", ArgumentRule::BY_VALUE, ArgumentRule::ANY ) );
    methods.addFunction( new MemberProcedure( "rescale", RlUtils::Void, rescaleArgRules ) );

    ArgumentRules* remove_duplicate_taxa_arg_rules = new ArgumentRules();
    methods.addFunction( new MemberProcedure( "removeDuplicateTaxa", RlUtils::Void, remove_duplicate_taxa_arg_rules ) );

    ArgumentRules* offsetArgRules = new ArgumentRules();
    offsetArgRules->push_back( new ArgumentRule( "factor", RealPos::getClassTypeSpec(), "The offset factor.", ArgumentRule::BY_VALUE, ArgumentRule::ANY ) );
    methods.addFunction( new MemberProcedure( "offset", RlUtils::Void, offsetArgRules ) );

    ArgumentRules* setNegativeConstraint = new ArgumentRules();
    setNegativeConstraint->push_back( new ArgumentRule( "flag", RlBoolean::getClassTypeSpec(), "Is the tree a negative constraint?.", ArgumentRule::BY_VALUE, ArgumentRule::ANY ) );
    methods.addFunction( new MemberProcedure( "setNegativeConstraint", RlUtils::Void, setNegativeConstraint ) );

    ArgumentRules* get_clade_arg_rules = new ArgumentRules();
    std::vector<TypeSpec> clade_types;
    clade_types.push_back( ModelVector<Taxon>::getClassTypeSpec() );
    clade_types.push_back( Clade::getClassTypeSpec() );
    get_clade_arg_rules->push_back( new ArgumentRule( "clade", clade_types, "Vector of some of the taxa included in the clade.", ArgumentRule::BY_VALUE, ArgumentRule::ANY ) );
    methods.addFunction( new MemberProcedure( "getClade", Clade::getClassTypeSpec(), get_clade_arg_rules ) );

    ArgumentRules* renumberNodesArgRules = new ArgumentRules();
    renumberNodesArgRules->push_back( new ArgumentRule( "referenceTree", Tree::getClassTypeSpec(), "Tree with identical topology but different node ids.", ArgumentRule::BY_VALUE, ArgumentRule::ANY ) );
    methods.addFunction( new MemberProcedure( "renumberNodes", RlUtils::Void, renumberNodesArgRules   ) );

    ArgumentRules* getRootIndexArgRules = new ArgumentRules();
    methods.addFunction( new MemberProcedure( "getRootIndex", Natural::getClassTypeSpec(),  getRootIndexArgRules ) );

    ArgumentRules* rerootArgRules = new ArgumentRules();
    rerootArgRules->push_back( new ArgumentRule( "clade", Clade::getClassTypeSpec(), "The clade to use as outgroup.", ArgumentRule::BY_VALUE, ArgumentRule::ANY ) );
    rerootArgRules->push_back( new ArgumentRule( "makeBifurcating", RlBoolean::getClassTypeSpec(), "Do we want a bifurcation at the root?", ArgumentRule::BY_VALUE, ArgumentRule::ANY ) );
    methods.addFunction( new MemberProcedure( "reroot", RlUtils::Void, rerootArgRules ) );
    
    ArgumentRules* resolveMultiArgRules = new ArgumentRules();
    resolveMultiArgRules->push_back( new ArgumentRule( "resolveRoot", RlBoolean::getClassTypeSpec(), "Do we want a bifurcation at the root as well?", ArgumentRule::BY_VALUE, ArgumentRule::ANY ) );
    methods.addFunction( new MemberProcedure( "resolveMultifurcations", RlUtils::Void, resolveMultiArgRules ) );

    ArgumentRules* getDescendantTaxaArgRules = new ArgumentRules();
    getDescendantTaxaArgRules->push_back( new ArgumentRule( "node", Natural::getClassTypeSpec(), "the index of the node.", ArgumentRule::BY_VALUE, ArgumentRule::ANY ) );
    methods.addFunction( new MemberProcedure( "getDescendantTaxa", ModelVector<Taxon>::getClassTypeSpec(), getDescendantTaxaArgRules ) );

    ArgumentRules* suppressOutdegreeOneNodeArgRules = new ArgumentRules();
    suppressOutdegreeOneNodeArgRules->push_back( new ArgumentRule( "replace", RlBoolean::getClassTypeSpec(), "Should we replace outdegree-1 nodes with bifurcations plus zero-length branches, or should we remove them altogether?", ArgumentRule::BY_VALUE, ArgumentRule::ANY, new RlBoolean(false) ) );
    methods.addFunction( new MemberProcedure( "suppressOutdegreeOneNodes", RlUtils::Void, suppressOutdegreeOneNodeArgRules   ) );

    // member functions
    ArgumentRules* parentArgRules = new ArgumentRules();
    parentArgRules->push_back( new ArgumentRule( "node", Natural::getClassTypeSpec(), "The index of the node.", ArgumentRule::BY_CONSTANT_REFERENCE, ArgumentRule::ANY ) );
    methods.addFunction( new MemberFunction<Tree, Natural>( "parent", this, parentArgRules   ) );

    ArgumentRules* childArgRules = new ArgumentRules();
    childArgRules->push_back( new ArgumentRule( "node", Natural::getClassTypeSpec(), "The index of the node.", ArgumentRule::BY_CONSTANT_REFERENCE, ArgumentRule::ANY ) );
    childArgRules->push_back( new ArgumentRule( "index", Natural::getClassTypeSpec(), "The index of the child of this node.", ArgumentRule::BY_CONSTANT_REFERENCE, ArgumentRule::ANY ) );
    methods.addFunction( new MemberFunction<Tree, Natural>( "child", this, childArgRules   ) );

    ArgumentRules* branchLengthArgRules = new ArgumentRules();
    branchLengthArgRules->push_back( new ArgumentRule( "node", Natural::getClassTypeSpec(), "The index of the node.", ArgumentRule::BY_CONSTANT_REFERENCE, ArgumentRule::ANY ) );
    methods.addFunction( new MemberFunction<Tree, RealPos>( "branchLength", this, branchLengthArgRules   ) );

    ArgumentRules* contained_in_clade_arg_rules = new ArgumentRules();
    contained_in_clade_arg_rules->push_back( new ArgumentRule( "node" , Natural::getClassTypeSpec(), "The index of the node.", ArgumentRule::BY_CONSTANT_REFERENCE, ArgumentRule::ANY ) );
    contained_in_clade_arg_rules->push_back( new ArgumentRule( "clade", Clade::getClassTypeSpec()  , "The embracing clade.", ArgumentRule::BY_VALUE, ArgumentRule::ANY ) );
    methods.addFunction( new MemberFunction<Tree, RlBoolean>( "isContainedInClade", this, contained_in_clade_arg_rules ) );

    ArgumentRules* contains_clade_arg_rules = new ArgumentRules();
    contains_clade_arg_rules->push_back( new ArgumentRule( "clade", Clade::getClassTypeSpec()  , "The embracing clade.", ArgumentRule::BY_VALUE, ArgumentRule::ANY ) );
    methods.addFunction( new MemberFunction<Tree, RlBoolean>( "containsClade", this, contains_clade_arg_rules ) );

    ArgumentRules* treeLengthArgRules = new ArgumentRules();
    methods.addFunction( new MemberFunction<Tree, RealPos>( "treeLength", this, treeLengthArgRules   ) );


}<|MERGE_RESOLUTION|>--- conflicted
+++ resolved
@@ -283,13 +283,6 @@
         return NULL;
     }
     else if (name == "removeDuplicateTaxa")
-<<<<<<< HEAD
-    {
-        found = true;
-
-        RevBayesCore::Tree &tree = dag_node->getValue();
-        tree.removeDuplicateTaxa();
-=======
     {
         found = true;
 
@@ -324,6 +317,16 @@
         RevBayesCore::Tree &tree = dag_node->getValue();
         RevBayesCore::TreeUtilities::rescaleTree(tree.getRoot(), f);
 
+        return NULL;
+    }
+    else if (name == "resolveMultifurcations")
+    {
+        found = true;
+        
+        bool resolve_root = static_cast<RlBoolean &>( args[0].getVariable()->getRevObject() ).getValue();
+        RevBayesCore::Tree &tree = dag_node->getValue();
+        tree.resolveMultifurcations( resolve_root );
+        
         return NULL;
     }
     else if (name == "setBranchLength")
@@ -355,93 +358,8 @@
         double tf = static_cast<const RlBoolean&>( args[0].getVariable()->getRevObject() ).getValue();
         RevBayesCore::Tree &tree = dag_node->getValue();
         tree.setNegativeConstraint(tf);
-//        RevBayesCore::TreeUtilities::rescaleTree(&tree, &tree.getRoot(), f);
-
-        return NULL;
-    }
-    else if (name == "setTaxonName")
-    {
-        found = true;
->>>>>>> 90613162
-
-        return NULL;
-    }
-<<<<<<< HEAD
-    else if (name == "renumberNodes")
-    {
-        found = true;
-        const RevBayesCore::Tree &reference = static_cast<const Tree&>( args[0].getVariable()->getRevObject() ).getValue();
-        RevBayesCore::Tree &tree = dag_node->getValue();
-        tree.renumberNodes(reference);
-        return NULL;
-    }
-    else if (name == "reroot")
-=======
-    else if (name == "suppressOutdegreeOneNodes")
->>>>>>> 90613162
-    {
-        found = true;
-        bool replace = static_cast<RlBoolean &>( args[0].getVariable()->getRevObject() ).getValue();
-        
-<<<<<<< HEAD
-        return NULL;
-    }
-    else if (name == "rescale")
-    {
-        found = true;
-
-        double f = static_cast<const RealPos&>( args[0].getVariable()->getRevObject() ).getValue();
-        RevBayesCore::Tree &tree = dag_node->getValue();
-        RevBayesCore::TreeUtilities::rescaleTree(tree.getRoot(), f);
-
-        return NULL;
-    }
-    else if (name == "resolveMultifurcations")
-    {
-        found = true;
-        
-        bool resolve_root = static_cast<RlBoolean &>( args[0].getVariable()->getRevObject() ).getValue();
-        RevBayesCore::Tree &tree = dag_node->getValue();
-        tree.resolveMultifurcations( resolve_root );
-        
-        return NULL;
-    }
-    else if (name == "setBranchLength")
-    {
-        found = true;
-
-        const RevObject& current = args[0].getVariable()->getRevObject();
-        if ( current.isType( Natural::getClassTypeSpec() ) )
-        {
-            size_t index = static_cast<const Natural&>( args[0].getVariable()->getRevObject() ).getValue() - 1;
-            const RevObject& new_value = args[1].getVariable()->getRevObject();
-            if ( new_value.isType( RealPos::getClassTypeSpec() ) )
-            {
-                double value = static_cast<const RealPos&>( new_value ).getValue();
-                RevBayesCore::Tree &tree = dag_node->getValue();
-                
-                double used_age = tree.getRoot().doesUseAges();
-                tree.getRoot().setUseAges(false, true);
-                tree.getNode(index).setBranchLength(value);
-                tree.getRoot().setUseAges(used_age, true);
-            }
-        }
-        return NULL;
-    }
-    else if (name == "setNegativeConstraint")
-    {
-        found = true;
-
-        double tf = static_cast<const RlBoolean&>( args[0].getVariable()->getRevObject() ).getValue();
-        RevBayesCore::Tree &tree = dag_node->getValue();
-        tree.setNegativeConstraint(tf);
         // RevBayesCore::TreeUtilities::rescaleTree(&tree, &tree.getRoot(), f);
 
-=======
-        RevBayesCore::Tree &tree = dag_node->getValue();
-        tree.suppressOutdegreeOneNodes( replace );
-        
->>>>>>> 90613162
         return NULL;
     }
     else if (name == "setTaxonName")
@@ -460,6 +378,16 @@
                 // std::cout << "new name: "<< dagNode->getValue().getTaxonData( n ).getTaxonName() << std::endl;
             }
         }
+        return NULL;
+    }
+    else if (name == "suppressOutdegreeOneNodes")
+    {
+        found = true;
+        bool replace = static_cast<RlBoolean &>( args[0].getVariable()->getRevObject() ).getValue();
+        
+        RevBayesCore::Tree &tree = dag_node->getValue();
+        tree.suppressOutdegreeOneNodes( replace );
+        
         return NULL;
     }
     else if (name == "tipIndex")
