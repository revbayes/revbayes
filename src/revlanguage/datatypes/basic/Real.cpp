--- conflicted
+++ resolved
@@ -143,11 +143,7 @@
 
     if ( type == RlBoolean::getClassTypeSpec() ) return RlUtils::RlTypeConverter::convertTo<Real,RlBoolean>(this);
 
-<<<<<<< HEAD
-    if ( type == RealPos::getClassTypeSpec() && dag_node->getValue() > 0.0) return RlUtils::RlTypeConverter::convertTo<Real,RealPos>(this);
-=======
     if ( type == RealPos::getClassTypeSpec() && dag_node->getValue() >= 0.0) return RlUtils::RlTypeConverter::convertTo<Real,RealPos>(this);
->>>>>>> 14c37b19
     if ( type == Probability::getClassTypeSpec() && dag_node->getValue() >= 0.0 && dag_node->getValue() <= 1.0) 
         return RlUtils::RlTypeConverter::convertTo<Real,Probability>(this);
     
