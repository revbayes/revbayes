
#include <cstddef>
#include <ostream>
#include <string>
#include <vector>

#include "ArgumentRule.h"
#include "ArgumentRules.h"
#include "Move.h"
#include "Natural.h"
#include "Probability.h"
#include "RevObject.h"
#include "RealPos.h"
#include "RlMove.h"
#include "TypeSpec.h"
#include "RevPtr.h"
#include "RevVariable.h"
#include "StringUtilities.h"
#include "WorkspaceObject.h"
#include "WorkspaceToCoreWrapperObject.h"


using namespace RevLanguage;

Move::Move(void) : WorkspaceToCoreWrapperObject<RevBayesCore::Move>()
{
    
}


/** Get Rev type of object */
const std::string& Move::getClassType(void)
{
    
    static std::string rev_type = "Move";
    
	return rev_type; 
}

/** Get class type spec describing type of object */
const TypeSpec& Move::getClassTypeSpec(void)
{
    
    static TypeSpec rev_type_spec = TypeSpec( getClassType(), new TypeSpec( WorkspaceToCoreWrapperObject<RevBayesCore::Move>::getClassTypeSpec() ) );
    
	return rev_type_spec; 
}


/**
 * Get the aliases of the Rev name for the constructor function.
 *
 * \return Rev aliases of constructor function.
 */
std::vector<std::string> Move::getConstructorFunctionAliases( void ) const
{
    // create a constructor function name alias variable that is the same for all instance of this class
    std::vector<std::string> aliases;
    
    std::vector<std::string> move_aliases = getMoveAliases();
    for (size_t i=0; i < move_aliases.size(); ++i)
    {
        std::string tmp = move_aliases[i];
        std::string c_name = "mv" + StringUtilities::firstCharToUpper( tmp );
        
        aliases.push_back( c_name );
    }
    
    return aliases;
}


/**
 * Get the Rev name for the constructor function.
 *
 * \return Rev name of constructor function.
 */
std::string Move::getConstructorFunctionName( void ) const
{
    // create a constructor function name variable that is the same for all instance of this class
    std::string tmp = getMoveName();
    std::string c_name = "mv" + StringUtilities::firstCharToUpper( tmp );
    
    return c_name;
}


/** Return member rules */
const MemberRules& Move::getParameterRules(void) const
{
    
    static MemberRules move_member_rules;
    static bool rules_set = false;
    
    if ( !rules_set )
    {
<<<<<<< HEAD
        move_member_rules.push_back( new ArgumentRule( "weight", RealPos::getClassTypeSpec(), "The weight how often on average this move will be used per iteration.", ArgumentRule::BY_VALUE, ArgumentRule::ANY, new RealPos( 1.0 ) ) );
        move_member_rules.push_back( new ArgumentRule( "delay", Natural::getClassTypeSpec(), "The of iterations before using.", ArgumentRule::BY_VALUE, ArgumentRule::ANY, new Natural( 0L ) ) );
=======
        move_member_rules.push_back( new ArgumentRule( "weight", RealPos::getClassTypeSpec(), "The weight determines the relative frequency with which this move will be attempted. For details, see the description of the 'moveschedule' parameter on the documentation page for 'mcmc()'.", ArgumentRule::BY_VALUE, ArgumentRule::ANY, new RealPos( 1.0 ) ) );
>>>>>>> 217871a8
        move_member_rules.push_back( new ArgumentRule( "tuneTarget", Probability::getClassTypeSpec(), "The acceptance probability targeted by auto-tuning.", ArgumentRule::BY_VALUE, ArgumentRule::ANY, new Probability( 0.44 ) ) );

        
        /* Inherit variables from WorkspaceObject, put them last */
        const MemberRules& inheritedRules = WorkspaceObject::getParameterRules();
        move_member_rules.insert( move_member_rules.end(), inheritedRules.begin(), inheritedRules.end() ); 
        
        rules_set = true;
    }
    
    return move_member_rules;
}


/**
 * Print the value for the user.
 */
void Move::printValue(std::ostream &o, bool user) const
{
    printValue(o);
}

/**
 * Print the value for the user.
 */
void Move::printValue(std::ostream &o) const
{
    
    o << getMoveName() << "(";
    o << "?";
    o << ")";
    
}

/** Set a member variable */
void Move::setConstParameter(const std::string& name, const RevPtr<const RevVariable> &var) {
    
    if ( name == "weight" ) 
    {
        weight = var;
    }
    else if ( name == "tuneTarget" )
    {
        tune_target = var;
    }
    else if ( name == "delay" )
    {
        delay = var;
    }
    else
    {
        RevObject::setConstParameter(name, var);
    }
}
<|MERGE_RESOLUTION|>--- conflicted
+++ resolved
@@ -94,12 +94,9 @@
     
     if ( !rules_set )
     {
-<<<<<<< HEAD
         move_member_rules.push_back( new ArgumentRule( "weight", RealPos::getClassTypeSpec(), "The weight how often on average this move will be used per iteration.", ArgumentRule::BY_VALUE, ArgumentRule::ANY, new RealPos( 1.0 ) ) );
         move_member_rules.push_back( new ArgumentRule( "delay", Natural::getClassTypeSpec(), "The of iterations before using.", ArgumentRule::BY_VALUE, ArgumentRule::ANY, new Natural( 0L ) ) );
-=======
         move_member_rules.push_back( new ArgumentRule( "weight", RealPos::getClassTypeSpec(), "The weight determines the relative frequency with which this move will be attempted. For details, see the description of the 'moveschedule' parameter on the documentation page for 'mcmc()'.", ArgumentRule::BY_VALUE, ArgumentRule::ANY, new RealPos( 1.0 ) ) );
->>>>>>> 217871a8
         move_member_rules.push_back( new ArgumentRule( "tuneTarget", Probability::getClassTypeSpec(), "The acceptance probability targeted by auto-tuning.", ArgumentRule::BY_VALUE, ArgumentRule::ANY, new Probability( 0.44 ) ) );
 
         
