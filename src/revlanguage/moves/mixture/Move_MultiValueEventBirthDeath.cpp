#include <cstddef>
#include <ostream>
#include <string>

#include "ArgumentRule.h"
#include "ArgumentRules.h"
#include "MetropolisHastingsMove.h"
#include "Move_MultiValueEventBirthDeath.h"
#include "MultiValueEventBirthDeathProposal.h"
#include "Natural.h"
#include "RealPos.h"
#include "RevObject.h"
#include "RlBoolean.h"
#include "TypeSpec.h"
#include "Move.h"
#include "RevPtr.h"
#include "RevVariable.h"
#include "RlMove.h"
#include "RlMultiValueEvent.h"
#include "StochasticNode.h"

namespace RevBayesCore { class MultiValueEvent; }
namespace RevBayesCore { class Proposal; }
namespace RevBayesCore { template <class valueType> class TypedDagNode; }


using namespace RevLanguage;

/**
 * Default constructor.
 *
 * The default constructor does nothing except allocating the object.
 */
Move_MultiValueEventBirthDeath::Move_MultiValueEventBirthDeath() : Move()
{
    
}


/**
 * The clone function is a convenience function to create proper copies of inherited objected.
 * E.g. a.clone() will create a clone of the correct type even if 'a' is of derived type 'B'.
 *
 * \return A new copy of myself
 */
Move_MultiValueEventBirthDeath* Move_MultiValueEventBirthDeath::clone(void) const
{
    
    return new Move_MultiValueEventBirthDeath(*this);
}


/**
 * Create a new internal move object.
 *
 * This function simply dynamically allocates a new internal move object that is
 * associated with the variable (DAG-node). The internal move object is created by calling its
 * constructor and passing the move-parameters (the variable and other parameters) as arguments of the
 * constructor. The move constructor takes care of the proper hook-ups.
 *
 */
void Move_MultiValueEventBirthDeath::constructInternalObject( void )
{
    // we free the memory first
    delete value;
    
    // now allocate a new random-geometric-walk move
    double w = static_cast<const RealPos &>( weight->getRevObject() ).getValue();
    size_t del = static_cast<const Natural &>( delay->getRevObject() ).getValue();
    RevBayesCore::TypedDagNode<RevBayesCore::MultiValueEvent>* tmp = static_cast<const MultiValueEvent &>( x->getRevObject() ).getDagNode();
    RevBayesCore::StochasticNode<RevBayesCore::MultiValueEvent> *n = static_cast<RevBayesCore::StochasticNode<RevBayesCore::MultiValueEvent> *>( tmp );
    bool use_ac = static_cast<const RlBoolean &>( ac->getRevObject() ).getValue();
//    bool t = static_cast<const RlBoolean &>( tune->getRevObject() ).getValue();
    bool t = false;

    // finally create the internal move object
<<<<<<< HEAD
    RevBayesCore::Proposal *prop = new RevBayesCore::MultiValueEventBirthDeathProposal(n);
    value = new RevBayesCore::MetropolisHastingsMove(prop,w,del,false);
=======
    RevBayesCore::Proposal *prop = new RevBayesCore::MultiValueEventBirthDeathProposal(n,use_ac);
    value = new RevBayesCore::MetropolisHastingsMove(prop,w,t);
>>>>>>> 217871a8
    
}


/**
 * Get Rev type of object
 *
 * \return The class' name.
 */
const std::string& Move_MultiValueEventBirthDeath::getClassType(void)
{
    
    static std::string rev_type = "Move_MultiValueEventBirthDeath";
    
    return rev_type;
}


/**
 * Get class type spec describing type of an object from this class (static).
 *
 * \return TypeSpec of this class.
 */
const TypeSpec& Move_MultiValueEventBirthDeath::getClassTypeSpec(void)
{
    
    static TypeSpec rev_type_spec = TypeSpec( getClassType(), new TypeSpec( Move::getClassTypeSpec() ) );
    
    return rev_type_spec;
}


/**
 * Get the Rev name for the constructor function.
 *
 * \return Rev name of constructor function.
 */
std::string Move_MultiValueEventBirthDeath::getMoveName( void ) const
{
    // create a constructor function name variable that is the same for all instance of this class
    std::string c_name = "MultiValueEventBirthDeath";
    
    return c_name;
}


/**
 * Get the member rules used to create the constructor of this object.
 *
 * The member rules of the scale move are:
 * (1) the variable which must be an integer.
 *
 * \return The member rules.
 */
const MemberRules& Move_MultiValueEventBirthDeath::getParameterRules(void) const
{
    
    static MemberRules move_member_rules;
    static bool rules_set = false;
    
    if ( rules_set == false )
    {
        
        move_member_rules.push_back( new ArgumentRule( "x"   , MultiValueEvent::getClassTypeSpec(),  "The variable on which this move operates.", ArgumentRule::BY_REFERENCE, ArgumentRule::STOCHASTIC ) );
        move_member_rules.push_back( new ArgumentRule( "ac", RlBoolean::getClassTypeSpec(), "Should we use the autocorrelated proposal?", ArgumentRule::BY_VALUE, ArgumentRule::ANY, new RlBoolean( false ) ) );
//        move_member_rules.push_back( new ArgumentRule( "tune", RlBoolean::getClassTypeSpec(), "Should we tune the scaling factor during burnin?", ArgumentRule::BY_VALUE    , ArgumentRule::ANY, new RlBoolean( true ) ) );

        /* Inherit weight from Move, put it after variable */
        const MemberRules& inherited_rules = Move::getParameterRules();
        move_member_rules.insert( move_member_rules.end(), inherited_rules.begin(), inherited_rules.end() );
        
        rules_set = true;
    }
    
    return move_member_rules;
}


/**
 * Get type-specification on this object (non-static).
 *
 * \return The type spec of this object.
 */
const TypeSpec& Move_MultiValueEventBirthDeath::getTypeSpec( void ) const
{
    
    static TypeSpec type_spec = getClassTypeSpec();
    
    return type_spec;
}



void Move_MultiValueEventBirthDeath::printValue(std::ostream &o) const
{
    
    o << "Move_MultiValueEventBirthDeath(";
    if (x != NULL)
    {
        o << x->getName();
    }
    else
    {
        o << "?";
    }
    o << ")";
    
}


/**
 * Set a member variable.
 *
 * Sets a member variable with the given name and store the pointer to the variable.
 * The value of the variable might still change but this function needs to be called again if the pointer to
 * the variable changes. The current values will be used to create the distribution object.
 *
 * \param[in]    name     Name of the member variable.
 * \param[in]    var      Pointer to the variable.
 */
void Move_MultiValueEventBirthDeath::setConstParameter(const std::string& name, const RevPtr<const RevVariable> &var)
{
    
    if ( name == "x" )
    {
        x = var;
    }
    else if ( name == "ac" )
    {
        ac = var;
    }
//    else if ( name == "tune" )
//    {
//        tune = var;
//    }
    else
    {
        Move::setConstParameter(name, var);
    }
    
}<|MERGE_RESOLUTION|>--- conflicted
+++ resolved
@@ -74,13 +74,8 @@
     bool t = false;
 
     // finally create the internal move object
-<<<<<<< HEAD
-    RevBayesCore::Proposal *prop = new RevBayesCore::MultiValueEventBirthDeathProposal(n);
-    value = new RevBayesCore::MetropolisHastingsMove(prop,w,del,false);
-=======
     RevBayesCore::Proposal *prop = new RevBayesCore::MultiValueEventBirthDeathProposal(n,use_ac);
-    value = new RevBayesCore::MetropolisHastingsMove(prop,w,t);
->>>>>>> 217871a8
+    value = new RevBayesCore::MetropolisHastingsMove(prop,w,del,t);
     
 }
 
