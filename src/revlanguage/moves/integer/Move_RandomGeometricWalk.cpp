#include <cstddef>
#include <ostream>
#include <string>

#include "ArgumentRule.h"
#include "ArgumentRules.h"
#include "Integer.h"
#include "MetropolisHastingsMove.h"
#include "Move_RandomGeometricWalk.h"
#include "Natural.h"
#include "Probability.h"
#include "RandomGeometricWalkProposal.h"
#include "RealPos.h"
#include "RevObject.h"
#include "RlBoolean.h"
#include "TypeSpec.h"
#include "Move.h"
#include "RbBoolean.h"
#include "Real.h"
#include "RevPtr.h"
#include "RevVariable.h"
#include "RlMove.h"
#include "StochasticNode.h"

namespace RevBayesCore { class Proposal; }
namespace RevBayesCore { template <class valueType> class TypedDagNode; }


using namespace RevLanguage;

/**
 * Default constructor.
 * 
 * The default constructor does nothing except allocating the object.
 */
Move_RandomGeometricWalk::Move_RandomGeometricWalk() : Move() 
{
    
}


/**
 * The clone function is a convenience function to create proper copies of inherited objected.
 * E.g. a.clone() will create a clone of the correct type even if 'a' is of derived type 'B'.
 *
 * \return A new copy of myself 
 */
Move_RandomGeometricWalk* Move_RandomGeometricWalk::clone(void) const 
{
    
	return new Move_RandomGeometricWalk(*this);
}


/**
 * Create a new internal move object.
 *
 * This function simply dynamically allocates a new internal move object that is 
 * associated with the variable (DAG-node). The internal move object is created by calling its
 * constructor and passing the move-parameters (the variable and other parameters) as arguments of the 
 * constructor. The move constructor takes care of the proper hook-ups.
 *
 * \return A new internal distribution object.
 */
void Move_RandomGeometricWalk::constructInternalObject( void ) 
{
    // we free the memory first
    delete value;
    
    // now allocate a new random-geometric-walk move
    double w = static_cast<const RealPos &>( weight->getRevObject() ).getValue();
<<<<<<< HEAD
    size_t del = static_cast<const Natural &>( delay->getRevObject() ).getValue();
    RevBayesCore::TypedDagNode<long>* tmp = static_cast<const Integer &>( x->getRevObject() ).getDagNode();
    RevBayesCore::StochasticNode<long> *n = static_cast<RevBayesCore::StochasticNode<long> *>( tmp );
=======
    RevBayesCore::TypedDagNode<std::int64_t>* tmp = static_cast<const Integer &>( x->getRevObject() ).getDagNode();
    RevBayesCore::StochasticNode<std::int64_t> *n = static_cast<RevBayesCore::StochasticNode<std::int64_t> *>( tmp );
>>>>>>> 217871a8
    double a = static_cast<const Probability &>( p->getRevObject() ).getValue();
    bool t = static_cast<const RlBoolean &>( tune->getRevObject() ).getValue();

    // finally create the internal move object
    RevBayesCore::Proposal *prop = new RevBayesCore::RandomGeometricWalkProposal(n,a);
    value = new RevBayesCore::MetropolisHastingsMove(prop,w,del,t);
    
}


/**
 * Get Rev type of object 
 *
 * \return The class' name.
 */
const std::string& Move_RandomGeometricWalk::getClassType(void) 
{ 
    
    static std::string rev_type = "Move_RandomGeometricWalk";
    
	return rev_type; 
}


/**
 * Get class type spec describing type of an object from this class (static).
 *
 * \return TypeSpec of this class.
 */
const TypeSpec& Move_RandomGeometricWalk::getClassTypeSpec(void) 
{ 
    
    static TypeSpec rev_type_spec = TypeSpec( getClassType(), new TypeSpec( Move::getClassTypeSpec() ) );
    
	return rev_type_spec; 
}


/**
 * Get the Rev name for the constructor function.
 *
 * \return Rev name of constructor function.
 */
std::string Move_RandomGeometricWalk::getMoveName( void ) const
{
    // create a constructor function name variable that is the same for all instance of this class
    std::string c_name = "RandomGeometricWalk";
    
    return c_name;
}


/** 
 * Get the member rules used to create the constructor of this object.
 *
 * The member rules of the scale move are:
 * (1) the variable which must be an integer.
 *
 * \return The member rules.
 */
const MemberRules& Move_RandomGeometricWalk::getParameterRules(void) const 
{
    
    static MemberRules move_member_rules;
    static bool rules_set = false;
    
    if ( !rules_set ) 
    {
        move_member_rules.push_back( new ArgumentRule( "x"   , Integer::getClassTypeSpec()    ,  "The variable on which this move operates.", ArgumentRule::BY_REFERENCE, ArgumentRule::STOCHASTIC ) );
        move_member_rules.push_back( new ArgumentRule( "alpha", Probability::getClassTypeSpec(), "The success probability of the geometric distribution.", ArgumentRule::BY_VALUE    , ArgumentRule::ANY       , new Real(0.5) ) );
        move_member_rules.push_back( new ArgumentRule( "tune", RlBoolean::getClassTypeSpec()  , "Should we tune the success probability during burnin?", ArgumentRule::BY_VALUE    , ArgumentRule::ANY       , new RlBoolean( true ) ) );
        
        /* Inherit weight from Move, put it after variable */
        const MemberRules& inheritedRules = Move::getParameterRules();
        move_member_rules.insert( move_member_rules.end(), inheritedRules.begin(), inheritedRules.end() );
        
        rules_set = true;
    }
    
    return move_member_rules;
}


/**
 * Get type-specification on this object (non-static).
 *
 * \return The type spec of this object.
 */
const TypeSpec& Move_RandomGeometricWalk::getTypeSpec( void ) const 
{
    
    static TypeSpec type_spec = getClassTypeSpec();
    
    return type_spec;
}



void Move_RandomGeometricWalk::printValue(std::ostream &o) const
{
    
    o << "Move_RandomGeometricWalk(";
    if (x != NULL) 
    {
        o << x->getName();
    }
    else 
    {
        o << "?";
    }
    o << ")";
    
}


/** 
 * Set a member variable.
 * 
 * Sets a member variable with the given name and store the pointer to the variable.
 * The value of the variable might still change but this function needs to be called again if the pointer to
 * the variable changes. The current values will be used to create the distribution object.
 *
 * \param[in]    name     Name of the member variable.
 * \param[in]    var      Pointer to the variable.
 */
void Move_RandomGeometricWalk::setConstParameter(const std::string& name, const RevPtr<const RevVariable> &var) 
{
    
    if ( name == "x" ) 
    {
        x = var;
    }
    else if ( name == "alpha" ) 
    {
        p = var;
    }
    else if ( name == "tune" ) 
    {
        tune = var;
    }
    else 
    {
        Move::setConstParameter(name, var);
    }
    
}<|MERGE_RESOLUTION|>--- conflicted
+++ resolved
@@ -60,7 +60,6 @@
  * constructor and passing the move-parameters (the variable and other parameters) as arguments of the 
  * constructor. The move constructor takes care of the proper hook-ups.
  *
- * \return A new internal distribution object.
  */
 void Move_RandomGeometricWalk::constructInternalObject( void ) 
 {
@@ -69,14 +68,9 @@
     
     // now allocate a new random-geometric-walk move
     double w = static_cast<const RealPos &>( weight->getRevObject() ).getValue();
-<<<<<<< HEAD
     size_t del = static_cast<const Natural &>( delay->getRevObject() ).getValue();
-    RevBayesCore::TypedDagNode<long>* tmp = static_cast<const Integer &>( x->getRevObject() ).getDagNode();
-    RevBayesCore::StochasticNode<long> *n = static_cast<RevBayesCore::StochasticNode<long> *>( tmp );
-=======
     RevBayesCore::TypedDagNode<std::int64_t>* tmp = static_cast<const Integer &>( x->getRevObject() ).getDagNode();
     RevBayesCore::StochasticNode<std::int64_t> *n = static_cast<RevBayesCore::StochasticNode<std::int64_t> *>( tmp );
->>>>>>> 217871a8
     double a = static_cast<const Probability &>( p->getRevObject() ).getValue();
     bool t = static_cast<const RlBoolean &>( tune->getRevObject() ).getValue();
 
