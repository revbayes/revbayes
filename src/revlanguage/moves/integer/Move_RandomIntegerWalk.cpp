#include <cstddef>
#include <ostream>
#include <string>
#include <vector>

#include "ArgumentRule.h"
#include "ArgumentRules.h"
#include "Integer.h"
#include "MetropolisHastingsMove.h"
#include "Move_RandomIntegerWalk.h"
#include "Natural.h"
#include "RandomIntegerWalkProposal.h"
#include "RealPos.h"
#include "RevObject.h"
#include "TypeSpec.h"
#include "Move.h"
#include "RevPtr.h"
#include "RevVariable.h"
#include "RlMove.h"
#include "StochasticNode.h"

namespace RevBayesCore { class Proposal; }
namespace RevBayesCore { template <class valueType> class TypedDagNode; }


using namespace RevLanguage;

/**
 * Default constructor.
 * 
 * The default constructor does nothing except allocating the object.
 */
Move_RandomIntegerWalk::Move_RandomIntegerWalk() : Move() 
{
    
}


/**
 * The clone function is a convenience function to create proper copies of inherited objected.
 * E.g. a.clone() will create a clone of the correct type even if 'a' is of derived type 'B'.
 *
 * \return A new copy of myself 
 */
Move_RandomIntegerWalk* Move_RandomIntegerWalk::clone(void) const 
{
    
	return new Move_RandomIntegerWalk(*this);
}


/**
 * Create a new internal move object.
 *
 * This function simply dynamically allocates a new internal move object that is 
 * associated with the variable (DAG-node). The internal move object is created by calling its
 * constructor and passing the move-parameters (the variable and other parameters) as arguments of the 
 * constructor. The move constructor takes care of the proper hook-ups.
 *
 */
void Move_RandomIntegerWalk::constructInternalObject( void ) 
{
    // we free the memory first
    delete value;
    
    // now allocate a new random-integer-walk move
    double w = static_cast<const RealPos &>( weight->getRevObject() ).getValue();
<<<<<<< HEAD
    size_t del = static_cast<const Natural &>( delay->getRevObject() ).getValue();
    RevBayesCore::TypedDagNode<long>* tmp = static_cast<const Natural &>( x->getRevObject() ).getDagNode();
    RevBayesCore::StochasticNode<long> *n = static_cast<RevBayesCore::StochasticNode<long> *>( tmp );
=======
    RevBayesCore::TypedDagNode<std::int64_t>* tmp = static_cast<const Integer &>( x->getRevObject() ).getDagNode();
    RevBayesCore::StochasticNode<std::int64_t> *n = static_cast<RevBayesCore::StochasticNode<std::int64_t> *>( tmp );
>>>>>>> 217871a8
    
    // finally create the internal move object
    RevBayesCore::Proposal *prop = new RevBayesCore::RandomIntegerWalkProposal(n);
    value = new RevBayesCore::MetropolisHastingsMove(prop,w,del,false);
    
}


/**
 * Get Rev type of object 
 *
 * \return The class' name.
 */
const std::string& Move_RandomIntegerWalk::getClassType(void) 
{ 
    
    static std::string rev_type = "Move_RandomIntegerWalk";
    
	return rev_type; 
}


/**
 * Get class type spec describing type of an object from this class (static).
 *
 * \return TypeSpec of this class.
 */
const TypeSpec& Move_RandomIntegerWalk::getClassTypeSpec(void) 
{ 
    
    static TypeSpec rev_type_spec = TypeSpec( getClassType(), new TypeSpec( Move::getClassTypeSpec() ) );
    
	return rev_type_spec; 
}


/**
 * Get the alternative Rev names (aliases) for the constructor function.
 *
 * \return Rev aliases of constructor function.
 */
std::vector<std::string> Move_RandomIntegerWalk::getMoveAliases( void ) const
{
    // create alternative constructor function names variable that is the same for all instance of this class
    std::vector<std::string> a_names;
    
    return a_names;
}



/**
 * Get the Rev name for the constructor function.
 *
 * \return Rev name of constructor function.
 */
std::string Move_RandomIntegerWalk::getMoveName( void ) const
{
    // create a constructor function name variable that is the same for all instance of this class
    std::string c_name = "RandomIntegerWalk";
    
    return c_name;
}


/** 
 * Get the member rules used to create the constructor of this object.
 *
 * The member rules of the scale move are:
 * (1) the variable which must be an integer.
 *
 * \return The member rules.
 */
const MemberRules& Move_RandomIntegerWalk::getParameterRules(void) const 
{
    
    static MemberRules move_member_rules;
    static bool rules_set = false;
    
    if ( !rules_set ) 
    {
        move_member_rules.push_back( new ArgumentRule( "x", Integer::getClassTypeSpec(), "The variable on which this move operates.", ArgumentRule::BY_REFERENCE, ArgumentRule::STOCHASTIC ) );
        
        /* Inherit weight from Move, put it after variable */
        const MemberRules& inheritedRules = Move::getParameterRules();
        move_member_rules.insert( move_member_rules.end(), inheritedRules.begin(), inheritedRules.end() );
        
        rules_set = true;
    }
    
    return move_member_rules;
}


/**
 * Get type-specification on this object (non-static).
 *
 * \return The type spec of this object.
 */
const TypeSpec& Move_RandomIntegerWalk::getTypeSpec( void ) const 
{
    
    static TypeSpec type_spec = getClassTypeSpec();
    
    return type_spec;
}



void Move_RandomIntegerWalk::printValue(std::ostream &o) const
{
    
    o << "Move_RandomIntegerWalk(";
    if (x != NULL) 
    {
        o << x->getName();
    }
    else 
    {
        o << "?";
    }
    o << ")";
    
}


/** 
 * Set a member variable.
 * 
 * Sets a member variable with the given name and store the pointer to the variable.
 * The value of the variable might still change but this function needs to be called again if the pointer to
 * the variable changes. The current values will be used to create the distribution object.
 *
 * \param[in]    name     Name of the member variable.
 * \param[in]    var      Pointer to the variable.
 */
void Move_RandomIntegerWalk::setConstParameter(const std::string& name, const RevPtr<const RevVariable> &var) 
{
    
    if ( name == "x" ) 
    {
        x = var;
    }
    else 
    {
        Move::setConstParameter(name, var);
    }
    
}<|MERGE_RESOLUTION|>--- conflicted
+++ resolved
@@ -65,14 +65,9 @@
     
     // now allocate a new random-integer-walk move
     double w = static_cast<const RealPos &>( weight->getRevObject() ).getValue();
-<<<<<<< HEAD
     size_t del = static_cast<const Natural &>( delay->getRevObject() ).getValue();
-    RevBayesCore::TypedDagNode<long>* tmp = static_cast<const Natural &>( x->getRevObject() ).getDagNode();
-    RevBayesCore::StochasticNode<long> *n = static_cast<RevBayesCore::StochasticNode<long> *>( tmp );
-=======
-    RevBayesCore::TypedDagNode<std::int64_t>* tmp = static_cast<const Integer &>( x->getRevObject() ).getDagNode();
+    RevBayesCore::TypedDagNode<std::int64_t>* tmp = static_cast<const Natural &>( x->getRevObject() ).getDagNode();
     RevBayesCore::StochasticNode<std::int64_t> *n = static_cast<RevBayesCore::StochasticNode<std::int64_t> *>( tmp );
->>>>>>> 217871a8
     
     // finally create the internal move object
     RevBayesCore::Proposal *prop = new RevBayesCore::RandomIntegerWalkProposal(n);
