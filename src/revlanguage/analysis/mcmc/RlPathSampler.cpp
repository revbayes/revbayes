--- conflicted
+++ resolved
@@ -124,12 +124,7 @@
         samplerMemberRules.push_back( new ArgumentRule("filename"            , RlString::getClassTypeSpec(), "The filename where the likelihood samples are stored in.", ArgumentRule::BY_VALUE, ArgumentRule::ANY ) );
         samplerMemberRules.push_back( new ArgumentRule("powerColumnName"     , RlString::getClassTypeSpec(), "The name of the column that holds the values of the powers.", ArgumentRule::BY_VALUE, ArgumentRule::ANY ) );
         samplerMemberRules.push_back( new ArgumentRule("likelihoodColumnName", RlString::getClassTypeSpec(), "The name of the column that holds the likelihood values.", ArgumentRule::BY_VALUE, ArgumentRule::ANY ) );
-<<<<<<< HEAD
-        std::vector<std::string> sep = {"separator","delimiter"};
-        samplerMemberRules.push_back( new ArgumentRule(sep                   , RlString::getClassTypeSpec(), "The separator/delimiter between columns.", ArgumentRule::BY_VALUE, ArgumentRule::ANY, new RlString( "\t" ) ) );
-=======
         samplerMemberRules.push_back( new Delimiter() );
->>>>>>> 6314a9d8
         
         rules_set = true;
     }
@@ -169,11 +164,7 @@
     {
         filename = var;
     }
-<<<<<<< HEAD
-    else if ( name == "delimiter" || name == "separator" || name == "separator/delimiter")
-=======
     else if ( name == "delimiter" || name == "separator" )
->>>>>>> 6314a9d8
     {
         delimiter = var;
     }
