#include <stddef.h>
#include <iosfwd>
#include <string>
#include <vector>

#include "ArgumentRule.h"
#include "ArgumentRules.h"
#include "Dist_PhylodynamicBDP.h"
#include "ModelVector.h"
#include "OptionRule.h"
#include "BirthDeathSamplingTreatmentProcess.h"
#include "Probability.h"
#include "RealPos.h"
#include "RlString.h"
#include "RlTaxon.h"
#include "RlTimeTree.h"
#include "AbstractBirthDeathProcess.h"
#include "ConstantNode.h"
#include "DagNode.h"
#include "DeterministicNode.h"
#include "DynamicNode.h"
#include "IndirectReferenceFunction.h"
#include "ModelObject.h"
#include "RbVector.h"
#include "RevNullObject.h"
#include "RevObject.h"
#include "RevPtr.h"
#include "RevVariable.h"
#include "RlBirthDeathProcess.h"
#include "RlConstantNode.h"
#include "Taxon.h"
#include "TypeSpec.h"
#include "TypedDagNode.h"
#include "TypedFunction.h"
#include "UserFunctionNode.h"

namespace RevBayesCore { class Tree; }

using namespace RevLanguage;

/**
 * Default constructor.
 *
 * The default constructor does nothing except allocating the object.
 */
Dist_PhylodynamicBDP::Dist_PhylodynamicBDP() : BirthDeathProcess()
{

}


/**
 * The clone function is a convenience function to create proper copies of inherited objected.
 * E.g. a.clone() will create a clone of the correct type even if 'a' is of derived type 'b'.
 *
 * \return A new copy of the process.
 */
Dist_PhylodynamicBDP* Dist_PhylodynamicBDP::clone( void ) const
{
    return new Dist_PhylodynamicBDP(*this);
}


/**
 * Create a new internal distribution object.
 *
 * This function simply dynamically allocates a new internal distribution object that can be
 * associated with the variable. The internal distribution object is created by calling its
 * constructor and passing the distribution-parameters (other DAG nodes) as arguments of the
 * constructor. The distribution constructor takes care of the proper hook-ups.
 *
 * \return A new internal distribution object.
 */
RevBayesCore::AbstractBirthDeathProcess* Dist_PhylodynamicBDP::createDistribution( void ) const
{
    // get the parameters

    // the start age
    RevBayesCore::TypedDagNode<double>* sa       = static_cast<const RealPos &>( start_age->getRevObject() ).getDagNode();

    // the start condition
    bool uo = ( start_condition == "originAge" ? true : false );

    // sampling condition
    const std::string& cond                     = static_cast<const RlString &>( condition->getRevObject() ).getValue();

    // get the taxa to simulate either from a vector of rev taxon objects or a vector of names
    std::vector<RevBayesCore::Taxon> tn = static_cast<const ModelVector<Taxon> &>( taxa->getRevObject() ).getValue();

    RevBayesCore::AbstractBirthDeathProcess* d;

    // To avoid fracturing implementations, constant-rate processes call the piecewise-constant version, which can accomodate this

    // birth rate
    RevBayesCore::DagNode* b_s = lambda->getRevObject().getDagNode();
    // death rate
    RevBayesCore::DagNode* d_s = mu->getRevObject().getDagNode();
    // serial sampling rate
    RevBayesCore::DagNode* s_s = phi->getRevObject().getDagNode();
    // treatment probability
    RevBayesCore::DagNode* t_s = r->getRevObject().getDagNode();

    // There are no bursts or mass extinctions in the standard phylodynamic application
    // birth burst
    RevBayesCore::DagNode* b_e = NULL;
    // death burst (mass extinction)
    RevBayesCore::DagNode* d_e = NULL;
    // event sampling
    RevBayesCore::DagNode* s_e = NULL;
    if ( Phi->getRevObject() != RevNullObject::getInstance() )
    {
        s_e = Phi->getRevObject().getDagNode();
    }
    // event treatment
    RevBayesCore::DagNode* t_e = NULL;
    if ( r_event->getRevObject() != RevNullObject::getInstance() )
    {
        t_e = r_event->getRevObject().getDagNode();
    }

    // global rate change times
    RevBayesCore::TypedDagNode<RevBayesCore::RbVector<double> >* gt = NULL;
    if ( timeline->getRevObject() != RevNullObject::getInstance() )
    {
        gt = static_cast<const ModelVector<RealPos> &>( timeline->getRevObject() ).getDagNode();
    }

    // parameter-specific timelines
    RevBayesCore::TypedDagNode<RevBayesCore::RbVector<double> >* lt = NULL;
    if ( lambda_timeline->getRevObject() != RevNullObject::getInstance() )
    {
        lt = static_cast<const ModelVector<RealPos> &>( lambda_timeline->getRevObject() ).getDagNode();
    }

    RevBayesCore::TypedDagNode<RevBayesCore::RbVector<double> >* mt = NULL;
    if ( mu_timeline->getRevObject() != RevNullObject::getInstance() )
    {
        mt = static_cast<const ModelVector<RealPos> &>( mu_timeline->getRevObject() ).getDagNode();
    }

    RevBayesCore::TypedDagNode<RevBayesCore::RbVector<double> >* pt = NULL;
    if ( phi_timeline->getRevObject() != RevNullObject::getInstance() )
    {
        pt = static_cast<const ModelVector<RealPos> &>( phi_timeline->getRevObject() ).getDagNode();
    }

    RevBayesCore::TypedDagNode<RevBayesCore::RbVector<double> >* rt = NULL;
    if ( r_timeline->getRevObject() != RevNullObject::getInstance() )
    {
        rt = static_cast<const ModelVector<RealPos> &>( r_timeline->getRevObject() ).getDagNode();
    }

    // There are no bursts or mass extinctions in the standard phylodynamic application
    RevBayesCore::TypedDagNode<RevBayesCore::RbVector<double> >* Lt = NULL;
    RevBayesCore::TypedDagNode<RevBayesCore::RbVector<double> >* Mt = NULL;

    RevBayesCore::TypedDagNode<RevBayesCore::RbVector<double> >* Pt = NULL;
    if ( Phi_timeline->getRevObject() != RevNullObject::getInstance() )
    {
        Pt = static_cast<const ModelVector<RealPos> &>( Phi_timeline->getRevObject() ).getDagNode();
    }

<<<<<<< HEAD
    d = new RevBayesCore::BirthDeathSamplingTreatmentProcess(sa,
                                                             b_s,
                                                             d_s,
                                                             s_s,
                                                             t_s,
                                                             b_e,
                                                             d_e,
                                                             s_e,
                                                             t_e,
                                                             gt,
                                                             lt,
                                                             mt,
                                                             pt,
                                                             rt,
                                                             Lt,
                                                             Mt,
                                                             Pt,
                                                             cond,
                                                             tn,
                                                             uo);
=======
    // tree for initialization
    RevBayesCore::Tree* init = NULL;
    if ( initial_tree->getRevObject() != RevNullObject::getInstance() )
    {
        init = static_cast<const TimeTree &>( initial_tree->getRevObject() ).getDagNode()->getValue().clone();
    }

    d = new RevBayesCore::EpisodicBirthDeathSamplingTreatmentProcess(sa,
                                                                     b_s,
                                                                     d_s,
                                                                     s_s,
                                                                     t_s,
                                                                     b_e,
                                                                     d_e,
                                                                     s_e,
                                                                     t_e,
                                                                     gt,
                                                                     lt,
                                                                     mt,
                                                                     pt,
                                                                     rt,
                                                                     Lt,
                                                                     Mt,
                                                                     Pt,
                                                                     cond,
                                                                     tn,
                                                                     uo,
                                                                     NULL);
>>>>>>> 8a31d1ea

    return d;
}


/**
 * Get Rev type of object
 *
 * \return The class' name.
 */
const std::string& Dist_PhylodynamicBDP::getClassType( void )
{

    static std::string rev_type = "Dist_PhylodynamicBDP";

    return rev_type;
}


/**
 * Get class type spec describing type of an object from this class (static).
 *
 * \return TypeSpec of this class.
 */
const TypeSpec& Dist_PhylodynamicBDP::getClassTypeSpec( void )
{

    static TypeSpec rev_type_spec = TypeSpec( getClassType(), new TypeSpec( BirthDeathProcess::getClassTypeSpec() ) );

    return rev_type_spec;
}


/**
 * Get the alternative Rev names (aliases) for the constructor function.
 *
 * \return Rev aliases of constructor function.
 */
std::vector<std::string> Dist_PhylodynamicBDP::getDistributionFunctionAliases( void ) const
{
    // create alternative constructor function names variable that is the same for all instance of this class
    std::vector<std::string> a_names;
    a_names.push_back( "PhylodynamicBDP" );
    a_names.push_back( "SkylineBDP" );
    return a_names;
}


/**
 * Get the Rev name for the distribution.
 * This name is used for the constructor and the distribution functions,
 * such as the density and random value function
 *
 * \return Rev name of constructor function.
 */
std::string Dist_PhylodynamicBDP::getDistributionFunctionName( void ) const
{
    // create a distribution name variable that is the same for all instance of this class
    std::string d_name = "PhylodynamicBirthDeathProcess";

    return d_name;
}


/**
 * Get the member rules used to create the constructor of this object.
 *
 * The member rules of the constant-rate birth-death process are:
 * (1) the speciation rate lambda which must be a positive real.
 * (2) the extinction rate mu that must be a positive real.
 * (3) all member rules specified by BirthDeathProcess.
 *
 * \return The member rules.
 */
const MemberRules& Dist_PhylodynamicBDP::getParameterRules(void) const
{

    static MemberRules dist_member_rules;
    static bool rules_set = false;

    if ( rules_set == false )
    {
        std::vector<std::string> aliases;
        aliases.push_back("rootAge");
        aliases.push_back("originAge");
        dist_member_rules.push_back( new ArgumentRule( aliases, RealPos::getClassTypeSpec()    , "The start time of the process.", ArgumentRule::BY_CONSTANT_REFERENCE, ArgumentRule::ANY ) );

        std::vector<TypeSpec> paramTypes;
        paramTypes.push_back( RealPos::getClassTypeSpec() );
        paramTypes.push_back( ModelVector<RealPos>::getClassTypeSpec() );
        dist_member_rules.push_back( new ArgumentRule( "lambda",  paramTypes, "The birth rate(s).", ArgumentRule::BY_CONSTANT_REFERENCE, ArgumentRule::ANY ) );
        dist_member_rules.push_back( new ArgumentRule( "mu",      paramTypes, "The death rate(s).", ArgumentRule::BY_CONSTANT_REFERENCE, ArgumentRule::ANY ) );
        
        std::vector<std::string> aliases_serial_sampling;
        aliases_serial_sampling.push_back("phi");
        aliases_serial_sampling.push_back("psi");
        dist_member_rules.push_back( new ArgumentRule( aliases_serial_sampling,     paramTypes, "The serial sampling rate(s).", ArgumentRule::BY_CONSTANT_REFERENCE, ArgumentRule::ANY ) );
        
        std::vector<TypeSpec> rTypes;
        rTypes.push_back( Probability::getClassTypeSpec() );
        rTypes.push_back( ModelVector<Probability>::getClassTypeSpec() );
        dist_member_rules.push_back( new ArgumentRule( "r",       rTypes, "The probabilit(y|ies) of death upon sampling (treatment).", ArgumentRule::BY_CONSTANT_REFERENCE, ArgumentRule::ANY, new Probability(1.0) ) );

        std::vector<TypeSpec> event_sampling_paramTypes;
        event_sampling_paramTypes.push_back( Probability::getClassTypeSpec() );
        event_sampling_paramTypes.push_back( ModelVector<Probability>::getClassTypeSpec() );
        
        std::vector<std::string> aliases_event_sampling;
        aliases_event_sampling.push_back("Phi");
        aliases_event_sampling.push_back("rho");
        dist_member_rules.push_back( new ArgumentRule( aliases_event_sampling,     event_sampling_paramTypes, "The probability of sampling taxa at sampling events (at present only if input is scalar).", ArgumentRule::BY_CONSTANT_REFERENCE, ArgumentRule::ANY, new Probability(0.0) ) );

        std::vector<TypeSpec> other_event_paramTypes;
        other_event_paramTypes.push_back( ModelVector<Probability>::getClassTypeSpec() );
        dist_member_rules.push_back( new ArgumentRule( "R",       other_event_paramTypes, "The treatment probabilities for the sampling events (excluding sampling at present).", ArgumentRule::BY_CONSTANT_REFERENCE, ArgumentRule::ANY, NULL ) );

        dist_member_rules.push_back( new ArgumentRule( "timeline",          ModelVector<RealPos>::getClassTypeSpec(), "The rate interval change times of the piecewise constant process.", ArgumentRule::BY_CONSTANT_REFERENCE, ArgumentRule::ANY, NULL ) );
        dist_member_rules.push_back( new ArgumentRule( "lambdaTimeline",    ModelVector<RealPos>::getClassTypeSpec(), "The rate interval change times of the speciation rate.", ArgumentRule::BY_CONSTANT_REFERENCE, ArgumentRule::ANY, NULL ) );
        dist_member_rules.push_back( new ArgumentRule( "muTimeline",        ModelVector<RealPos>::getClassTypeSpec(), "The rate interval change times of the extinction rate.", ArgumentRule::BY_CONSTANT_REFERENCE, ArgumentRule::ANY, NULL ) );
        
        std::vector<std::string> aliases_serial_sampling_timeline;
        aliases_serial_sampling_timeline.push_back("phiTimeline");
        aliases_serial_sampling_timeline.push_back("psiTimeline");
        dist_member_rules.push_back( new ArgumentRule( aliases_serial_sampling_timeline,       ModelVector<RealPos>::getClassTypeSpec(), "The rate interval change times of the fossil sampling rate.", ArgumentRule::BY_CONSTANT_REFERENCE, ArgumentRule::ANY, NULL ) );
        
        dist_member_rules.push_back( new ArgumentRule( "rTimeline",         ModelVector<RealPos>::getClassTypeSpec(), "The rate interval change times of the (serial) treatment probability.", ArgumentRule::BY_CONSTANT_REFERENCE, ArgumentRule::ANY, NULL ) );
        
        std::vector<std::string> aliases_event_sampling_timeline;
        aliases_event_sampling_timeline.push_back("PhiTimeline");
        aliases_event_sampling_timeline.push_back("rhoTimeline");
        dist_member_rules.push_back( new ArgumentRule( aliases_event_sampling_timeline,       ModelVector<RealPos>::getClassTypeSpec(), "Times at which all taxa are sampled with some probability. There is always additionally a sampling event at the present.", ArgumentRule::BY_CONSTANT_REFERENCE, ArgumentRule::ANY, NULL ) );

        std::vector<std::string> optionsCondition;
        optionsCondition.push_back( "time" );
        optionsCondition.push_back( "survival" );
        optionsCondition.push_back( "sampling" );
        dist_member_rules.push_back( new OptionRule( "condition", new RlString("time"), optionsCondition, "The condition of the process." ) );
        dist_member_rules.push_back( new ArgumentRule( "taxa"  , ModelVector<Taxon>::getClassTypeSpec(), "The taxa used for initialization.", ArgumentRule::BY_CONSTANT_REFERENCE, ArgumentRule::ANY ) );
        dist_member_rules.push_back( new ArgumentRule( "initialTree" , TimeTree::getClassTypeSpec() , "Instead of drawing a tree from the distribution, initialize distribution with this tree.", ArgumentRule::BY_VALUE, ArgumentRule::ANY, NULL ) );
        
        rules_set = true;
    }

    return dist_member_rules;
}


/**
 * Get type-specification on this object (non-static).
 *
 * \return The type spec of this object.
 */
const TypeSpec& Dist_PhylodynamicBDP::getTypeSpec( void ) const
{

    static TypeSpec ts = getClassTypeSpec();

    return ts;
}


/**
 * Set a member variable.
 *
 * Sets a member variable with the given name and store the pointer to the variable.
 * The value of the variable might still change but this function needs to be called again if the pointer to
 * the variable changes. The current values will be used to create the distribution object.
 *
 * \param[in]    name     Name of the member variable.
 * \param[in]    var      Pointer to the variable.
 */
void Dist_PhylodynamicBDP::setConstParameter(const std::string& name, const RevPtr<const RevVariable> &var)
{
    if ( name == "lambda" )
    {
        lambda = var;
    }
    else if ( name == "mu" )
    {
        mu = var;
    }
    else if ( name == "phi" || name == "psi" || name == "phi/psi" )
    {
        phi = var;
    }
    else if ( name == "r" )
    {
        r = var;
    }
    else if ( name == "Phi" || name == "rho" || name == "Phi/rho" )
    {
        Phi = var;
    }
    else if ( name == "R" )
    {
        r_event = var;
    }
    else if ( name == "rootAge" || name == "originAge" )
    {
        start_age = var;
        start_condition = name;
    }
    else if ( name == "timeline" )
    {
        timeline = var;
    }
    else if ( name == "lambdaTimeline" )
    {
        lambda_timeline = var;
    }
    else if ( name == "muTimeline" )
    {
        mu_timeline = var;
    }
    else if ( name == "phiTimeline" || name == "psiTimeline" || name == "phiTimeline/psiTimeline" )
    {
        phi_timeline = var;
    }
    else if ( name == "rTimeline" )
    {
        r_timeline = var;
    }
    else if ( name == "PhiTimeline" || name == "rhoTimeline" || name == "PhiTimeline/rhoTimeline" )
    {
        Phi_timeline = var;
    }
        else if ( name == "initialTree" )
    {
        initial_tree = var;
    }
    else
    {
        BirthDeathProcess::setConstParameter(name, var);
    }

}<|MERGE_RESOLUTION|>--- conflicted
+++ resolved
@@ -160,28 +160,6 @@
         Pt = static_cast<const ModelVector<RealPos> &>( Phi_timeline->getRevObject() ).getDagNode();
     }
 
-<<<<<<< HEAD
-    d = new RevBayesCore::BirthDeathSamplingTreatmentProcess(sa,
-                                                             b_s,
-                                                             d_s,
-                                                             s_s,
-                                                             t_s,
-                                                             b_e,
-                                                             d_e,
-                                                             s_e,
-                                                             t_e,
-                                                             gt,
-                                                             lt,
-                                                             mt,
-                                                             pt,
-                                                             rt,
-                                                             Lt,
-                                                             Mt,
-                                                             Pt,
-                                                             cond,
-                                                             tn,
-                                                             uo);
-=======
     // tree for initialization
     RevBayesCore::Tree* init = NULL;
     if ( initial_tree->getRevObject() != RevNullObject::getInstance() )
@@ -189,28 +167,27 @@
         init = static_cast<const TimeTree &>( initial_tree->getRevObject() ).getDagNode()->getValue().clone();
     }
 
-    d = new RevBayesCore::EpisodicBirthDeathSamplingTreatmentProcess(sa,
-                                                                     b_s,
-                                                                     d_s,
-                                                                     s_s,
-                                                                     t_s,
-                                                                     b_e,
-                                                                     d_e,
-                                                                     s_e,
-                                                                     t_e,
-                                                                     gt,
-                                                                     lt,
-                                                                     mt,
-                                                                     pt,
-                                                                     rt,
-                                                                     Lt,
-                                                                     Mt,
-                                                                     Pt,
-                                                                     cond,
-                                                                     tn,
-                                                                     uo,
-                                                                     NULL);
->>>>>>> 8a31d1ea
+    d = new RevBayesCore::BirthDeathSamplingTreatmentProcess(sa,
+                                                            b_s,
+                                                            d_s,
+                                                            s_s,
+                                                            t_s,
+                                                            b_e,
+                                                            d_e,
+                                                            s_e,
+                                                            t_e,
+                                                            gt,
+                                                            lt,
+                                                            mt,
+                                                            pt,
+                                                            rt,
+                                                            Lt,
+                                                            Mt,
+                                                            Pt,
+                                                            cond,
+                                                            tn,
+                                                            uo,
+                                                            NULL);
 
     return d;
 }
