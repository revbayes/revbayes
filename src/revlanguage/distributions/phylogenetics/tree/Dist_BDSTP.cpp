#include <stddef.h>
#include <iosfwd>
#include <string>
#include <vector>

#include "ArgumentRule.h"
#include "ArgumentRules.h"
#include "Dist_BDSTP.h"
#include "ModelVector.h"
#include "OptionRule.h"
#include "BirthDeathSamplingTreatmentProcess.h"
#include "Probability.h"
#include "RealPos.h"
#include "RlString.h"
#include "RlTaxon.h"
#include "RlTimeTree.h"
#include "AbstractBirthDeathProcess.h"
#include "ConstantNode.h"
#include "DagNode.h"
#include "DeterministicNode.h"
#include "DynamicNode.h"
#include "IndirectReferenceFunction.h"
#include "ModelObject.h"
#include "RbVector.h"
#include "RevNullObject.h"
#include "RevObject.h"
#include "RevPtr.h"
#include "RevVariable.h"
#include "RlBirthDeathProcess.h"
#include "RlConstantNode.h"
#include "Taxon.h"
#include "TypeSpec.h"
#include "TypedDagNode.h"
#include "TypedFunction.h"
#include "UserFunctionNode.h"

namespace RevBayesCore { class Tree; }

using namespace RevLanguage;

/**
 * Default constructor.
 *
 * The default constructor does nothing except allocating the object.
 */
Dist_BDSTP::Dist_BDSTP() : BirthDeathProcess()
{

}


/**
 * The clone function is a convenience function to create proper copies of inherited objected.
 * E.g. a.clone() will create a clone of the correct type even if 'a' is of derived type 'b'.
 *
 * \return A new copy of the process.
 */
Dist_BDSTP* Dist_BDSTP::clone( void ) const
{
    return new Dist_BDSTP(*this);
}


/**
 * Create a new internal distribution object.
 *
 * This function simply dynamically allocates a new internal distribution object that can be
 * associated with the variable. The internal distribution object is created by calling its
 * constructor and passing the distribution-parameters (other DAG nodes) as arguments of the
 * constructor. The distribution constructor takes care of the proper hook-ups.
 *
 * \return A new internal distribution object.
 */
RevBayesCore::AbstractBirthDeathProcess* Dist_BDSTP::createDistribution( void ) const
{
    // get the parameters

    // the start age
    RevBayesCore::TypedDagNode<double>* sa       = static_cast<const RealPos &>( start_age->getRevObject() ).getDagNode();

    // the start condition
    bool uo = ( start_condition == "originAge" ? true : false );

    // sampling condition
    const std::string& cond                     = static_cast<const RlString &>( condition->getRevObject() ).getValue();
    
    // last time interval ending age
    bool mrtp = static_cast<const RlBoolean &>( mostrecent_tip_present->getRevObject() ).getValue(); 

    // get the taxa to simulate either from a vector of rev taxon objects or a vector of names
    std::vector<RevBayesCore::Taxon> tn = static_cast<const ModelVector<Taxon> &>( taxa->getRevObject() ).getValue();

    // tree for initialization
    RevBayesCore::Tree* init = NULL;
    if ( initial_tree->getRevObject() != RevNullObject::getInstance() )
    {
        init = static_cast<const TimeTree &>( initial_tree->getRevObject() ).getDagNode()->getValue().clone();
    }

    RevBayesCore::AbstractBirthDeathProcess* d;

    // To avoid fracturing implementations, constant-rate processes call the piecewise-constant version, which can accomodate this

    // birth rate
    RevBayesCore::DagNode* b_s = lambda->getRevObject().getDagNode();
    // death rate
    RevBayesCore::DagNode* d_s = mu->getRevObject().getDagNode();
    // serial sampling rate
    RevBayesCore::DagNode* s_s = phi->getRevObject().getDagNode();
    // treatment probability
    RevBayesCore::DagNode* t_s = r->getRevObject().getDagNode();

    // birth burst
    RevBayesCore::DagNode* b_e = NULL;
    if (Lambda->getRevObject().isType( ModelVector<Probability>::getClassTypeSpec() ))
    {
      b_e = Lambda->getRevObject().getDagNode();
    }
    // death burst (mass extinction)
    RevBayesCore::DagNode* d_e = NULL;
    if (Mu->getRevObject().isType( ModelVector<Probability>::getClassTypeSpec() ))
    {
      d_e = Mu->getRevObject().getDagNode();
    }
    // event sampling
    RevBayesCore::DagNode* s_e = NULL;
    if ( Phi->getRevObject() != RevNullObject::getInstance() )
    {
        s_e = Phi->getRevObject().getDagNode();
    }
    // event treatment
    RevBayesCore::DagNode* t_e = NULL;
    if ( r_event->getRevObject() != RevNullObject::getInstance() )
    {
        t_e = r_event->getRevObject().getDagNode();
    }

    // global rate change times
    RevBayesCore::TypedDagNode<RevBayesCore::RbVector<double> >* gt = NULL;
    if ( timeline->getRevObject() != RevNullObject::getInstance() )
    {
        gt = static_cast<const ModelVector<RealPos> &>( timeline->getRevObject() ).getDagNode();
    }

    // parameter-specific timelines
    RevBayesCore::TypedDagNode<RevBayesCore::RbVector<double> >* lt = NULL;
    if ( lambda_timeline->getRevObject() != RevNullObject::getInstance() )
    {
        lt = static_cast<const ModelVector<RealPos> &>( lambda_timeline->getRevObject() ).getDagNode();
    }

    RevBayesCore::TypedDagNode<RevBayesCore::RbVector<double> >* mt = NULL;
    if ( mu_timeline->getRevObject() != RevNullObject::getInstance() )
    {
        mt = static_cast<const ModelVector<RealPos> &>( mu_timeline->getRevObject() ).getDagNode();
    }

    RevBayesCore::TypedDagNode<RevBayesCore::RbVector<double> >* pt = NULL;
    if ( phi_timeline->getRevObject() != RevNullObject::getInstance() )
    {
        pt = static_cast<const ModelVector<RealPos> &>( phi_timeline->getRevObject() ).getDagNode();
    }

    RevBayesCore::TypedDagNode<RevBayesCore::RbVector<double> >* rt = NULL;
    if ( r_timeline->getRevObject() != RevNullObject::getInstance() )
    {
        rt = static_cast<const ModelVector<RealPos> &>( r_timeline->getRevObject() ).getDagNode();
    }

    RevBayesCore::TypedDagNode<RevBayesCore::RbVector<double> >* Lt = NULL;
    if ( Lambda_timeline->getRevObject() != RevNullObject::getInstance() )
    {
        Lt = static_cast<const ModelVector<RealPos> &>( Lambda_timeline->getRevObject() ).getDagNode();
    }

    RevBayesCore::TypedDagNode<RevBayesCore::RbVector<double> >* Mt = NULL;
    if ( Mu_timeline->getRevObject() != RevNullObject::getInstance() )
    {
        Mt = static_cast<const ModelVector<RealPos> &>( Mu_timeline->getRevObject() ).getDagNode();
    }

    RevBayesCore::TypedDagNode<RevBayesCore::RbVector<double> >* Pt = NULL;
    if ( Phi_timeline->getRevObject() != RevNullObject::getInstance() )
    {
        Pt = static_cast<const ModelVector<RealPos> &>( Phi_timeline->getRevObject() ).getDagNode();
    }

<<<<<<< HEAD
    d = new RevBayesCore::EpisodicBirthDeathSamplingTreatmentProcess(sa,
                                                                     b_s,
                                                                     d_s,
                                                                     s_s,
                                                                     t_s,
                                                                     b_e,
                                                                     d_e,
                                                                     s_e,
                                                                     t_e,
                                                                     gt,
                                                                     lt,
                                                                     mt,
                                                                     pt,
                                                                     rt,
                                                                     Lt,
                                                                     Mt,
                                                                     Pt,
                                                                     cond,
                                                                     tn,
                                                                     uo,
                                                                     init,
                                                                     mrtp);
=======
    d = new RevBayesCore::BirthDeathSamplingTreatmentProcess(sa,
                                                             b_s,
                                                             d_s,
                                                             s_s,
                                                             t_s,
                                                             b_e,
                                                             d_e,
                                                             s_e,
                                                             t_e,
                                                             gt,
                                                             lt,
                                                             mt,
                                                             pt,
                                                             rt,
                                                             Lt,
                                                             Mt,
                                                             Pt,
                                                             cond,
                                                             tn,
                                                             uo,
                                                             init);
>>>>>>> 15b440a7

    return d;
}


/**
 * Get Rev type of object
 *
 * \return The class' name.
 */
const std::string& Dist_BDSTP::getClassType( void )
{

    static std::string rev_type = "Dist_BDSTP";

    return rev_type;
}


/**
 * Get class type spec describing type of an object from this class (static).
 *
 * \return TypeSpec of this class.
 */
const TypeSpec& Dist_BDSTP::getClassTypeSpec( void )
{

    static TypeSpec rev_type_spec = TypeSpec( getClassType(), new TypeSpec( BirthDeathProcess::getClassTypeSpec() ) );

    return rev_type_spec;
}


/**
 * Get the alternative Rev names (aliases) for the constructor function.
 *
 * \return Rev aliases of constructor function.
 */
std::vector<std::string> Dist_BDSTP::getDistributionFunctionAliases( void ) const
{
    // create alternative constructor function names variable that is the same for all instance of this class
    std::vector<std::string> a_names;
    a_names.push_back( "BDSTP" );

    return a_names;
}


/**
 * Get the Rev name for the distribution.
 * This name is used for the constructor and the distribution functions,
 * such as the density and random value function
 *
 * \return Rev name of constructor function.
 */
std::string Dist_BDSTP::getDistributionFunctionName( void ) const
{
    // create a distribution name variable that is the same for all instance of this class
    std::string d_name = "BirthDeathSamplingTreatment";

    return d_name;
}


/**
 * Get the member rules used to create the constructor of this object.
 *
 * The member rules of the constant-rate birth-death process are:
 * (1) the speciation rate lambda which must be a positive real.
 * (2) the extinction rate mu that must be a positive real.
 * (3) all member rules specified by BirthDeathProcess.
 *
 * \return The member rules.
 */
const MemberRules& Dist_BDSTP::getParameterRules(void) const
{

    static MemberRules dist_member_rules;
    static bool rules_set = false;

    if ( rules_set == false )
    {
        std::vector<std::string> aliases;
        aliases.push_back("rootAge");
        aliases.push_back("originAge");
        dist_member_rules.push_back( new ArgumentRule( aliases, RealPos::getClassTypeSpec()    , "The start time of the process.", ArgumentRule::BY_CONSTANT_REFERENCE, ArgumentRule::ANY ) );

        std::vector<TypeSpec> paramTypes;
        paramTypes.push_back( RealPos::getClassTypeSpec() );
        paramTypes.push_back( ModelVector<RealPos>::getClassTypeSpec() );
        dist_member_rules.push_back( new ArgumentRule( "lambda",  paramTypes, "The birth rate(s).", ArgumentRule::BY_CONSTANT_REFERENCE, ArgumentRule::ANY ) );
        dist_member_rules.push_back( new ArgumentRule( "mu",      paramTypes, "The death rate(s).", ArgumentRule::BY_CONSTANT_REFERENCE, ArgumentRule::ANY ) );

        std::vector<std::string> aliases_serial_sampling;
        aliases_serial_sampling.push_back("phi");
        aliases_serial_sampling.push_back("psi");
        dist_member_rules.push_back( new ArgumentRule( aliases_serial_sampling,     paramTypes, "The serial sampling rate(s).", ArgumentRule::BY_CONSTANT_REFERENCE, ArgumentRule::ANY ) );

        std::vector<TypeSpec> rTypes;
        rTypes.push_back( Probability::getClassTypeSpec() );
        rTypes.push_back( ModelVector<Probability>::getClassTypeSpec() );
        dist_member_rules.push_back( new ArgumentRule( "r",       rTypes, "The probabilit(y|ies) of death upon sampling (treatment).", ArgumentRule::BY_CONSTANT_REFERENCE, ArgumentRule::ANY, new Probability(1.0) ) );

        std::vector<TypeSpec> other_event_paramTypes;
        other_event_paramTypes.push_back( ModelVector<Probability>::getClassTypeSpec() );
        dist_member_rules.push_back( new ArgumentRule( "Lambda",  other_event_paramTypes, "The episodic birth burst probabilities.", ArgumentRule::BY_CONSTANT_REFERENCE, ArgumentRule::ANY, NULL ) );
        dist_member_rules.push_back( new ArgumentRule( "Mu",      other_event_paramTypes, "The episodic death burst (mass extinction) probabilities.", ArgumentRule::BY_CONSTANT_REFERENCE, ArgumentRule::ANY, NULL ) );

        std::vector<TypeSpec> event_sampling_paramTypes;
        event_sampling_paramTypes.push_back( Probability::getClassTypeSpec() );
        event_sampling_paramTypes.push_back( ModelVector<Probability>::getClassTypeSpec() );
        std::vector<std::string> aliases_event_sampling;
        aliases_event_sampling.push_back("Phi");
        aliases_event_sampling.push_back("rho");
        dist_member_rules.push_back( new ArgumentRule( aliases_event_sampling,     event_sampling_paramTypes, "The probability of sampling taxa at sampling events (at present only if input is scalar).", ArgumentRule::BY_CONSTANT_REFERENCE, ArgumentRule::ANY ) );

        dist_member_rules.push_back( new ArgumentRule( "R",       other_event_paramTypes, "The treatment probabilities for the sampling events (excluding sampling at present).", ArgumentRule::BY_CONSTANT_REFERENCE, ArgumentRule::ANY, NULL ) );

        dist_member_rules.push_back( new ArgumentRule( "timeline",          ModelVector<RealPos>::getClassTypeSpec(), "The rate interval change times of the piecewise constant process.", ArgumentRule::BY_CONSTANT_REFERENCE, ArgumentRule::ANY, NULL ) );
        dist_member_rules.push_back( new ArgumentRule( "lambdaTimeline",    ModelVector<RealPos>::getClassTypeSpec(), "The rate interval change times of the speciation rate.", ArgumentRule::BY_CONSTANT_REFERENCE, ArgumentRule::ANY, NULL ) );
        dist_member_rules.push_back( new ArgumentRule( "muTimeline",        ModelVector<RealPos>::getClassTypeSpec(), "The rate interval change times of the extinction rate.", ArgumentRule::BY_CONSTANT_REFERENCE, ArgumentRule::ANY, NULL ) );
        std::vector<std::string> aliases_serial_sampling_timeline;
        aliases_serial_sampling_timeline.push_back("phiTimeline");
        aliases_serial_sampling_timeline.push_back("psiTimeline");
        dist_member_rules.push_back( new ArgumentRule( aliases_serial_sampling_timeline,       ModelVector<RealPos>::getClassTypeSpec(), "The rate interval change times of the sampling rate.", ArgumentRule::BY_CONSTANT_REFERENCE, ArgumentRule::ANY, NULL ) );
        dist_member_rules.push_back( new ArgumentRule( "rTimeline",         ModelVector<RealPos>::getClassTypeSpec(), "The rate interval change times of the (serial) treatment probability.", ArgumentRule::BY_CONSTANT_REFERENCE, ArgumentRule::ANY, NULL ) );
        dist_member_rules.push_back( new ArgumentRule( "LambdaTimeline",    ModelVector<RealPos>::getClassTypeSpec(), "Times at which all taxa give birth with some probability.", ArgumentRule::BY_CONSTANT_REFERENCE, ArgumentRule::ANY, NULL ) );
        dist_member_rules.push_back( new ArgumentRule( "MuTimeline",        ModelVector<RealPos>::getClassTypeSpec(), "Times at which all taxa die with some probability.", ArgumentRule::BY_CONSTANT_REFERENCE, ArgumentRule::ANY, NULL ) );
        std::vector<std::string> aliases_event_sampling_timeline;
        aliases_event_sampling_timeline.push_back("PhiTimeline");
        aliases_event_sampling_timeline.push_back("rhoTimeline");
        dist_member_rules.push_back( new ArgumentRule( aliases_event_sampling_timeline,       ModelVector<RealPos>::getClassTypeSpec(), "Times at which all taxa are sampled with some probability. There is always additionally a sampling event at the present.", ArgumentRule::BY_CONSTANT_REFERENCE, ArgumentRule::ANY, NULL ) );

        std::vector<std::string> optionsCondition;
        optionsCondition.push_back( "time" );
        optionsCondition.push_back( "survival" );
        optionsCondition.push_back( "sampling" );
        dist_member_rules.push_back( new OptionRule( "condition", new RlString("time"), optionsCondition, "The condition of the process." ) );
        dist_member_rules.push_back( new ArgumentRule( "taxa"  , ModelVector<Taxon>::getClassTypeSpec(), "The taxa used for initialization.", ArgumentRule::BY_CONSTANT_REFERENCE, ArgumentRule::ANY ) );
        dist_member_rules.push_back( new ArgumentRule( "initialTree" , TimeTree::getClassTypeSpec() , "Instead of drawing a tree from the distribution, initialize distribution with this tree.", ArgumentRule::BY_VALUE, ArgumentRule::ANY, NULL ) );
        
        dist_member_rules.push_back( new ArgumentRule( "mostRecentTipPresent" , RlBoolean::getClassTypeSpec() , "Treating the time that the most recent tip is sampled as the present (default, true; otherwise the present has an age of zero while the most recent tip may have an positive age)?", ArgumentRule::BY_VALUE, ArgumentRule::ANY, new RlBoolean(true) ) );

        rules_set = true;
    }

    return dist_member_rules;
}


/**
 * Get type-specification on this object (non-static).
 *
 * \return The type spec of this object.
 */
const TypeSpec& Dist_BDSTP::getTypeSpec( void ) const
{

    static TypeSpec ts = getClassTypeSpec();

    return ts;
}


/**
 * Set a member variable.
 *
 * Sets a member variable with the given name and store the pointer to the variable.
 * The value of the variable might still change but this function needs to be called again if the pointer to
 * the variable changes. The current values will be used to create the distribution object.
 *
 * \param[in]    name     Name of the member variable.
 * \param[in]    var      Pointer to the variable.
 */
void Dist_BDSTP::setConstParameter(const std::string& name, const RevPtr<const RevVariable> &var)
{
    if ( name == "lambda" )
    {
        lambda = var;
    }
    else if ( name == "mu" )
    {
        mu = var;
    }
    else if ( name == "phi" || name == "psi" )
    {
        phi = var;
    }
    else if ( name == "r" )
    {
        r = var;
    }
    else if ( name == "Lambda" )
    {
        Lambda = var;
    }
    else if ( name == "Mu" )
    {
        Mu = var;
    }
    else if ( name == "Phi" || name == "rho" )
    {
        Phi = var;
    }
    else if ( name == "R" )
    {
        r_event = var;
    }
    else if ( name == "rootAge" || name == "originAge" )
    {
        start_age = var;
        start_condition = name;
    }
    else if ( name == "timeline" )
    {
        timeline = var;
    }
    else if ( name == "lambdaTimeline" )
    {
        lambda_timeline = var;
    }
    else if ( name == "muTimeline" )
    {
        mu_timeline = var;
    }
    else if ( name == "phiTimeline" || name == "psiTimeline" )
    {
        phi_timeline = var;
    }
    else if ( name == "rTimeline" )
    {
        r_timeline = var;
    }
    else if ( name == "LambdaTimeline" )
    {
        Lambda_timeline = var;
    }
    else if ( name == "MuTimeline" )
    {
        Mu_timeline = var;
    }
    else if ( name == "PhiTimeline" || name == "rhoTimeline" )
    {
        Phi_timeline = var;
    }
    else if ( name == "initialTree" )
    {
        initial_tree = var;
    }
    else if ( name == "mostRecentTipPresent" )
    {
        mostrecent_tip_present = var;
    }
    else
    {
        BirthDeathProcess::setConstParameter(name, var);
    }

}<|MERGE_RESOLUTION|>--- conflicted
+++ resolved
@@ -185,30 +185,6 @@
         Pt = static_cast<const ModelVector<RealPos> &>( Phi_timeline->getRevObject() ).getDagNode();
     }
 
-<<<<<<< HEAD
-    d = new RevBayesCore::EpisodicBirthDeathSamplingTreatmentProcess(sa,
-                                                                     b_s,
-                                                                     d_s,
-                                                                     s_s,
-                                                                     t_s,
-                                                                     b_e,
-                                                                     d_e,
-                                                                     s_e,
-                                                                     t_e,
-                                                                     gt,
-                                                                     lt,
-                                                                     mt,
-                                                                     pt,
-                                                                     rt,
-                                                                     Lt,
-                                                                     Mt,
-                                                                     Pt,
-                                                                     cond,
-                                                                     tn,
-                                                                     uo,
-                                                                     init,
-                                                                     mrtp);
-=======
     d = new RevBayesCore::BirthDeathSamplingTreatmentProcess(sa,
                                                              b_s,
                                                              d_s,
@@ -229,8 +205,8 @@
                                                              cond,
                                                              tn,
                                                              uo,
-                                                             init);
->>>>>>> 15b440a7
+                                                             init,
+                                                             mrtp);
 
     return d;
 }
@@ -372,7 +348,7 @@
         dist_member_rules.push_back( new ArgumentRule( "taxa"  , ModelVector<Taxon>::getClassTypeSpec(), "The taxa used for initialization.", ArgumentRule::BY_CONSTANT_REFERENCE, ArgumentRule::ANY ) );
         dist_member_rules.push_back( new ArgumentRule( "initialTree" , TimeTree::getClassTypeSpec() , "Instead of drawing a tree from the distribution, initialize distribution with this tree.", ArgumentRule::BY_VALUE, ArgumentRule::ANY, NULL ) );
         
-        dist_member_rules.push_back( new ArgumentRule( "mostRecentTipPresent" , RlBoolean::getClassTypeSpec() , "Treating the time that the most recent tip is sampled as the present (default, true; otherwise the present has an age of zero while the most recent tip may have an positive age)?", ArgumentRule::BY_VALUE, ArgumentRule::ANY, new RlBoolean(true) ) );
+        dist_member_rules.push_back( new ArgumentRule( "mostRecentTipPresent" , RlBoolean::getClassTypeSpec() , "Treating the sampling time of the latest sampled tip as the present (default, true; otherwise the present has an age of zero while the most recent tip may have an positive age)?", ArgumentRule::BY_VALUE, ArgumentRule::ANY, new RlBoolean(true) ) );
 
         rules_set = true;
     }
