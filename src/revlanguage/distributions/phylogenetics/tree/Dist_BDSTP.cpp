--- conflicted
+++ resolved
@@ -5,7 +5,6 @@
 
 #include "ArgumentRule.h"
 #include "ArgumentRules.h"
-// #include "ConstantRateSerialSampledBirthDeathProcess.h"
 #include "Dist_BDSTP.h"
 #include "ModelVector.h"
 #include "OptionRule.h"
@@ -88,16 +87,14 @@
     // get the taxa to simulate either from a vector of rev taxon objects or a vector of names
     std::vector<RevBayesCore::Taxon> tn = static_cast<const ModelVector<Taxon> &>( taxa->getRevObject() ).getValue();
 
-<<<<<<< HEAD
     // tree for initialization
     RevBayesCore::Tree* init = NULL;
     if ( initial_tree->getRevObject() != RevNullObject::getInstance() )
     {
         init = static_cast<const TimeTree &>( initial_tree->getRevObject() ).getDagNode()->getValue().clone();
     }
-=======
+
     RevBayesCore::AbstractBirthDeathProcess* d;
->>>>>>> 5919d517
 
     // To avoid fracturing implementations, constant-rate processes call the piecewise-constant version, which can accomodate this
 
@@ -204,7 +201,8 @@
                                                                      Pt,
                                                                      cond,
                                                                      tn,
-                                                                     uo);
+                                                                     uo,
+                                                                     init);
 
     return d;
 }
@@ -312,7 +310,7 @@
 
         dist_member_rules.push_back( new ArgumentRule( "R",       other_event_paramTypes, "The treatment probabilities for the sampling events (excluding sampling at present).", ArgumentRule::BY_CONSTANT_REFERENCE, ArgumentRule::ANY, NULL ) );
 
-        dist_member_rules.push_back( new ArgumentRule( "timeline",    ModelVector<RealPos>::getClassTypeSpec(), "The rate interval change times of the piecewise constant process.", ArgumentRule::BY_CONSTANT_REFERENCE, ArgumentRule::ANY, NULL ) );
+        dist_member_rules.push_back( new ArgumentRule( "timeline",          ModelVector<RealPos>::getClassTypeSpec(), "The rate interval change times of the piecewise constant process.", ArgumentRule::BY_CONSTANT_REFERENCE, ArgumentRule::ANY, NULL ) );
         dist_member_rules.push_back( new ArgumentRule( "lambdaTimeline",    ModelVector<RealPos>::getClassTypeSpec(), "The rate interval change times of the speciation rate.", ArgumentRule::BY_CONSTANT_REFERENCE, ArgumentRule::ANY, NULL ) );
         dist_member_rules.push_back( new ArgumentRule( "muTimeline",        ModelVector<RealPos>::getClassTypeSpec(), "The rate interval change times of the extinction rate.", ArgumentRule::BY_CONSTANT_REFERENCE, ArgumentRule::ANY, NULL ) );
         dist_member_rules.push_back( new ArgumentRule( "phiTimeline",       ModelVector<RealPos>::getClassTypeSpec(), "The rate interval change times of the sampling rate.", ArgumentRule::BY_CONSTANT_REFERENCE, ArgumentRule::ANY, NULL ) );
@@ -327,6 +325,7 @@
         optionsCondition.push_back( "sampling" );
         dist_member_rules.push_back( new OptionRule( "condition", new RlString("time"), optionsCondition, "The condition of the process." ) );
         dist_member_rules.push_back( new ArgumentRule( "taxa"  , ModelVector<Taxon>::getClassTypeSpec(), "The taxa used for initialization.", ArgumentRule::BY_CONSTANT_REFERENCE, ArgumentRule::ANY ) );
+        dist_member_rules.push_back( new ArgumentRule( "initialTree" , TimeTree::getClassTypeSpec() , "Instead of drawing a tree from the distribution, initialize distribution with this tree.", ArgumentRule::BY_VALUE, ArgumentRule::ANY, NULL ) );
 
         rules_set = true;
     }
@@ -430,6 +429,10 @@
     {
         Phi_timeline = var;
     }
+    else if ( name == "initialTree" )
+    {
+        initial_tree = var;
+    }
     else
     {
         BirthDeathProcess::setConstParameter(name, var);
