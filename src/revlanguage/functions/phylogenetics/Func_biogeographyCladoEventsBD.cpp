--- conflicted
+++ resolved
@@ -116,14 +116,9 @@
         argumentRules.push_back( new ArgumentRule( "within_region_features", ModelVector<RealPos>::getClassTypeSpec(), "The within-region feature vector.", ArgumentRule::BY_VALUE, ArgumentRule::CONSTANT, NULL ) );
         argumentRules.push_back( new ArgumentRule( "between_region_features", ModelVector<ModelVector<RealPos> >::getClassTypeSpec(), "The between-region feature matrix.", ArgumentRule::BY_VALUE, ArgumentRule::CONSTANT, NULL ) );
         argumentRules.push_back( new ArgumentRule( "rate_multipliers", ModelVector<RealPos>::getClassTypeSpec() , "The rate multipliers for hidden rate classes.", ArgumentRule::BY_CONSTANT_REFERENCE, ArgumentRule::ANY, NULL ) );
-<<<<<<< HEAD
-        argumentRules.push_back( new ArgumentRule( "max_range_size",          Natural::getClassTypeSpec(), "The maximum range size.", ArgumentRule::BY_VALUE, ArgumentRule::ANY, new Natural(0L) ) );
-        argumentRules.push_back( new ArgumentRule( "max_subrange_split_size", Natural::getClassTypeSpec(), "The maximum size of a daughter subrange following a between-region speciation event.", ArgumentRule::BY_VALUE, ArgumentRule::ANY, new Natural(0L) ) );
-        argumentRules.push_back( new ArgumentRule( "normalize_split_score", RlBoolean::getClassTypeSpec(), "Normalize the split scores to have geometric mean of 1?", ArgumentRule::BY_VALUE, ArgumentRule::ANY, new RlBoolean(false) ) );
-=======
         argumentRules.push_back( new ArgumentRule( "max_range_size",          Natural::getClassTypeSpec(), "The maximum range size.", ArgumentRule::BY_VALUE, ArgumentRule::ANY, new Natural(0) ) );
         argumentRules.push_back( new ArgumentRule( "max_subrange_split_size", Natural::getClassTypeSpec(), "The maximum size of a daughter subrange following a between-region speciation event.", ArgumentRule::BY_VALUE, ArgumentRule::ANY, new Natural(0) ) );
->>>>>>> 42588203
+        argumentRules.push_back( new ArgumentRule( "normalize_split_score", RlBoolean::getClassTypeSpec(), "Normalize the split scores to have geometric mean of 1?", ArgumentRule::BY_VALUE, ArgumentRule::ANY, new RlBoolean(false) ) );
         
         rules_set = true;
     }
