--- conflicted
+++ resolved
@@ -202,18 +202,6 @@
             {
                 RevPtr<RevVariable> valueVar = RevPtr<RevVariable>( new RevVariable(the_var->getRevObject().clone(),the_var->getName() ) );
                 return Argument( valueVar, arg.getLabel(), true );
-<<<<<<< HEAD
-            }
-            else if ( the_var->getRevObject().isConvertibleTo( *it, once ) != -1 )
-            {
-                // Fit by type conversion. For now, we also modify the type of the incoming variable wrapper.
-                RevObject* convertedObject = the_var->getRevObject().convertTo( *it );
-
-                RevPtr<RevVariable> valueVar = RevPtr<RevVariable>( new RevVariable(convertedObject,the_var->getName() ) );
-                return Argument( valueVar, arg.getLabel(), true );
-                
-=======
->>>>>>> 5ad91f86
             }
 //<<<<<<< HEAD
 //            else if ( the_var->getRevObject().isConvertibleTo( *it, once ) != -1 )
@@ -439,11 +427,7 @@
     {
         return -1;
     }
-<<<<<<< HEAD
-
-=======
-   
->>>>>>> 5ad91f86
+    
     // we need to store and check all arg types
     std::vector<double> penalties;
     for ( std::vector<TypeSpec>::const_iterator it = argTypeSpecs.begin(); it != argTypeSpecs.end(); ++it )
@@ -460,11 +444,7 @@
         {
             penalty = the_var->getRevObject().isConvertibleTo( req_arg_type_spec, once );
         }
-<<<<<<< HEAD
         
-=======
-            
->>>>>>> 5ad91f86
         if ( penalty != -1 && req_arg_type_spec.isDerivedOf( the_var->getRequiredTypeSpec() ) )
         {
             penalties.push_back( penalty );
@@ -473,8 +453,6 @@
         {
             penalties.push_back( penalty );
         }
-<<<<<<< HEAD
-=======
 
 //        else if ( once == true &&
 ////                 !var->isAssignable() &&
@@ -484,7 +462,6 @@
 //        {
 //            return the_var->getRevObject().isConvertibleTo( argTypeSpec, true );
 //        }
->>>>>>> 5ad91f86
         else if ( nodeType != STOCHASTIC )
         {
             
@@ -528,22 +505,7 @@
         }
     }
     
-<<<<<<< HEAD
-    // check which one was the best penalty
-    double best_penalty = -1;
-    for (size_t i=0; i<penalties.size(); ++i)
-    {
-        if ( penalties[i] != -1 )
-        {
-            if (best_penalty == -1 || best_penalty > penalties[i])
-            {
-                best_penalty = penalties[i];
-            }
-        }
-    }
-    
-=======
->>>>>>> 5ad91f86
+    
     return best_penalty;
 }
 
