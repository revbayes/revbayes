#include "Func_readRelativeNodeAgeWeightedConstraints.h"

#include <sstream>
#include <vector>

#include "ArgumentRule.h"
#include "Delimiter.h"
#include "RelativeNodeAgeWeightedConstraints.h"
#include "RelativeNodeAgeWeightedConstraintsReader.h"
#include "Real.h"
#include "RlRelativeNodeAgeWeightedConstraints.h"
#include "RlString.h"
#include "Argument.h"
#include "ArgumentRules.h"
#include "RevPtr.h"
#include "RevVariable.h"
#include "RlFunction.h"
#include "TypeSpec.h"


using namespace RevLanguage;

/** Clone object */
Func_readRelativeNodeAgeWeightedConstraints* Func_readRelativeNodeAgeWeightedConstraints::clone( void ) const
{
    
    return new Func_readRelativeNodeAgeWeightedConstraints( *this );
}


/** Execute function */
RevPtr<RevVariable> Func_readRelativeNodeAgeWeightedConstraints::execute( void )
{
    
    // get the information from the arguments for reading the file
    std::string fn = static_cast<const RlString&>( args[0].getVariable()->getRevObject() ).getValue();
    std::string sep = static_cast<const RlString&>( args[1].getVariable()->getRevObject() ).getValue();
    double th = static_cast<const Real&>( args[2].getVariable()->getRevObject() ).getValue();

    RevBayesCore::RelativeNodeAgeWeightedConstraintsReader* dmr = new RevBayesCore::RelativeNodeAgeWeightedConstraintsReader( fn, sep, 0, th );
    RevBayesCore::RelativeNodeAgeWeightedConstraints* dm = new RevBayesCore::RelativeNodeAgeWeightedConstraints(dmr);
    
    return new RevVariable( new RlRelativeNodeAgeWeightedConstraints(dm) );
}


/** Get argument rules */
const ArgumentRules& Func_readRelativeNodeAgeWeightedConstraints::getArgumentRules( void ) const
{
    
    static ArgumentRules argumentRules = ArgumentRules();
    static bool rules_set = false;
    
    if (!rules_set)
    {
        
        argumentRules.push_back( new ArgumentRule( "file", RlString::getClassTypeSpec(), "Relative or absolute name of the file.", ArgumentRule::BY_VALUE, ArgumentRule::ANY ) );
<<<<<<< HEAD
        std::vector<std::string> sep = {"separator","delimiter"};
        argumentRules.push_back( new ArgumentRule( sep, RlString::getClassTypeSpec(), "The separator/delimiter between columns.", ArgumentRule::BY_VALUE, ArgumentRule::ANY, new RlString( "" ) ) );
=======
        argumentRules.push_back( new Delimiter() );
>>>>>>> 6314a9d8
        argumentRules.push_back( new ArgumentRule( "threshold", Real::getClassTypeSpec(), "weight threshold below which constraints are ignored.", ArgumentRule::BY_VALUE, ArgumentRule::ANY ) );
        
        rules_set = true;
        
    }
    
    return argumentRules;
}


/** Get Rev type of object */
const std::string& Func_readRelativeNodeAgeWeightedConstraints::getClassType(void)
{
    
    static std::string rev_type = "Func_readRelativeNodeAgeWeightedConstraints";
    
    return rev_type;
}


/** Get class type spec describing type of object */
const TypeSpec& Func_readRelativeNodeAgeWeightedConstraints::getClassTypeSpec(void)
{
    
    static TypeSpec rev_type_spec = TypeSpec( getClassType(), new TypeSpec( Function::getClassTypeSpec() ) );
    
    return rev_type_spec;
}


/**
 * Get the primary Rev name for this function.
 */
std::string Func_readRelativeNodeAgeWeightedConstraints::getFunctionName( void ) const
{
    // create a name variable that is the same for all instances of this class
    std::string f_name = "readRelativeNodeAgeWeightedConstraints";
    
    return f_name;
}


/** Get type spec */
const TypeSpec& Func_readRelativeNodeAgeWeightedConstraints::getTypeSpec( void ) const
{
    
    static TypeSpec type_spec = getClassTypeSpec();
    
    return type_spec;
}


/** Get return type */
const TypeSpec& Func_readRelativeNodeAgeWeightedConstraints::getReturnType( void ) const
{
    
    static TypeSpec return_typeSpec = RlRelativeNodeAgeWeightedConstraints::getClassTypeSpec();
    return return_typeSpec;
}
<|MERGE_RESOLUTION|>--- conflicted
+++ resolved
@@ -55,12 +55,7 @@
     {
         
         argumentRules.push_back( new ArgumentRule( "file", RlString::getClassTypeSpec(), "Relative or absolute name of the file.", ArgumentRule::BY_VALUE, ArgumentRule::ANY ) );
-<<<<<<< HEAD
-        std::vector<std::string> sep = {"separator","delimiter"};
-        argumentRules.push_back( new ArgumentRule( sep, RlString::getClassTypeSpec(), "The separator/delimiter between columns.", ArgumentRule::BY_VALUE, ArgumentRule::ANY, new RlString( "" ) ) );
-=======
         argumentRules.push_back( new Delimiter() );
->>>>>>> 6314a9d8
         argumentRules.push_back( new ArgumentRule( "threshold", Real::getClassTypeSpec(), "weight threshold below which constraints are ignored.", ArgumentRule::BY_VALUE, ArgumentRule::ANY ) );
         
         rules_set = true;
