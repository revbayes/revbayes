#include "Func_summarizeCharacterMaps.h"

#include <math.h>
#include <stddef.h>
#include <sstream>
#include <vector>

#include "ArgumentRule.h"
#include "Delimiter.h"
#include "JointAncestralStateTrace.h"
#include "Probability.h"
#include "RevNullObject.h"
#include "RlString.h"
#include "RlTraceTree.h"
#include "RlAncestralStateTrace.h"
#include "WorkspaceVector.h"
#include "Argument.h"
#include "ArgumentRules.h"
#include "Integer.h"
#include "RbBoolean.h"
#include "RevObject.h"
#include "RevPtr.h"
#include "RevVariable.h"
#include "RlBoolean.h"
#include "RlFunction.h"
#include "RlTree.h"
#include "Trace.h"
#include "TraceTree.h"
#include "Tree.h"
#include "TypeSpec.h"
#include "TypedDagNode.h"
#include "WorkspaceToCoreWrapperObject.h"


using namespace RevLanguage;

/**
 * The clone function is a convenience function to create proper copies of inherited objected.
 * E.g. a.clone() will create a clone of the correct type even if 'a' is of derived type 'b'.
 *
 * \return A new copy of the process.
 */
Func_summarizeCharacterMaps* Func_summarizeCharacterMaps::clone( void ) const
{
    
    return new Func_summarizeCharacterMaps( *this );
}


/** Execute function */
RevPtr<RevVariable> Func_summarizeCharacterMaps::execute( void )
{
    
    // get the input summary tree
    RevBayesCore::Tree input_tree = RevBayesCore::Tree();
    if (this->args[0].getVariable()->getRevObject() != RevNullObject::getInstance())
    {
        const RevBayesCore::TypedDagNode<RevBayesCore::Tree> *input_tree_dag = static_cast<const Tree&>( this->args[0].getVariable()->getRevObject() ).getDagNode();
        input_tree = input_tree_dag->getValue();
    }

    // get the vector of stochastic character map traces
    const WorkspaceVector<AncestralStateTrace>& ast_vector = static_cast<const WorkspaceVector<AncestralStateTrace> &>( args[1].getVariable()->getRevObject() );
    std::vector<RevBayesCore::AncestralStateTrace> ancestralstate_traces;
    for (int i = 0; i < ast_vector.size(); ++i)
    {
        ancestralstate_traces.push_back( ast_vector[i].getValue() );
    }
    
    // get the tree trace
    const TraceTree& tt = static_cast<const TraceTree&>( args[2].getVariable()->getRevObject() );
    
    // make a new tree summary object, using the tree trace if necessary
    RevBayesCore::TraceTree tree_trace;
    if (args[2].getVariable()->getRevObject() != RevNullObject::getInstance())
    {
        tree_trace = tt.getValue();
    }
    
    // get the filename to write output
    const std::string& filename = static_cast<const RlString&>( args[3].getVariable()->getRevObject() ).getValue();
   
    // check if burnin was entered as integer or probability
    int burnin = 0;
    RevObject& b = args[4].getVariable()->getRevObject();
    if ( b.isType( Integer::getClassTypeSpec() ) )
    {
        burnin = (int)static_cast<const Integer &>(b).getValue();
    }
    else
    {
        double burninFrac = static_cast<const Probability &>(b).getValue();
        burnin = int( floor( ancestralstate_traces[0].size() * burninFrac ) );
    }
    
    const std::string& sep = static_cast<const RlString  &>( args[5].getVariable()->getRevObject() ).getValue();

    bool verbose = static_cast<const RlBoolean &>( args[6].getVariable()->getRevObject() ).getValue();
    
    // summarize stochastic character maps
    RevBayesCore::JointAncestralStateTrace joint_trace(ancestralstate_traces, tree_trace);
    joint_trace.setBurnin(burnin);

    joint_trace.summarizeCharacterMaps(input_tree, filename, verbose, sep);

    return NULL;
}



/** Get argument rules */
const ArgumentRules& Func_summarizeCharacterMaps::getArgumentRules( void ) const
{
    
    static ArgumentRules argumentRules = ArgumentRules();
    static bool rules_set = false;
    
    if (!rules_set)
    {
        
        argumentRules.push_back( new ArgumentRule( "tree", Tree::getClassTypeSpec(), "The input tree to summarize ancestral states over.", ArgumentRule::BY_VALUE, ArgumentRule::ANY, NULL ) );
        argumentRules.push_back( new ArgumentRule( "character_map_trace_vector", WorkspaceVector<AncestralStateTrace>::getClassTypeSpec(), "A vector of stochastic character map traces.", ArgumentRule::BY_VALUE, ArgumentRule::ANY ) );
        argumentRules.push_back( new ArgumentRule( "tree_trace", TraceTree::getClassTypeSpec(), "A trace of tree samples.", ArgumentRule::BY_VALUE, ArgumentRule::ANY, NULL ) );
        argumentRules.push_back( new ArgumentRule( "file"     , RlString::getClassTypeSpec() , "The name of the file to store the summarized character histories.", ArgumentRule::BY_VALUE, ArgumentRule::ANY ) );
        std::vector<TypeSpec> burninTypes;
        burninTypes.push_back( Probability::getClassTypeSpec() );
        burninTypes.push_back( Integer::getClassTypeSpec() );
        argumentRules.push_back( new ArgumentRule( "burnin"   , burninTypes  , "The fraction/number of samples to discard as burnin.", ArgumentRule::BY_VALUE, ArgumentRule::ANY, new Probability(0.25) ) );
<<<<<<< HEAD
        std::vector<std::string> sep = {"separator","delimiter"};
        argumentRules.push_back( new ArgumentRule( sep , RlString::getClassTypeSpec() , "The separator/delimiter between columns.", ArgumentRule::BY_VALUE, ArgumentRule::ANY, new RlString("\t") ) );
=======
        argumentRules.push_back( new Delimiter() );
>>>>>>> 6314a9d8
        argumentRules.push_back( new ArgumentRule( "verbose"   , RlBoolean::getClassTypeSpec()  , "Printing verbose output", ArgumentRule::BY_VALUE, ArgumentRule::ANY, new RlBoolean(true) ) );
        
        rules_set = true;
    }
    
    return argumentRules;
}


/** Get Rev type of object */
const std::string& Func_summarizeCharacterMaps::getClassType(void)
{
    
    static std::string rev_type = "Func_summarizeCharacterMaps";
    
    return rev_type;
}


/** Get class type spec describing type of object */
const TypeSpec& Func_summarizeCharacterMaps::getClassTypeSpec(void)
{
    
    static TypeSpec rev_type_spec = TypeSpec( getClassType(), new TypeSpec( Function::getClassTypeSpec() ) );
    
    return rev_type_spec;
}


/**
 * Get the primary Rev name for this function.
 */
std::string Func_summarizeCharacterMaps::getFunctionName( void ) const
{
    // create a name variable that is the same for all instance of this class
    std::string f_name = "summarizeCharacterMaps";
    
    return f_name;
}


/** Get type spec */
const TypeSpec& Func_summarizeCharacterMaps::getTypeSpec( void ) const
{
    
    static TypeSpec type_spec = getClassTypeSpec();
    
    return type_spec;
}


/** Get return type */
const TypeSpec& Func_summarizeCharacterMaps::getReturnType( void ) const
{
    
    static TypeSpec return_typeSpec = Tree::getClassTypeSpec();
    return return_typeSpec;
}
<|MERGE_RESOLUTION|>--- conflicted
+++ resolved
@@ -126,12 +126,7 @@
         burninTypes.push_back( Probability::getClassTypeSpec() );
         burninTypes.push_back( Integer::getClassTypeSpec() );
         argumentRules.push_back( new ArgumentRule( "burnin"   , burninTypes  , "The fraction/number of samples to discard as burnin.", ArgumentRule::BY_VALUE, ArgumentRule::ANY, new Probability(0.25) ) );
-<<<<<<< HEAD
-        std::vector<std::string> sep = {"separator","delimiter"};
-        argumentRules.push_back( new ArgumentRule( sep , RlString::getClassTypeSpec() , "The separator/delimiter between columns.", ArgumentRule::BY_VALUE, ArgumentRule::ANY, new RlString("\t") ) );
-=======
         argumentRules.push_back( new Delimiter() );
->>>>>>> 6314a9d8
         argumentRules.push_back( new ArgumentRule( "verbose"   , RlBoolean::getClassTypeSpec()  , "Printing verbose output", ArgumentRule::BY_VALUE, ArgumentRule::ANY, new RlBoolean(true) ) );
         
         rules_set = true;
