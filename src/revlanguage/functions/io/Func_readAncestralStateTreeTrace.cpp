--- conflicted
+++ resolved
@@ -126,13 +126,8 @@
         options.push_back( "clock" );
         options.push_back( "non-clock" );
         argumentRules.push_back( new OptionRule( "treetype", new RlString("clock"), options, "The type of tree." ) );
-<<<<<<< HEAD
-        std::vector<std::string> sep = {"separator","delimiter"};
-        argumentRules.push_back( new ArgumentRule( sep, RlString::getClassTypeSpec(), "The separator/delimiter between columns.", ArgumentRule::BY_VALUE, ArgumentRule::ANY, new RlString("") ) );
-=======
 
         argumentRules.push_back( new Delimiter() );
->>>>>>> 6314a9d8
 
         std::vector<TypeSpec> burninTypes;
         burninTypes.push_back( Probability::getClassTypeSpec() );
