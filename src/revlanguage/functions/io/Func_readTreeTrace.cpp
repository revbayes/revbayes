--- conflicted
+++ resolved
@@ -249,12 +249,7 @@
         tree_options.push_back( "non-clock" );
         argumentRules.push_back( new OptionRule( "treetype", new RlString("clock"), tree_options, "The type of trees." ) );
         argumentRules.push_back( new ArgumentRule( "outgroup"   , Clade::getClassTypeSpec(), "The clade (consisting of one or more taxa) used as an outgroup.", ArgumentRule::BY_CONSTANT_REFERENCE, ArgumentRule::ANY, NULL ) );
-<<<<<<< HEAD
-        std::vector<std::string> sep = {"separator","delimiter"};
-        argumentRules.push_back( new ArgumentRule( sep, RlString::getClassTypeSpec(), "The separator/delimiter between columns.", ArgumentRule::BY_VALUE, ArgumentRule::ANY, new RlString("") ) );
-=======
         argumentRules.push_back( new Delimiter() );
->>>>>>> 6314a9d8
 
         std::vector<TypeSpec> burninTypes;
         burninTypes.push_back( Probability::getClassTypeSpec() );
