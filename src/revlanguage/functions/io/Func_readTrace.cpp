--- conflicted
+++ resolved
@@ -211,12 +211,7 @@
     {
         
         argumentRules.push_back( new ArgumentRule( "file"     , RlString::getClassTypeSpec(), "Name of the file.", ArgumentRule::BY_VALUE, ArgumentRule::ANY ) );
-<<<<<<< HEAD
-        std::vector<std::string> sep = {"separator","delimiter"};
-        argumentRules.push_back( new ArgumentRule( sep, RlString::getClassTypeSpec(), "The separator/delimiter between columns.", ArgumentRule::BY_VALUE, ArgumentRule::ANY, new RlString("") ) );
-=======
         argumentRules.push_back( new Delimiter() );
->>>>>>> 6314a9d8
 
         std::vector<TypeSpec> burninTypes;
         burninTypes.push_back( Probability::getClassTypeSpec() );
