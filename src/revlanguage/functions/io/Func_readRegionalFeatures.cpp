//
//  Func_readRegionalFeatures.cpp
//  rb
//
//  Created by Fábio on 5/10/22.
//

#include <algorithm>
#include <limits.h>
#include <ostream>
#include <set>
#include <string>
#include <cstdlib>
#include <sstream>
#include <vector>

#include "ArgumentRule.h"
#include "ConstantNode.h"
#include "DelimitedDataReader.h"
#include "Func_readRegionalFeatures.h"
#include "ModelObject.h"
#include "ModelVector.h"
#include "RbException.h"
#include "Real.h"
#include "RealPos.h"
#include "Natural.h"
#include "RlMatrixReal.h"
#include "RlMatrixRealPos.h"
#include "RlString.h"
#include "StringUtilities.h"
#include "WorkspaceVector.h"
#include "AbstractModelObject.h"
#include "Argument.h"
#include "ArgumentRules.h"
#include "DagNode.h"
#include "DeterministicNode.h"
#include "DynamicNode.h"
#include "IndirectReferenceFunction.h"
#include "Integer.h"
#include "MatrixReal.h"
#include "RbBoolean.h"
#include "RbConstants.h"
#include "RbVector.h"
#include "RbVectorImpl.h"
#include "RevObject.h"
#include "RevPtr.h"
#include "RevVariable.h"
#include "RlBoolean.h"
#include "RlConstantNode.h"
#include "RlFunction.h"
#include "RlRegionalFeatures.h"
#include "TypeSpec.h"
#include "TypedDagNode.h"
#include "TypedFunction.h"
#include "UserFunctionNode.h"
#include "WorkspaceToCoreWrapperObject.h"


using namespace RevLanguage;

/**
 * The clone function is a convenience function to create proper copies of inherited objected.
 * E.g. a.clone() will create a clone of the correct type even if 'a' is of derived type 'b'.
 *
 * \return A new copy of the process.
 */
Func_readRegionalFeatures* Func_readRegionalFeatures::clone( void ) const
{
    
    return new Func_readRegionalFeatures( *this );
}

/** Execute function */
/* This function will:
        1. store the String[][] argument as a local matrix variable;
           rows in the matrix tell us where to look for regional feature filesets
           and what kind of regional features are stored in each fileset
        2. parse the matrix values to handle these filesets
        3. construct a RevBayesCore::RegionalFeatures based on the fileset info
        4. populate the RevBayesCore::RegionalFeatures object with the relevant filesets
           that were specified in the original matrix (Step 1)
        5. return an object to the RevBayes language layer of type RevLanguage::RlRegionalFeatures
           that is a wrapper for the populated RevBayesCore::RegionalFeatures object
  */
RevPtr<RevVariable> Func_readRegionalFeatures::execute( void )
{

//    const ModelVector<ModelVector<RlString> >& matrix = static_cast<const ModelVector<ModelVector<RlString> >&>( args[0].getVariable()->getRevObject() ).getValue();
    const std::string& filename = static_cast<RlString&>( args[0].getVariable()->getRevObject() ).getValue();
    const std::string& delimiter = static_cast<RlString&>( args[1].getVariable()->getRevObject() ).getValue();
    const bool& header = static_cast<RlBoolean&>( args[2].getVariable()->getRevObject() ).getValue();
    const std::string& nonexistent_region_token = static_cast<RlString&>( args[3].getVariable()->getRevObject() ).getValue();
    size_t header_offset = 0;
    if (header) header_offset = 1;
    
    RevBayesCore::DelimitedDataReader* rdr = new RevBayesCore::DelimitedDataReader(filename, delimiter, 0);
    const std::vector<std::vector<std::string> >&data = rdr->getChars();

    std::vector<unsigned> timeIndex;
    std::vector<unsigned> featureIndex;
    std::vector<std::string> featurePath;
    std::vector<std::string> featureRelationship;
    std::vector<std::string> featureType;
    // do we add a description field?

    size_t nRow = data.size();
    size_t nCol = data[0].size();

    for (int colIdx=0; colIdx < nCol; colIdx++) {
        for (int rowIdx=0; rowIdx < nRow; rowIdx++) {
            if (rowIdx > 0) {
                std::string s = data[rowIdx][colIdx];
                if (data[0][colIdx] == "time_index") {
                    int x = std::stoi(s);
                    timeIndex.push_back(x);
                }
                else if (data[0][colIdx] == "feature_index") {
                    int x = std::stoi(s);
                    featureIndex.push_back(x);
                }
                else if (data[0][colIdx] == "feature_path") {
                    featurePath.push_back( s );
                }
                else if (data[0][colIdx] == "feature_relationship") {
                    featureRelationship.push_back( s );
                }
                else if (data[0][colIdx] == "feature_type") {
                    featureType.push_back( s );
                }
            }
        }
    }

    // simple input file parsing check
    if (timeIndex.size() == 0) {
        throw RbException("Func_readRegionalFeatures: input file contained no time_index entries");
    }
    if (featureIndex.size() == 0) {
        throw RbException("Func_readRegionalFeatures: input file contained no feature_index entries");
    }
    if (featurePath.size() == 0) {
        throw RbException("Func_readRegionalFeatures: input file contained no feature_path entries");
    }
    if (featureRelationship.size() == 0) {
        throw RbException("Func_readRegionalFeatures: input file contained no feature_relationship entries");
    }
    if (featureType.size() == 0) {
        throw RbException("Func_readRegionalFeatures: input file contained no feature_type entries");
    }
    
    // index by time_index, feature_index, region_index, (region_index)
    std::map<size_t, std::map<size_t, std::vector<std::int64_t> > > within_categorical;
    std::map<size_t, std::map<size_t, std::vector<double> > > within_quantitative;
    std::map<size_t, std::map<size_t, std::vector<std::vector<std::int64_t> > > > between_categorical;
    std::map<size_t, std::map<size_t, std::vector<std::vector<double> > > > between_quantitative;

    // error checking
    std::set<unsigned> uniqueTimeIndex;
    std::map<std::string, std::map<std::string, std::map<size_t, std::set<size_t> > > > uniqueFeatureIndex;
    uniqueFeatureIndex["within"]["categorical"] = std::map<size_t, std::set<size_t> >();
    uniqueFeatureIndex["within"]["quantitative"]  = std::map<size_t, std::set<size_t> >();
    uniqueFeatureIndex["between"]["categorical"]  = std::map<size_t, std::set<size_t> >();
    uniqueFeatureIndex["between"]["quantitative"] = std::map<size_t, std::set<size_t> >();
    
    for (size_t i = 0; i < timeIndex.size(); i++) {
        size_t time_index = timeIndex[i];
        size_t feature_index = featureIndex[i];
        std::string feature_relationship = featureRelationship[i];
        std::string feature_type = featureType[i];
        std::string feature_path = featurePath[i];
        
        // add unique entries for error checking
        uniqueTimeIndex.insert((unsigned)time_index);

        if (uniqueFeatureIndex[feature_relationship][feature_type].find(time_index) == uniqueFeatureIndex[feature_relationship][feature_type].end()) {
            
            uniqueFeatureIndex[feature_relationship][feature_type][time_index] = std::set<size_t>();
        }
        
        uniqueFeatureIndex[feature_relationship][feature_type][time_index].insert(feature_index);
    }
    
    // check same features are present for each timeslice for each process type
    std::set<std::string> s_rel;
    s_rel.insert("within");
    s_rel.insert("between");
    std::set<std::string> s_type;
    s_type.insert("categorical");
    s_type.insert("quantitative");
    
    // within/between
    for (auto it = s_rel.begin(); it != s_rel.end(); it++) {
        // categorical/quantitative
        for (auto jt = s_type.begin(); jt != s_type.end(); jt++) {
            
            // time_index
            auto tmp_unique = uniqueFeatureIndex[*it][*jt];
            
            // no need to relationship/type-combo features for layer exists
            // across all timeslices if no relationship/type-combo layers
            // are defined, e.g. if user provides NO within/categorical features
            if (tmp_unique.size() == 0) {
                continue;
            }
            
            // MJL 230516: seems like this code checks that every relationship/
            // type combo exists, when we probably shouldn't require it
            // ... verify at some point
            for (auto kt = uniqueTimeIndex.begin(); kt != uniqueTimeIndex.end(); kt++) {
                if (tmp_unique.find(*kt) == tmp_unique.end())
                    throw RbException() << "Missing entry in readRegionalFeatures: relationship=" << *it << " type=" << *jt << " time_index=" << *kt << "\n";
            }
            
            // check that layer exists across all timeslices
            std::set<size_t> s1;
            std::set<size_t> s2;
            for (auto kt = tmp_unique.begin(); kt != tmp_unique.end(); kt++) {
                s2 = s1;
                s1 = kt->second;
                
                if (kt != tmp_unique.begin()) {
                  
                    // does set of feature_index match between time slices?
                    if (s1 != s2)
                        throw RbException() << "Missing entry in readRegionalFeatures: relationship=" << *it << " type=" << *jt << " time_index=" << kt->first << "\n";
                }
            }
        }
    }
    
    // populate
    for (size_t i = 0; i < timeIndex.size(); i++) {
        size_t time_index = timeIndex[i];
        size_t feature_index = featureIndex[i];
        std::string feature_relationship = featureRelationship[i];
        std::string feature_type = featureType[i];
        std::string feature_path = featurePath[i];
        
        RevBayesCore::DelimitedDataReader* row_rdr = new RevBayesCore::DelimitedDataReader(feature_path, delimiter, header_offset);
        std::vector<std::vector<std::string> > row_dat = row_rdr->getChars();
        
        
        if (feature_relationship == "within" && feature_type == "categorical") {
            for (size_t k = 0; k < row_dat[0].size(); k++) {
<<<<<<< HEAD
                long val = 0;
                if (row_dat[0][k] == nonexistent_region_token) {
                    val = -1;
                } else {
                    val = std::stoi( row_dat[0][k] );
                }
=======
                std::int64_t val = std::stoi( row_dat[0][k] );
>>>>>>> 42588203
                within_categorical[time_index][feature_index].push_back(val);
            }
        } else if (feature_relationship == "within" && feature_type == "quantitative") {
            for (size_t k = 0; k < row_dat[0].size(); k++) {
                double val = 0.0;
                if (row_dat[0][k] == nonexistent_region_token) {
                    val = NAN;
                } else {
                    val = std::stod(row_dat[0][k] );
                }
                within_quantitative[time_index][feature_index].push_back(val);
            }
        } else if (feature_relationship == "between" && feature_type == "categorical") {
            for (size_t j = 0; j < row_dat.size(); j++) {
                between_categorical[time_index][feature_index].push_back( std::vector<std::int64_t>() );
                for (size_t k = 0; k < row_dat[0].size(); k++) {
<<<<<<< HEAD
                    long val = 0;
                    if (row_dat[j][k] == nonexistent_region_token) {
                        val = -1;
                    } else {
                        val = std::stoi( row_dat[j][k] );
                    }
=======
                    std::int64_t val = std::stoi( row_dat[j][k] );
>>>>>>> 42588203
                    between_categorical[time_index][feature_index][j].push_back(val);
                }
            }
        } else if (feature_relationship == "between" && feature_type == "quantitative") {
            for (size_t j = 0; j < row_dat.size(); j++) {
                between_quantitative[time_index][feature_index].push_back( std::vector<double>() );
                for (size_t k = 0; k < row_dat[0].size(); k++) {
                    double val = 0.0;
                    if (row_dat[j][k] == nonexistent_region_token) {
                        val = NAN;
                    } else {
                        val = std::stod(row_dat[j][k] );
                    }
                    between_quantitative[time_index][feature_index][j].push_back(val);
                }
            }
        }
    }
    
    // create backend core function object
    RevBayesCore::RegionalFeatures* rf = new RevBayesCore::RegionalFeatures(within_categorical, within_quantitative, between_categorical, between_quantitative);
    
    return new RevVariable( new RlRegionalFeatures(rf) );
}


/** Get argument rules */
const ArgumentRules& Func_readRegionalFeatures::getArgumentRules( void ) const
{
    
    static ArgumentRules argumentRules = ArgumentRules();
    static bool rules_set = false;
    
    if (!rules_set)
    {
        
        argumentRules.push_back( new ArgumentRule( "filename", RlString::getClassTypeSpec(),
                                                  "A data table that contains the regional feature information.",
                                                  ArgumentRule::BY_VALUE,
                                                  ArgumentRule::ANY ) );
        argumentRules.push_back( new ArgumentRule( "delimiter", RlString::getClassTypeSpec(), "The delimiter between columns.", ArgumentRule::BY_VALUE, ArgumentRule::ANY, new RlString( "," ) ) );
       
        argumentRules.push_back( new ArgumentRule( "header", RlBoolean::getClassTypeSpec(), "Do the summary file and the data files have headers?", ArgumentRule::BY_VALUE, ArgumentRule::ANY, new RlBoolean(true) ) );
        argumentRules.push_back( new ArgumentRule( "nonexistent_region_token", RlString::getClassTypeSpec(), "What string token represents a non-existent region (for null rate assignments)?", ArgumentRule::BY_VALUE, ArgumentRule::ANY, new RlString("NA") ) );
       
        
        rules_set = true;
        
    }
    
    return argumentRules;
}


/** Get Rev type of object */
const std::string& Func_readRegionalFeatures::getClassType(void)
{
    
    static std::string rev_type = "Func_readRegionalFeatures";
    
    return rev_type;
}


/** Get class type spec describing type of object */
const TypeSpec& Func_readRegionalFeatures::getClassTypeSpec(void)
{
    
    static TypeSpec rev_type_spec = TypeSpec( getClassType(), new TypeSpec( Function::getClassTypeSpec() ) );
    
    return rev_type_spec;
}


/**
 * Get the primary Rev name for this function.
 */
std::string Func_readRegionalFeatures::getFunctionName( void ) const
{
    // create a name variable that is the same for all instance of this class
    std::string f_name = "readRegionalFeatures";

    return f_name;
}


/**
 * Get the primary Rev name for this function.
 */
std::vector<std::string> Func_readRegionalFeatures::getFunctionNameAliases( void ) const
{
    // create a name variable that is the same for all instance of this class
    std::vector<std::string> f_names;
    f_names.push_back("readTable");

    return f_names;
}


/** Get type spec */
const TypeSpec& Func_readRegionalFeatures::getTypeSpec( void ) const
{
    
    static TypeSpec type_spec = getClassTypeSpec();
    
    return type_spec;
}


/** Get return type */
const TypeSpec& Func_readRegionalFeatures::getReturnType( void ) const
{
    
    static TypeSpec return_typeSpec = WorkspaceVector<WorkspaceVector<AbstractModelObject> >::getClassTypeSpec();
    return return_typeSpec;
}



<|MERGE_RESOLUTION|>--- conflicted
+++ resolved
@@ -242,16 +242,12 @@
         
         if (feature_relationship == "within" && feature_type == "categorical") {
             for (size_t k = 0; k < row_dat[0].size(); k++) {
-<<<<<<< HEAD
-                long val = 0;
+                std::int64_t val = 0;
                 if (row_dat[0][k] == nonexistent_region_token) {
                     val = -1;
                 } else {
                     val = std::stoi( row_dat[0][k] );
                 }
-=======
-                std::int64_t val = std::stoi( row_dat[0][k] );
->>>>>>> 42588203
                 within_categorical[time_index][feature_index].push_back(val);
             }
         } else if (feature_relationship == "within" && feature_type == "quantitative") {
@@ -268,16 +264,12 @@
             for (size_t j = 0; j < row_dat.size(); j++) {
                 between_categorical[time_index][feature_index].push_back( std::vector<std::int64_t>() );
                 for (size_t k = 0; k < row_dat[0].size(); k++) {
-<<<<<<< HEAD
-                    long val = 0;
+                    std::int64_t val = 0;
                     if (row_dat[j][k] == nonexistent_region_token) {
                         val = -1;
                     } else {
                         val = std::stoi( row_dat[j][k] );
                     }
-=======
-                    std::int64_t val = std::stoi( row_dat[j][k] );
->>>>>>> 42588203
                     between_categorical[time_index][feature_index][j].push_back(val);
                 }
             }
