--- conflicted
+++ resolved
@@ -58,14 +58,8 @@
 	{
 		
 		argumentRules.push_back( new ArgumentRule( "file", RlString::getClassTypeSpec(), "Relative or absolute name of the file.", ArgumentRule::BY_VALUE, ArgumentRule::ANY ) );
-<<<<<<< HEAD
-		std::vector<std::string> sep = {"separator","delimiter"};
-        argumentRules.push_back( new ArgumentRule( sep, RlString::getClassTypeSpec(), "The separator/delimiter between columns.", ArgumentRule::BY_VALUE, ArgumentRule::ANY, new RlString( "" ) ) );
-        rules_set = true;
-=======
 		argumentRules.push_back( new Delimiter() );
 		rules_set = true;
->>>>>>> 6314a9d8
 		
 	}
 	
