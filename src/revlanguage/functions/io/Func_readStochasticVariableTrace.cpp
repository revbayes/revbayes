#include "Func_readStochasticVariableTrace.h"

#include <sstream>
#include <vector>

#include "ArgumentRule.h"
#include "Delimiter.h"
#include "RlString.h"
#include "RlModelTrace.h"
#include "TraceReader.h"
#include "WorkspaceVector.h"
#include "Argument.h"
#include "ArgumentRules.h"
#include "Probability.h"
#include "RbVector.h"
#include "RbVectorImpl.h"
#include "RevPtr.h"
#include "RevVariable.h"
#include "RlFunction.h"
#include "Trace.h"
#include "TypeSpec.h"
#include "WorkspaceToCoreWrapperObject.h"


using namespace RevLanguage;

/**
 * The clone function is a convenience function to create proper copies of inherited objected.
 * E.g. a.clone() will create a clone of the correct type even if 'a' is of derived type 'b'.
 *
 * \return A new copy of the process.
 */
Func_readStochasticVariableTrace* Func_readStochasticVariableTrace::clone( void ) const
{
    
    return new Func_readStochasticVariableTrace( *this );
}


/** Execute function */
RevPtr<RevVariable> Func_readStochasticVariableTrace::execute( void )
{
    
    // get the information from the arguments for reading the file
    const std::string&     fn       = static_cast<const RlString&>( args[0].getVariable()->getRevObject() ).getValue();
    // get the column delimiter
    const std::string& delimiter    = static_cast<const RlString&>( args[1].getVariable()->getRevObject() ).getValue();
    
    RevObject& b = args[2].getVariable()->getRevObject();
    
    
    RevBayesCore::TraceReader reader;
    std::vector<RevBayesCore::ModelTrace> data = reader.readStochasticVariableTrace(fn, delimiter);
    
    WorkspaceVector<ModelTrace> *rv = new WorkspaceVector<ModelTrace>();
    for (std::vector<RevBayesCore::ModelTrace>::iterator it = data.begin(); it != data.end(); ++it)
    {
        int burnin = 0;

        if ( b.isType( Integer::getClassTypeSpec() ) )
        {
            burnin = (int)static_cast<const Integer &>(b).getValue();
        }
        else
        {
            double burninFrac = static_cast<const Probability &>(b).getValue();
            burnin = int( floor( it->size()*burninFrac ) );
        }
        
        it->setBurnin(burnin);

        rv->push_back( ModelTrace( *it ) );
    }
    
    // return the vector of traces
    return new RevVariable( rv );
}


/** Get argument rules */
const ArgumentRules& Func_readStochasticVariableTrace::getArgumentRules( void ) const
{
    
    static ArgumentRules argumentRules = ArgumentRules();
    static bool rules_set = false;
    
    if (!rules_set)
    {
        
        argumentRules.push_back( new ArgumentRule( "file"     , RlString::getClassTypeSpec(), "The name of the file.", ArgumentRule::BY_VALUE, ArgumentRule::ANY ) );
<<<<<<< HEAD
        argumentRules.push_back( new ArgumentRule( "delimiter", RlString::getClassTypeSpec(), "The delimiter used between the output of variables.", ArgumentRule::BY_VALUE, ArgumentRule::ANY, new RlString("\t") ) );
        std::vector<TypeSpec> burninTypes;
        burninTypes.push_back( Probability::getClassTypeSpec() );
        burninTypes.push_back( Integer::getClassTypeSpec() );
        argumentRules.push_back( new ArgumentRule( "burnin"   , burninTypes     , "The fraction/number of samples to discard as burnin.", ArgumentRule::BY_VALUE, ArgumentRule::ANY, new Probability(0.25) ) );
//        argumentRules.push_back( new ArgumentRule( "thinning", Natural::getClassTypeSpec(), "The frequency of samples to read, i.e., we will only used every n-th sample where n is defined by this argument.", ArgumentRule::BY_VALUE, ArgumentRule::ANY, new Natural( 1l ) ) );

=======
        argumentRules.push_back( new Delimiter() );
>>>>>>> 5c19d799
        rules_set = true;
    }
    
    return argumentRules;
}


/** Get Rev type of object */
const std::string& Func_readStochasticVariableTrace::getClassType(void)
{
    
    static std::string rev_type = "Func_readStochasticVariableTrace";
    
    return rev_type;
}

/** Get class type spec describing type of object */
const TypeSpec& Func_readStochasticVariableTrace::getClassTypeSpec(void)
{
    
    static TypeSpec rev_type_spec = TypeSpec( getClassType(), new TypeSpec( Function::getClassTypeSpec() ) );
    
    return rev_type_spec;
}


/**
 * Get the primary Rev name for this function.
 */
std::string Func_readStochasticVariableTrace::getFunctionName( void ) const
{
    // create a name variable that is the same for all instance of this class
    std::string f_name = "readStochasticVariableTrace";
    
    return f_name;
}

/** Get type spec */
const TypeSpec& Func_readStochasticVariableTrace::getTypeSpec( void ) const
{
    
    static TypeSpec type_spec = getClassTypeSpec();
    
    return type_spec;
}


/** Get return type */
const TypeSpec& Func_readStochasticVariableTrace::getReturnType( void ) const
{
    static TypeSpec return_typeSpec = WorkspaceVector<ModelTrace>::getClassTypeSpec();
    return return_typeSpec;
}

<|MERGE_RESOLUTION|>--- conflicted
+++ resolved
@@ -88,17 +88,14 @@
     {
         
         argumentRules.push_back( new ArgumentRule( "file"     , RlString::getClassTypeSpec(), "The name of the file.", ArgumentRule::BY_VALUE, ArgumentRule::ANY ) );
-<<<<<<< HEAD
-        argumentRules.push_back( new ArgumentRule( "delimiter", RlString::getClassTypeSpec(), "The delimiter used between the output of variables.", ArgumentRule::BY_VALUE, ArgumentRule::ANY, new RlString("\t") ) );
+        argumentRules.push_back( new Delimiter() );
         std::vector<TypeSpec> burninTypes;
         burninTypes.push_back( Probability::getClassTypeSpec() );
         burninTypes.push_back( Integer::getClassTypeSpec() );
         argumentRules.push_back( new ArgumentRule( "burnin"   , burninTypes     , "The fraction/number of samples to discard as burnin.", ArgumentRule::BY_VALUE, ArgumentRule::ANY, new Probability(0.25) ) );
+        // Sebastian: currently thinning is not supported but maybe should be later
 //        argumentRules.push_back( new ArgumentRule( "thinning", Natural::getClassTypeSpec(), "The frequency of samples to read, i.e., we will only used every n-th sample where n is defined by this argument.", ArgumentRule::BY_VALUE, ArgumentRule::ANY, new Natural( 1l ) ) );
 
-=======
-        argumentRules.push_back( new Delimiter() );
->>>>>>> 5c19d799
         rules_set = true;
     }
     
