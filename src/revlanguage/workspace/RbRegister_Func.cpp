/**
 * @file
 * This file contains the Workspace function that adds types and functions
 * to the global workspace, registering them with the interpreter/compiler
 * during the process.
 *
 * @brief Function registering language objects
 *
 * Instructions
 *
 * This is the central registry of Rev objects. It is a large file and needs
 * to be properly organized to facilitate maintenance. Follow these simple
 * guidelines to ensure that your additions follow the existing structure.
 *
 * 1. All headers are added in groups corresponding to directories in the
 *    revlanguage code base.
 * 2. All objects (types, distributions, and functions) are registered in
 *    groups corresponding to directories in the revlanguage code base.
 * 3. All entries in each group are listed in alphabetical order.
 *
 * Some explanation of the directory structure is provided in the comments
 * in this file. Consult these comments if you are uncertain about where
 * to add your objects in the code.
 */

#include <sstream>
#include <vector>
#include <cstdlib>
#include <stdio.h>

/* Files including helper classes */
#include "RbException.h"
#include "RlUserInterface.h"
#include "Workspace.h"

/// Miscellaneous types ///

#include "ConstantNode.h"
#include "DagNode.h"
#include "DeterministicNode.h"
#include "DynamicNode.h"
#include "IndirectReferenceFunction.h"
#include "ModelObject.h"
//#include "NumUniqueInVector.h" //suggested by IWYU but breaks the build
#include "RbVector.h"
#include "RevPtr.h"
#include "RlConstantNode.h"
#include "RlDeterministicNode.h"
#include "RlTypedDistribution.h"
#include "RlTypedFunction.h"
#include "TypedDagNode.h"
#include "TypedDistribution.h"
#include "TypedFunction.h"
#include "UserFunctionNode.h"

/* Base types (in folder "datatypes") */

/* Primitive types (in folder "datatypes/basic") */
#include "Integer.h"
#include "IntegerPos.h"
#include "Natural.h"
#include "Probability.h"
#include "Real.h"
#include "RealPos.h"

/* Container types (in folder "datatypes/container") */
#include "ModelVector.h"

/* Taxon types (in folder "datatypes/evolution") */

/* Math types (in folder "datatypes/math") */
#include "RlSimplex.h"

/* Argument rules (in folder "functions/argumentrules") */

/* Basic functions (in folder "functions/basic"). */

/* These are core functions for the Rev environment, providing user help
   and other essential services. */


/* Functions related to evolution (in folder "functions/phylogenetics") */
#include "Func_AlleleFrequencySimulator.h"
<<<<<<< HEAD
=======
#include "Func_AlleleFrequencyMatrixSimulator.h"
>>>>>>> 37f5740a
#include "Func_avgDistanceMatrix.h"
#include "Func_BirthDeathSimulator.h"
#include "Func_branchScoreDistance.h"
#include "Func_checkNodeOrderConstraints.h"
#include "Func_chronoToPhylo.h"
#include "Func_computeWeightedNodeOrderConstraintsScore.h"
#include "Func_combineCharacter.h"
#include "Func_concatenate.h"
#include "Func_concatenateContinuousCharacterData.h"
#include "Func_CladeSpecificHierarchicalBranchRate.h"
#include "Func_concatenateFromVector.h"
#include "Func_constructRootedTripletDistribution.h"
#include "Func_earlyBurstRates.h"
#include "Func_extantTree.h"
#include "Func_formatDiscreteCharacterData.h"
#include "Func_inferAncestralPopSize.h"
#include "Func_maximumTree.h"
#include "Func_mrcaIndex.h"
#include "Func_nodeAgeByID.h"
#include "Func_phyloDiversity.h"
#include "Func_PhylogeneticIndependentContrasts.h"
#include "Func_PhylogeneticIndependentContrastsMultiSample.h"
#include "Func_pomoStateConverter.h"
#include "Func_pomoRootFrequencies.h"
#include "Func_pruneTree.h"
#include "Func_featureInformedRates.h"
#include "Func_simStartingTree.h"
#include "Func_simTree.h"
#include "Func_simCompleteTree.h"
#include "Func_stitchTree.h"
#include "Func_symmetricDifference.h"
#include "Func_tmrca.h"
#include "Func_treeAssembly.h"
#include "Func_treePairwiseDistances.h"
#include "Func_treePairwiseNodalDistances.h"
#include "Func_treeScale.h"
#include "Func_UPGMA.h"

#include "Func_FlowT2Populations.h"

/* Frequency functions (in folder "functions/phylogenetics/frequencies") */
#include "Func_F1x4.h"
#include "Func_F3x4.h"
#include "Func_F2x4.h"

/* Rate matrix functions (in folder "functions/phylogenetics/ratematrix") */
#include "Func_BinaryMutationCoalescentRateMatrix.h"
#include "Func_blosum62.h"
#include "Func_biogeographyRateMatrix.h"
#include "Func_chromosomes.h"
#include "Func_chromosomesPloidy.h"

#include "Func_codonSynonymousNonsynonymousRateMatrix.h"
#include "Func_codonSynonymousNonsynonymousHKYRateMatrix.h"
#include "Func_GoldmanYang94RateMatrix.h"
#include "Func_MuseGaut94RateMatrix.h"
#include "Func_MuseGaut94KRateMatrix.h"
#include "Func_X3RateMatrix.h"
#include "Func_dNdSRateMatrix.h"
#include "Func_FMutSelRateMatrix.h"
#include "Func_FMutSel0RateMatrix.h"
#include "Func_MutSelRateMatrix.h"
#include "Func_MutSelAARateMatrix.h"

#include "Func_X2RateMatrix.h"

#include "Func_covarionRateMatrix.h"
#include "Func_covarion.h"
#include "Func_cpRev.h"
#include "Func_dayhoff.h"
#include "Func_DECRateMatrix.h"
#include "Func_epoch.h"
#include "Func_f81.h"
#include "Func_FreeBinary.h"
#include "Func_FreeK.h"
#include "Func_freeSymmetricRateMatrix.h"
#include "Func_gtr.h"
#include "Func_hky.h"
#include "Func_hiddenStateRateMatrix.h"
#include "Func_InfiniteSitesRateMatrix.h"
#include "Func_jc.h"
#include "Func_jones.h"
#include "Func_k80.h"
#include "Func_Kimura81.h"
#include "Func_lg.h"
#include "Func_mtRev.h"
#include "Func_mtMam.h"
#include "Func_orderedRateMatrix.h"
#include "Func_pomo.h"
#include "Func_reversiblePoMo.h"
#include "Func_PoMoKN.h"
#include "Func_PoMo4N.h"
#include "Func_PoMo2N.h"
#include "Func_revPoMoKN.h"
#include "Func_revPoMo4N.h"
#include "Func_revPoMo2N.h"
#include "Func_revPoMoTwo2N.h"
#include "Func_revPoMoBalance4N.h"
#include "Func_revPoMoTwo4N.h"
#include "Func_revPoMoThree4N.h"
#include "Func_revPoMoThree4.h"
<<<<<<< HEAD
#include "Func_revPoMoNeutralM4N.h"
=======
>>>>>>> 37f5740a
#include "Func_revPoMoM2N.h"
#include "Func_rtRev.h"
#include "Func_vt.h"
#include "Func_t92.h"
#include "Func_TamuraNei.h"
#include "Func_TIM.h"
#include "Func_TVM.h"
#include "Func_wag.h"

/* Functions related to evolution (in folder "functions/popgen") */
#include "Func_PattersonsD.h"
#include "Func_SegregatingSites.h"
#include "Func_TajimasD.h"
#include "Func_TajimasPi.h"
#include "Func_WattersonTheta.h"


/* Rate map functions (in folder "functions/evolution/ratemap") */
#include "Func_adjacentRateModifier.h"
#include "Func_biogeo_de.h"
#include "Func_distanceRateModifier.h"
#include "Func_generalRateGeneratorSequence.h"
#include "Func_rangeEvolutionRateModifier.h"
#include "Func_stateCountRateModifier.h"
#include "Func_siteRateModifier.h"
#include "Func_hostSwitchRateModifier.h"


/* Cladogeneic state prob function */
#include "Func_biogeographyCladoEventsBD.h"
#include "Func_DECCladoProbs.h"
#include "Func_DECRates.h"
#include "Func_DECRoot.h"
#include "Func_EpochCladoProbs.h"
#include "Func_chromosomesCladoProbs.h"
#include "Func_chromosomesCladoEventsBD.h"
#include "Func_chromosomesPloidyCladoEventsBD.h"
#include "Func_cladogeneticSpeciationRateMatrix.h"
#include "Func_cladogeneticProbabilityMatrix.h"
#include "Func_MixtureCladoProbs.h"
#include "Func_SampledCladogenesisRootFrequencies.h"


/* Input/output functions (in folder "functions/io") */
#include "Func_readPoMoCountFile.h"
#include "Func_convertCountFileToNaturalNumbers.h"
#include "Func_convertFastaFileToNaturalNumbers.h"
#include "Func_convertVCFtoCountsFile.h"

/* Math functions (in folder "functions/math") */
#include "Func_abs.h"
#include "Func_absVector.h"
#include "Func_ceil.h"
#include "Func_choose.h"
#include "Func_coala.h"
#include "Func_diagonalMatrix.h"
#include "Func_empiricalQuantile.h"
#include "Func_exp.h"
#include "Func_expVector.h"
#include "Func_floor.h"
#include "Func_gamma.h"
#include "Func_lnProbability.h"
#include "Func_geographicalDistance.h"
#include "Func_geometricMean.h"
#include "Func_hyperbolicTangent.h"
#include "Func_hyperbolicSine.h"
#include "Func_ln.h"
#include "Func_log.h"
#include "Func_logistic.h"
#include "Func_matrix.h"
#include "Func_max.h"
#include "Func_mean.h"
#include "Func_meanPositive.h"
#include "Func_meanSimplex.h"
#include "Func_median.h"
#include "Func_min.h"
#include "Func_normalize.h"
#include "Func_posteriorPredictiveProbability.h"
//#include "Func_power.h"
//#include "Func_powerVector.h"
#include "Func_round.h"
#include "Func_shortestDistance.h"
#include "Func_sigmoid.h"
#include "Func_sigmoidVector.h"
#include "Func_sort.h"
#include "Func_sum.h"
#include "Func_sumPositive.h"
#include "Func_sumInteger.h"
#include "Func_sumNatural.h"
#include "Func_standardDeviation.h"
#include "Func_sqrt.h"
#include "Func_trunc.h"
#include "Func_upperTriangle.h"
#include "Func_variance.h"
#include "Func_vectorFlatten.h"


/* Statistics functions (in folder "functions/statistics") */
/* These are functions related to statistical distributions */
#include "Func_assembleContinuousMRF.h"
#include "Func_betaBrokenStick.h"
#include "Func_discretizeBeta.h"
#include "Func_discretizeBetaQuadrature.h"
#include "Func_discretizeGamma.h"
#include "Func_discretizeGammaFromBetaQuantiles.h"
#include "Func_discretizeGammaQuadrature.h"
#include "Func_discretizeLognormalQuadrature.h"
#include "Func_discretizeDistribution.h"
#include "Func_discretizePositiveDistribution.h"
#include "Func_dppConcFromMean.h"
#include "Func_dppMeanFromConc.h"
#include "Func_fnNormalizedQuantile.h"
#include "Func_numUniqueInVector.h"
#include "Func_rateShifts.h"
#include "Func_stirling.h"
#include "Func_varianceCovarianceMatrix.h"
#include "Func_decomposedVarianceCovarianceMatrix.h"
#include "Func_partialToCorrelationMatrix.h"

/* Type conversions */
#include "Proc_StringToInt.h"


/** Initialize global workspace */
void RevLanguage::Workspace::initializeFuncGlobalWorkspace(void)
{

    try
    {
        ///////////////////////////////////////////
        /* Add functions (in "functions" folder) */
        ///////////////////////////////////////////

        addFunction( new Func_FlowT2Populations()      );

        
        /* Rate matrix generator functions (in folder "functions/evolution/ratematrix") */
        addFunction( new Func_BinaryMutationCoalescentRateMatrix()          );
        addFunction( new Func_blosum62()                                    );
        addFunction( new Func_biogeographyRateMatrix()                      );
        addFunction( new Func_chromosomes()                                 );
        addFunction( new Func_chromosomesPloidy()                           );

        addFunction( new Func_codonSynonymousNonsynonymousRateMatrix()      );
        addFunction( new Func_codonSynonymousNonsynonymousHKYRateMatrix()   );
        addFunction( new Func_GoldmanYang94RateMatrix()                     );
        addFunction( new Func_MuseGaut94RateMatrix()                        );
        addFunction( new Func_MuseGaut94KRateMatrix()                       );
        addFunction( new Func_X3RateMatrix()                                );
        addFunction( new Func_dNdSRateMatrix()                              );
        addFunction( new Func_FMutSelRateMatrix()                           );
        addFunction( new Func_FMutSel0RateMatrix()                          );
        addFunction( new Func_MutSelRateMatrix()                            );
        addFunction( new Func_MutSelAARateMatrix()                          );

        addFunction( new Func_X2RateMatrix()                                );

        addFunction( new Func_covarionRateMatrix()                          );
        addFunction( new Func_covarion()                                    );
        addFunction( new Func_cpRev()                                       );
        addFunction( new Func_dayhoff()                                     );
        addFunction( new Func_DECRateMatrix()                               );
        addFunction( new Func_epoch()                                       );
        addFunction( new Func_f81()                                         );
        addFunction( new Func_FreeBinary()                                  );
        addFunction( new Func_FreeK()                                       );
        addFunction( new Func_freeSymmetricRateMatrix()                     );
        addFunction( new Func_gtr()                                         );
        addFunction( new Func_hky()                                         );
        addFunction( new Func_hiddenStateRateMatrix()                       );
        addFunction( new Func_InfiniteSitesRateMatrix()                     );
        addFunction( new Func_jc()                                          );
        addFunction( new Func_jones()                                       );
        addFunction( new Func_k80()                                         );
        addFunction( new Func_Kimura81()                                    );
        addFunction( new Func_lg()                                          );
        addFunction( new Func_mtMam()                                       );
        addFunction( new Func_mtRev()                                       );
        addFunction( new Func_orderedRateMatrix()                           );
        addFunction( new Func_pomo()                                        );
        addFunction( new Func_reversiblePoMo()                              );
        addFunction( new Func_PoMoKN()                                      );
        addFunction( new Func_PoMo4N()                                      );
        addFunction( new Func_PoMo2N()                                      );
        addFunction( new Func_revPoMoKN()                                   );
        addFunction( new Func_revPoMo4N()                                   );
        addFunction( new Func_revPoMo2N()                                   );
        addFunction( new Func_revPoMoBalance4N()                            );
        addFunction( new Func_revPoMoTwo4N()                                );
        addFunction( new Func_revPoMoTwo2N()                                );
        addFunction( new Func_revPoMoThree4N()                              );
        addFunction( new Func_revPoMoThree4()                               );
<<<<<<< HEAD
        addFunction( new Func_revPoMoNeutralM4N()                           );
=======
>>>>>>> 37f5740a
        addFunction( new Func_revPoMoM2N()                                  );
        addFunction( new Func_rtRev()                                       );
        addFunction( new Func_t92()                                         );
        addFunction( new Func_TamuraNei()                                   );
        addFunction( new Func_TIM()                                         );
        addFunction( new Func_TVM()                                         );
        addFunction( new Func_vt()                                          );
        addFunction( new Func_wag()                                         );

        /* frequency functions (in folder "function/phylogenetics/frequencies" */
        addFunction( new Func_F1x4()                                        );
        addFunction( new Func_F3x4()                                        );
        addFunction( new Func_F2x4()                                        );

        /* rate maps used for data augmentation (in folder "functions/evolution/ratemap") */
        addFunction( new Func_adjacentRateModifier() );
        addFunction( new Func_biogeo_de() );
        addFunction( new Func_distanceRateModifier() );
        addFunction( new Func_generalRateGeneratorSequence() );
        addFunction( new Func_hostSwitchRateModifier() );
        addFunction( new Func_rangeEvolutionRateModifier() );
        addFunction( new Func_stateCountRateModifier() );
        addFunction( new Func_siteRateModifier() );

        /* cladogenic probs used for e.g. DEC models (in folder "functions/phylogenetics") */
        addFunction( new Func_avgDistanceMatrix() );
        addFunction( new Func_DECCladoProbs() );
        addFunction( new Func_DECRates() );
        addFunction( new Func_DECRoot() );
        addFunction( new Func_EpochCladoProbs() );
        addFunction( new Func_biogeographyCladoEventsBD() );
        addFunction( new Func_chromosomesCladoProbs() );
        addFunction( new Func_chromosomesCladoEventsBD() );
        addFunction( new Func_chromosomesPloidyCladoEventsBD() );
        addFunction( new Func_CladeSpecificHierarchicalBranchRate() );
        addFunction( new Func_cladogeneticSpeciationRateMatrix() );
        addFunction( new Func_cladogeneticProbabilityMatrix() );
        addFunction( new Func_MixtureCladoProbs() );
        addFunction( new Func_SampledCladogenesisRootFrequencies() );

		/* Functions related to phylogenetic trees (in folder "functions/phylogenetics/tree") */
        addFunction( new Func_AlleleFrequencySimulator()                        );
<<<<<<< HEAD
=======
        addFunction( new Func_AlleleFrequencyMatrixSimulator()                  );
>>>>>>> 37f5740a
        addFunction( new Func_BirthDeathSimulator()                             );
        addFunction( new Func_branchScoreDistance()                             );
        addFunction( new Func_checkNodeOrderConstraints()                       );
        addFunction( new Func_chronoToPhylo()                                   );
        addFunction( new Func_computeWeightedNodeOrderConstraintsScore()        );
        addFunction( new Func_combineCharacter()                                );
        addFunction( new Func_concatenate()                                     );
        addFunction( new Func_concatenateContinuousCharacterData()              );
        addFunction( new Func_concatenateFromVector()                           );
        addFunction( new Func_constructRootedTripletDistribution()              );
        addFunction( new Func_formatDiscreteCharacterData()                     );
        addFunction( new Func_EarlyBurstRates()                                 );
        addFunction( new Func_extantTree()                                      );
        addFunction( new Func_inferAncestralPopSize()                           );
        addFunction( new Func_maximumTree()                                     );
        addFunction( new Func_mrcaIndex()                                       );
        addFunction( new Func_nodeAgeByID()                                     );
        addFunction( new Func_phyloDiversity()                                  );
        addFunction( new Func_PhylogeneticIndependentContrasts()                );
        addFunction( new Func_PhylogeneticIndependentContrastsMultiSample()     );
        addFunction( new Func_pomoStateConverter()                              );
        addFunction( new Func_pomoRootFrequencies()                             );
        addFunction( new Func_pruneTree()                                       );
        addFunction( new Func_featureInformedRates()                            );
        addFunction( new Func_readPoMoCountFile()                               );
        addFunction( new Func_convertCountFileToNaturalNumbers()                );
        addFunction( new Func_convertFastaFileToNaturalNumbers()                );
        addFunction( new Func_convertVCFtoCountsFile()                          );
        addFunction( new Func_simStartingTree()                                 );
        addFunction( new Func_simTree()                                         );
        addFunction( new Func_simCompleteTree()                                 );
        addFunction( new Func_stitchTree()                                      );
        addFunction( new Func_symmetricDifference()                             );
        addFunction( new Func_tmrca()                                           );
        addFunction( new Func_treePairwiseDistances()                           );
        addFunction( new Func_treePairwiseNodalDistances()                      );
        addFunction( new Func_treeAssembly()                                    );
        addFunction( new Func_treeScale()                                       );
        addFunction( new Func_UPGMA()                                           );

        /* Population genetics functions (in folder "functions/popgen") */
        addFunction( new Func_PattersonsD()      );
        addFunction( new Func_SegregatingSites() );
        addFunction( new Func_TajimasD()         );
        addFunction( new Func_TajimasPi()        );
        addFunction( new Func_WattersonTheta()   );


        /* Math functions (in folder "functions/math") */

		// absolute function
        addFunction( new Func_abs()                  );
        addFunction( new Func_absVector()            );

		// ceil function
        addFunction( new Func_ceil<Real,Integer>()  );
        addFunction( new Func_ceil<RealPos,Natural>()  );

        // choose function
        addFunction( new Func_choose() );

        // coala function
        addFunction( new Func_coala()        );

        // diagonal matrix
        addFunction( new Func_diagonalMatrix() );

        // empirical quantile function
        addFunction( new Func_empiricalQuantile()  );

        // exponential function
        addFunction( new Func_exp() );
        addFunction( new Func_expVector() );

		// floor function
        addFunction( new Func_floor<Real,Integer>()  );
        addFunction( new Func_floor<RealPos,Natural>()  );

        // gamma function
        addFunction( new Func_gamma() );

        // geometric mean function
        addFunction( new Func_geometricMean() );
        
        // logistic function
        addFunction( new Func_logistic() );

        // natural log function
        addFunction( new Func_ln()  );

        // log function
        addFunction( new Func_log()  );

        // matrix function (converts into MatrixReal)
        addFunction( new Func_matrix() );

        // max function
        addFunction( new Func_max()  );

        // mean function
        addFunction( new Func_mean()  );
        addFunction( new Func_meanPositive()  );
        addFunction( new Func_meanSimplex()  );

        // median function
        addFunction( new Func_median()  );

        // min function
		addFunction( new Func_min()  );

        // normalize vector function
		addFunction( new Func_normalize()  );

        // round function
        addFunction( new Func_round<Real,Integer>()  );
        addFunction( new Func_round<RealPos,Natural>()  );

        // sort vector function
        addFunction( new Func_sort() );

        // sigmoid function
        addFunction( new Func_sigmoid() );
        addFunction( new Func_sigmoidVector() );

        // rate shift function
        addFunction( new Func_shiftEvents<RealPos>()              );
        addFunction( new Func_shiftEvents<ModelVector<RealPos>>() );

		// square root function
        addFunction( new Func_sqrt()  );

        // sum function
        addFunction( new Func_sum()  );
        addFunction( new Func_sumPositive()  );
        addFunction( new Func_sumInteger()  );
        addFunction( new Func_sumNatural()  );

        // standard deviation function
        addFunction( new Func_standardDeviation()  );

        // geographical distance function
        addFunction( new Func_geographicalDistance() );
        addFunction( new Func_shortestDistance() );

                // hyperbolic tangent function
        addFunction( new Func_hyperbolicTangent() );

        // hyperbolic sine function
        addFunction( new Func_hyperbolicSine() );

		// truncate function
        addFunction( new Func_trunc<Real,Integer>()  );
        addFunction( new Func_trunc<RealPos,Natural>()  );

        // upper triangle of a matrix function
        addFunction( new Func_upperTriangle()  );

        // variance function
        addFunction( new Func_variance()  );

        // vector flatten
        addFunction( new Func_vectorFlatten() );

        // get ln Probability function
        addFunction( new Func_lnProbability() );

        // empirical cummulative probability function
        addFunction( new Func_posteriorPredictiveProbability()  );


 		/* Statistics functions (in folder "functions/statistics") */

    // helpers for Markov Random Field models
        addFunction( new Func_assembleContinuousMRF( )     );

		// some helper statistics for the DPP distribution
        addFunction( new Func_dppConcFromMean( )     );
        addFunction( new Func_dppMeanFromConc( )  );
        addFunction( new Func_stirling( )     );

		// count the number of unique elements in vector
        addFunction( new Func_numUniqueInVector<Real>( )  );
        addFunction( new Func_numUniqueInVector<RealPos>( )  );
        addFunction( new Func_numUniqueInVector<Integer>( )  );
        addFunction( new Func_numUniqueInVector<Natural>( )  );
        addFunction( new Func_numUniqueInVector<Probability>( )  );
        addFunction( new Func_numUniqueInVector<Simplex>( )  );

        // return a distcretized (by quantile) and normalized vector from a continuous distribution
        addFunction( new Func_fnNormalizedQuantile<Real>()    );
        addFunction( new Func_fnNormalizedQuantile<RealPos>()    );

        addFunction( new Func_discretizeDistribution( )         );
        addFunction( new Func_discretizePositiveDistribution( ) );

        // return a discretized gamma distribution (for gamma-dist rates)
        addFunction( new Func_discretizeBeta( )    );
        addFunction( new Func_discretizeBetaQuadrature( )    );
        addFunction( new Func_discretizeGamma( )   );
        addFunction( new Func_discretizeGammaFromBetaQuantiles( )   );
        addFunction( new Func_discretizeGammaQuadrature( )   );
        addFunction( new Func_discretizeLognormalQuadrature( )   );

        addFunction( new Func_betaBrokenStick( )   );

        addFunction( new Func_varianceCovarianceMatrix( )           );
        addFunction( new Func_decomposedVarianceCovarianceMatrix( ) );
        addFunction( new Func_partialToCorrelationMatrix( )         );


        // Type conversion
        addFunction( new Proc_StringToInt( )                         );

    }
    catch(RbException& rbException)
    {

        RBOUT("Caught an exception while initializing functions in the workspace\n");
        std::ostringstream msg;
        rbException.print(msg);
        msg << std::endl;
        RBOUT(msg.str());

        RBOUT("Please report this bug to the RevBayes Development Core Team");

        RBOUT("Press any character to exit the program.");
        getchar();
        exit(1);
    }

}<|MERGE_RESOLUTION|>--- conflicted
+++ resolved
@@ -81,10 +81,7 @@
 
 /* Functions related to evolution (in folder "functions/phylogenetics") */
 #include "Func_AlleleFrequencySimulator.h"
-<<<<<<< HEAD
-=======
 #include "Func_AlleleFrequencyMatrixSimulator.h"
->>>>>>> 37f5740a
 #include "Func_avgDistanceMatrix.h"
 #include "Func_BirthDeathSimulator.h"
 #include "Func_branchScoreDistance.h"
@@ -186,10 +183,7 @@
 #include "Func_revPoMoTwo4N.h"
 #include "Func_revPoMoThree4N.h"
 #include "Func_revPoMoThree4.h"
-<<<<<<< HEAD
 #include "Func_revPoMoNeutralM4N.h"
-=======
->>>>>>> 37f5740a
 #include "Func_revPoMoM2N.h"
 #include "Func_rtRev.h"
 #include "Func_vt.h"
@@ -382,10 +376,7 @@
         addFunction( new Func_revPoMoTwo2N()                                );
         addFunction( new Func_revPoMoThree4N()                              );
         addFunction( new Func_revPoMoThree4()                               );
-<<<<<<< HEAD
         addFunction( new Func_revPoMoNeutralM4N()                           );
-=======
->>>>>>> 37f5740a
         addFunction( new Func_revPoMoM2N()                                  );
         addFunction( new Func_rtRev()                                       );
         addFunction( new Func_t92()                                         );
@@ -428,10 +419,7 @@
 
 		/* Functions related to phylogenetic trees (in folder "functions/phylogenetics/tree") */
         addFunction( new Func_AlleleFrequencySimulator()                        );
-<<<<<<< HEAD
-=======
         addFunction( new Func_AlleleFrequencyMatrixSimulator()                  );
->>>>>>> 37f5740a
         addFunction( new Func_BirthDeathSimulator()                             );
         addFunction( new Func_branchScoreDistance()                             );
         addFunction( new Func_checkNodeOrderConstraints()                       );
