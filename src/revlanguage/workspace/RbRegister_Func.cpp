--- conflicted
+++ resolved
@@ -587,15 +587,10 @@
         addFunction( new Func_shortestDistance() );
 
         // trigonometric functions
-<<<<<<< HEAD
         addFunction( new Func_sin());
-
-                // hyperbolic tangent function
-=======
         addFunction( new Func_cos()  );
 
         // hyperbolic tangent function
->>>>>>> 7dce8442
         addFunction( new Func_hyperbolicTangent() );
 
         // hyperbolic sine function
