/**
 * @file
 * This file contains the Workspace function that adds types and functions
 * to the global workspace, registering them with the interpreter/compiler
 * during the process.
 *
 * @brief Function registering language objects
 *
 * Instructions
 *
 * This is the central registry of Rev objects. It is a large file and needs
 * to be properly organized to facilitate maintenance. Follow these simple
 * guidelines to ensure that your additions follow the existing structure.
 *
 * 1. All headers are added in groups corresponding to directories in the
 *    revlanguage code base.
 * 2. All objects (types, distributions, and functions) are registered in
 *    groups corresponding to directories in the revlanguage code base.
 * 3. All entries in each group are listed in alphabetical order.
 *
 * Some explanation of the directory structure is provided in the comments
 * in this file. Consult these comments if you are uncertain about where
 * to add your objects in the code.
 */

#include <sstream>
#include <vector>
#include <cstdlib>
#include <cstdio>

/* Files including helper classes */
#include "RbException.h"
#include "RlUserInterface.h"
#include "Workspace.h"

/// Miscellaneous types ///

#include "ConstantNode.h"
#include "DagNode.h"
#include "DeterministicNode.h"
#include "DynamicNode.h"
#include "IndirectReferenceFunction.h"
#include "ModelObject.h"
//#include "NumUniqueInVector.h" //suggested by IWYU but breaks the build
#include "RbVector.h"
#include "RevPtr.h"
#include "RlConstantNode.h"
#include "RlDeterministicNode.h"
#include "RlTypedDistribution.h"
#include "RlTypedFunction.h"
#include "TypedDagNode.h"
#include "TypedDistribution.h"
#include "TypedFunction.h"
#include "UserFunctionNode.h"

/* Base types (in folder "datatypes") */

/* Primitive types (in folder "datatypes/basic") */
#include "Integer.h"
#include "IntegerPos.h"
#include "Natural.h"
#include "Probability.h"
#include "Real.h"
#include "RealPos.h"

/* Container types (in folder "datatypes/container") */
#include "ModelVector.h"

/* Taxon types (in folder "datatypes/evolution") */

/* Math types (in folder "datatypes/math") */
#include "RlSimplex.h"

/* Argument rules (in folder "functions/argumentrules") */

/* Basic functions (in folder "functions/basic"). */

/* These are core functions for the Rev environment, providing user help
   and other essential services. */


/* Functions related to evolution (in folder "functions/phylogenetics") */
#include "Func_avgDistanceMatrix.h"
#include "Func_BirthDeathSimulator.h"
#include "Func_branchScoreDistance.h"
#include "Func_checkNodeOrderConstraints.h"
#include "Func_chronoToPhylo.h"
#include "Func_computeWeightedNodeOrderConstraintsScore.h"
#include "Func_combineCharacter.h"
#include "Func_concatenate.h"
#include "Func_concatenateContinuousCharacterData.h"
#include "Func_CladeSpecificHierarchicalBranchRate.h"
#include "Func_concatenateFromVector.h"
#include "Func_constructRootedTripletDistribution.h"
#include "Func_earlyBurstRates.h"
#include "Func_extantTree.h"
#include "Func_formatDiscreteCharacterData.h"
#include "Func_inferAncestralPopSize.h"
#include "Func_maximumTree.h"
#include "Func_mrcaIndex.h"
#include "Func_nodeAgeByID.h"
#include "Func_phyloDiversity.h"
#include "Func_PhylogeneticIndependentContrasts.h"
#include "Func_PhylogeneticIndependentContrastsMultiSample.h"
#include "Func_pomoState4Converter.h"
#include "Func_pomoRootFrequencies.h"
#include "Func_pruneTree.h"
#include "Func_collapseSA.h"
#include "Func_featureInformedRates.h"
#include "Func_simStartingTree.h"
#include "Func_simTree.h"
#include "Func_simCompleteTree.h"
#include "Func_stitchTree.h"
#include "Func_symmetricDifference.h"
#include "Func_tmrca.h"
#include "Func_treeAssembly.h"
#include "Func_treePairwiseDistances.h"
#include "Func_treePairwiseNodalDistances.h"
#include "Func_treeScale.h"
#include "Func_UPGMA.h"

#include "Func_FlowT2Populations.h"

/* Frequency functions (in folder "functions/phylogenetics/frequencies") */
#include "Func_F1x4.h"
#include "Func_F3x4.h"
#include "Func_F2x4.h"

/* Rate matrix functions (in folder "functions/phylogenetics/ratematrix") */
#include "Func_BinaryMutationCoalescentRateMatrix.h"
#include "Func_blosum62.h"
#include "Func_biogeographyRateMatrix.h"
#include "Func_chromosomes.h"
#include "Func_chromosomesPloidy.h"

#include "Func_GammaRateModel.h"
#include "Func_InvModel.h"
#include "Func_MixtureModel.h"
#include "Func_ScaleSiteMixtureModel.h"
#include "Func_ScaleVectorSiteMixtureModel.h"
#include "Func_UnitMixture.h"
#include "Func_ConvertRateMatrix.h"
#include "Func_ConvertVectorRateMatrix.h"

#include "Func_codonSynonymousNonsynonymousRateMatrix.h"
#include "Func_codonSynonymousNonsynonymousHKYRateMatrix.h"
#include "Func_GoldmanYang94RateMatrix.h"
#include "Func_MuseGaut94RateMatrix.h"
#include "Func_MuseGaut94KRateMatrix.h"
#include "Func_X3RateMatrix.h"
#include "Func_dNdSRateMatrix.h"
#include "Func_FMutSelRateMatrix.h"
#include "Func_FMutSel0RateMatrix.h"
#include "Func_MutSelRateMatrix.h"
#include "Func_MutSelAARateMatrix.h"

#include "Func_X2RateMatrix.h"

#include "Func_covarionRateMatrix.h"
#include "Func_covarion.h"
#include "Func_cpRev.h"
#include "Func_dayhoff.h"
#include "Func_DECRateMatrix.h"
#include "Func_epoch.h"
#include "Func_f81.h"
#include "Func_FreeBinary.h"
#include "Func_FreeK.h"
#include "Func_freeSymmetricRateMatrix.h"
#include "Func_gtr.h"
#include "Func_hky.h"
#include "Func_hiddenStateRateMatrix.h"
#include "Func_InfiniteSitesRateMatrix.h"
#include "Func_jc.h"
#include "Func_jones.h"
#include "Func_k80.h"
#include "Func_Kimura81.h"
#include "Func_lg.h"
#include "Func_mtRev.h"
#include "Func_mtMam.h"
#include "Func_orderedRateMatrix.h"
#include "Func_pomo.h"
#include "Func_reversiblePoMo.h"
#include "Func_PoMoKN.h"
#include "Func_PoMo4N.h"
#include "Func_PoMo2N.h"
#include "Func_revPoMoKN.h"
#include "Func_revPoMo4N.h"
#include "Func_revPoMo2N.h"
#include "Func_revPoMoBalance4N.h"
#include "Func_revPoMoTwo4N.h"
#include "Func_revPoMoThree4N.h"
#include "Func_revPoMoThree4.h"
#include "Func_revPoMoNeutralM4N.h"
#include "Func_rtRev.h"
#include "Func_vt.h"
#include "Func_t92.h"
#include "Func_TamuraNei.h"
#include "Func_TIM.h"
#include "Func_TVM.h"
#include "Func_wag.h"

/* Functions related to evolution (in folder "functions/popgen") */
#include "Func_PattersonsD.h"
#include "Func_SegregatingSites.h"
#include "Func_TajimasD.h"
#include "Func_TajimasPi.h"
#include "Func_WattersonTheta.h"


/* Rate map functions (in folder "functions/evolution/ratemap") */
#include "Func_adjacentRateModifier.h"
#include "Func_biogeo_de.h"
#include "Func_distanceRateModifier.h"
#include "Func_generalRateGeneratorSequence.h"
#include "Func_rangeEvolutionRateModifier.h"
#include "Func_stateCountRateModifier.h"
#include "Func_siteRateModifier.h"
#include "Func_hostSwitchRateModifier.h"


/* Cladogeneic state prob function */
#include "Func_biogeographyCladoEventsBD.h"
#include "Func_DECCladoProbs.h"
#include "Func_DECRates.h"
#include "Func_DECRoot.h"
#include "Func_EpochCladoProbs.h"
#include "Func_chromosomesCladoProbs.h"
#include "Func_chromosomesCladoEventsBD.h"
#include "Func_chromosomesPloidyCladoEventsBD.h"
#include "Func_cladogeneticSpeciationRateMatrix.h"
#include "Func_cladogeneticProbabilityMatrix.h"
#include "Func_MixtureCladoProbs.h"
#include "Func_SampledCladogenesisRootFrequencies.h"


/* Input/output functions (in folder "functions/io") */
#include "Func_readPoMoCountFile.h"
#include "Func_convertCountFileToNaturalNumbers.h"
#include "Func_convertFastaFileToNaturalNumbers.h"

/* Math functions (in folder "functions/math") */
#include "Func_abs.h"
#include "Func_absVector.h"
#include "Func_ceil.h"
#include "Func_choose.h"
#include "Func_coala.h"
#include "Func_diagonalMatrix.h"
#include "Func_empiricalQuantile.h"
#include "Func_exp.h"
#include "Func_expVector.h"
#include "Func_floor.h"
#include "Func_gamma.h"
#include "Func_lnProbability.h"
#include "Func_geographicalDistance.h"
#include "Func_geometricMean.h"
#include "Func_hyperbolicTangent.h"
#include "Func_hyperbolicSine.h"
#include "Func_ln.h"
#include "Func_log.h"
#include "Func_logistic.h"
#include "Func_matrix.h"
#include "Func_max.h"
#include "Func_mean.h"
#include "Func_meanPositive.h"
#include "Func_meanSimplex.h"
#include "Func_median.h"
#include "Func_min.h"
#include "Func_normalize.h"
#include "Func_posteriorPredictiveProbability.h"
//#include "Func_power.h"
//#include "Func_powerVector.h"
#include "Func_round.h"
#include "Func_shortestDistance.h"
#include "Func_sigmoid.h"
#include "Func_sigmoidVector.h"
<<<<<<< HEAD
#include "Func_SmoothenTimeline.h"
=======
#include "Func_SmoothTimeLine.h"
>>>>>>> 5ad91f86
#include "Func_sort.h"
#include "Func_sum.h"
#include "Func_sumPositive.h"
#include "Func_sumInteger.h"
#include "Func_sumNatural.h"
#include "Func_standardDeviation.h"
#include "Func_sqrt.h"
#include "Func_trunc.h"
#include "Func_upperTriangle.h"
#include "Func_variance.h"
#include "Func_vectorFlatten.h"


/* Statistics functions (in folder "functions/statistics") */
/* These are functions related to statistical distributions */
#include "Func_assembleContinuousMRF.h"
#include "Func_betaBrokenStick.h"
#include "Func_discretizeBeta.h"
#include "Func_discretizeBetaQuadrature.h"
#include "Func_discretizeGamma.h"
#include "Func_discretizeGammaFromBetaQuantiles.h"
#include "Func_discretizeGammaQuadrature.h"
#include "Func_discretizeLognormalQuadrature.h"
#include "Func_discretizeDistribution.h"
#include "Func_discretizePositiveDistribution.h"
#include "Func_discretizeProbabilityDistribution.h"
#include "Func_dppConcFromMean.h"
#include "Func_dppMeanFromConc.h"
#include "Func_fnNormalizedQuantile.h"
#include "Func_numUniqueInVector.h"
#include "Func_rateShifts.h"
#include "Func_stirling.h"
#include "Func_varianceCovarianceMatrix.h"
#include "Func_decomposedVarianceCovarianceMatrix.h"
#include "Func_partialToCorrelationMatrix.h"

/* Type conversions */
#include "Proc_StringToInt.h"


/** Initialize global workspace */
void RevLanguage::Workspace::initializeFuncGlobalWorkspace(void)
{
    try
    {
        ///////////////////////////////////////////
        /* Add functions (in "functions" folder) */
        ///////////////////////////////////////////

        addFunction( new Func_FlowT2Populations()      );

        
        /* Rate matrix generator functions (in folder "functions/evolution/ratematrix") */
        addFunction( new Func_BinaryMutationCoalescentRateMatrix()          );
        addFunction( new Func_blosum62()                                    );
        addFunction( new Func_biogeographyRateMatrix()                      );
        addFunction( new Func_chromosomes()                                 );
        addFunction( new Func_chromosomesPloidy()                           );

        addFunction( new Func_ConvertRateMatrix()                           );
        addFunction( new Func_ConvertVectorRateMatrix()                     );

        addFunction( new Func_GammaRateModel()                              );
        addFunction( new Func_InvModel()                                    );
        addFunction( new Func_MixtureModel()                                );
        addFunction( new Func_UnitMixture()                                 );
        addFunction( new Func_ScaleSiteMixtureModel()                       );
        addFunction( new Func_ScaleVectorSiteMixtureModel()                 );

        addFunction( new Func_codonSynonymousNonsynonymousRateMatrix()      );
        addFunction( new Func_codonSynonymousNonsynonymousHKYRateMatrix()   );
        addFunction( new Func_GoldmanYang94RateMatrix()                     );
        addFunction( new Func_MuseGaut94RateMatrix()                        );
        addFunction( new Func_MuseGaut94KRateMatrix()                       );
        addFunction( new Func_X3RateMatrix()                                );
        addFunction( new Func_dNdSRateMatrix()                              );
        addFunction( new Func_FMutSelRateMatrix()                           );
        addFunction( new Func_FMutSel0RateMatrix()                          );
        addFunction( new Func_MutSelRateMatrix()                            );
        addFunction( new Func_MutSelAARateMatrix()                          );

        addFunction( new Func_X2RateMatrix()                                );

        addFunction( new Func_covarionRateMatrix()                          );
        addFunction( new Func_covarion()                                    );
        addFunction( new Func_cpRev()                                       );
        addFunction( new Func_dayhoff()                                     );
        addFunction( new Func_DECRateMatrix()                               );
        addFunction( new Func_epoch()                                       );
        addFunction( new Func_f81()                                         );
        addFunction( new Func_FreeBinary()                                  );
        addFunction( new Func_FreeK()                                       );
        addFunction( new Func_freeSymmetricRateMatrix()                     );
        addFunction( new Func_gtr()                                         );
        addFunction( new Func_hky()                                         );
        addFunction( new Func_hiddenStateRateMatrix()                       );
        addFunction( new Func_InfiniteSitesRateMatrix()                     );
        addFunction( new Func_jc()                                          );
        addFunction( new Func_jones()                                       );
        addFunction( new Func_k80()                                         );
        addFunction( new Func_Kimura81()                                    );
        addFunction( new Func_lg()                                          );
        addFunction( new Func_mtMam()                                       );
        addFunction( new Func_mtRev()                                       );
        addFunction( new Func_orderedRateMatrix()                           );
        addFunction( new Func_pomo()                                        );
        addFunction( new Func_reversiblePoMo()                              );
        addFunction( new Func_PoMoKN()                                      );
        addFunction( new Func_PoMo4N()                                      );
        addFunction( new Func_PoMo2N()                                      );
        addFunction( new Func_revPoMoKN()                                   );
        addFunction( new Func_revPoMo4N()                                   );
        addFunction( new Func_revPoMo2N()                                   );
        addFunction( new Func_revPoMoBalance4N()                            );
        addFunction( new Func_revPoMoTwo4N()                                );
        addFunction( new Func_revPoMoThree4N()                              );
        addFunction( new Func_revPoMoThree4()                               );
        addFunction( new Func_revPoMoNeutralM4N()                           );
        addFunction( new Func_rtRev()                                       );
        addFunction( new Func_t92()                                         );
        addFunction( new Func_TamuraNei()                                   );
        addFunction( new Func_TIM()                                         );
        addFunction( new Func_TVM()                                         );
        addFunction( new Func_vt()                                          );
        addFunction( new Func_wag()                                         );

        /* frequency functions (in folder "function/phylogenetics/frequencies" */
        addFunction( new Func_F1x4()                                        );
        addFunction( new Func_F3x4()                                        );
        addFunction( new Func_F2x4()                                        );

        /* rate maps used for data augmentation (in folder "functions/evolution/ratemap") */
        addFunction( new Func_adjacentRateModifier() );
        addFunction( new Func_biogeo_de() );
        addFunction( new Func_distanceRateModifier() );
        addFunction( new Func_generalRateGeneratorSequence() );
        addFunction( new Func_hostSwitchRateModifier() );
        addFunction( new Func_rangeEvolutionRateModifier() );
        addFunction( new Func_stateCountRateModifier() );
        addFunction( new Func_siteRateModifier() );

        /* cladogenic probs used for e.g. DEC models (in folder "functions/phylogenetics") */
        addFunction( new Func_avgDistanceMatrix() );
        addFunction( new Func_DECCladoProbs() );
        addFunction( new Func_DECRates() );
        addFunction( new Func_DECRoot() );
        addFunction( new Func_EpochCladoProbs() );
        addFunction( new Func_biogeographyCladoEventsBD() );
        addFunction( new Func_chromosomesCladoProbs() );
        addFunction( new Func_chromosomesCladoEventsBD() );
        addFunction( new Func_chromosomesPloidyCladoEventsBD() );
        addFunction( new Func_CladeSpecificHierarchicalBranchRate() );
        addFunction( new Func_cladogeneticSpeciationRateMatrix() );
        addFunction( new Func_cladogeneticProbabilityMatrix() );
        addFunction( new Func_MixtureCladoProbs() );
        addFunction( new Func_SampledCladogenesisRootFrequencies() );

		/* Functions related to phylogenetic trees (in folder "functions/phylogenetics/tree") */
        addFunction( new Func_BirthDeathSimulator()                             );
        addFunction( new Func_branchScoreDistance()                             );
        addFunction( new Func_checkNodeOrderConstraints()                       );
        addFunction( new Func_chronoToPhylo()                                   );
        addFunction( new Func_computeWeightedNodeOrderConstraintsScore()        );
        addFunction( new Func_combineCharacter()                                );
        addFunction( new Func_concatenate()                                     );
        addFunction( new Func_concatenateContinuousCharacterData()              );
        addFunction( new Func_concatenateFromVector()                           );
        addFunction( new Func_constructRootedTripletDistribution()              );
        addFunction( new Func_formatDiscreteCharacterData()                     );
        addFunction( new Func_EarlyBurstRates()                                 );
        addFunction( new Func_extantTree()                                      );
        addFunction( new Func_inferAncestralPopSize()                           );
        addFunction( new Func_maximumTree()                                     );
        addFunction( new Func_mrcaIndex()                                       );
        addFunction( new Func_nodeAgeByID()                                     );
        addFunction( new Func_phyloDiversity()                                  );
        addFunction( new Func_PhylogeneticIndependentContrasts()                );
        addFunction( new Func_PhylogeneticIndependentContrastsMultiSample()     );
        addFunction( new Func_pomoState4Converter()                             );
        addFunction( new Func_pomoRootFrequencies()                             );
        addFunction( new Func_pruneTree()                                       );
        addFunction( new Func_collapseSA<Tree>()                                );
        addFunction( new Func_collapseSA<BranchLengthTree>()                    );
        addFunction( new Func_collapseSA<TimeTree>()                            );
        addFunction( new Func_featureInformedRates()                            );
        addFunction( new Func_readPoMoCountFile()                               );
        addFunction( new Func_convertCountFileToNaturalNumbers()                );
        addFunction( new Func_convertFastaFileToNaturalNumbers()                );
        addFunction( new Func_simStartingTree()                                 );
        addFunction( new Func_simTree()                                         );
        addFunction( new Func_simCompleteTree()                                 );
        addFunction( new Func_stitchTree()                                      );
        addFunction( new Func_symmetricDifference()                             );
        addFunction( new Func_tmrca()                                           );
        addFunction( new Func_treePairwiseDistances()                           );
        addFunction( new Func_treePairwiseNodalDistances()                      );
        addFunction( new Func_treeAssembly()                                    );
        addFunction( new Func_treeScale()                                       );
        addFunction( new Func_UPGMA()                                           );

        /* Population genetics functions (in folder "functions/popgen") */
        addFunction( new Func_PattersonsD()      );
        addFunction( new Func_SegregatingSites() );
        addFunction( new Func_TajimasD()         );
        addFunction( new Func_TajimasPi()        );
        addFunction( new Func_WattersonTheta()   );


        /* Math functions (in folder "functions/math") */

		// absolute function
        addFunction( new Func_abs()                  );
        addFunction( new Func_absVector()            );

		// ceil function
        addFunction( new Func_ceil<Real,Integer>()  );
        addFunction( new Func_ceil<RealPos,Natural>()  );

        // choose function
        addFunction( new Func_choose() );

        // coala function
        addFunction( new Func_coala()        );

        // diagonal matrix
        addFunction( new Func_diagonalMatrix() );

        // empirical quantile function
        addFunction( new Func_empiricalQuantile()  );

        // exponential function
        addFunction( new Func_exp() );
        addFunction( new Func_expVector() );

		// floor function
        addFunction( new Func_floor<Real,Integer>()  );
        addFunction( new Func_floor<RealPos,Natural>()  );

        // gamma function
        addFunction( new Func_gamma() );

        // geometric mean function
        addFunction( new Func_geometricMean() );
        
        // logistic function
        addFunction( new Func_logistic() );

        // natural log function
        addFunction( new Func_ln()  );

        // log function
        addFunction( new Func_log()  );

        // matrix function (converts into MatrixReal)
        addFunction( new Func_matrix() );

        // max function
        addFunction( new Func_max()  );

        // mean function
        addFunction( new Func_mean()  );
        addFunction( new Func_meanPositive()  );
        addFunction( new Func_meanSimplex()  );

        // median function
        addFunction( new Func_median()  );

        // min function
		addFunction( new Func_min()  );

        // normalize vector function
		addFunction( new Func_normalize()  );

        // round function
        addFunction( new Func_round<Real,Integer>()  );
        addFunction( new Func_round<RealPos,Natural>()  );

        // sort vector function
        addFunction( new Func_sort() );

        // sigmoid function
        addFunction( new Func_sigmoid() );
        addFunction( new Func_sigmoidVector() );

        // rate shift function
        addFunction( new Func_shiftEvents<RealPos>()              );
        addFunction( new Func_shiftEvents<ModelVector<RealPos>>() );

		// square root function
        addFunction( new Func_sqrt()  );

        // sum function
        addFunction( new Func_sum()  );
        addFunction( new Func_sumPositive()  );
        addFunction( new Func_sumInteger()  );
        addFunction( new Func_sumNatural()  );

        // standard deviation function
        addFunction( new Func_standardDeviation()  );

        // geographical distance function
        addFunction( new Func_geographicalDistance() );
        addFunction( new Func_shortestDistance() );

                // hyperbolic tangent function
        addFunction( new Func_hyperbolicTangent() );

        // hyperbolic sine function
        addFunction( new Func_hyperbolicSine() );

		// truncate function
        addFunction( new Func_trunc<Real,Integer>()  );
        addFunction( new Func_trunc<RealPos,Natural>()  );

        // upper triangle of a matrix function
        addFunction( new Func_upperTriangle()  );

        // variance function
        addFunction( new Func_variance()  );

        // vector flatten
        addFunction( new Func_vectorFlatten() );

        // get ln Probability function
        addFunction( new Func_lnProbability() );

        // empirical cummulative probability function
        addFunction( new Func_posteriorPredictiveProbability()  );


 		/* Statistics functions (in folder "functions/statistics") */

        // helpers for Markov Random Field models
        addFunction( new Func_assembleContinuousMRF( )     );
<<<<<<< HEAD
        addFunction( new Func_SmoothenTimeline( )     );
=======
        addFunction( new Func_SmoothTimeLine( )     );
>>>>>>> 5ad91f86

		// some helper statistics for the DPP distribution
        addFunction( new Func_dppConcFromMean( )     );
        addFunction( new Func_dppMeanFromConc( )  );
        addFunction( new Func_stirling( )     );

		// count the number of unique elements in vector
        addFunction( new Func_numUniqueInVector<Real>( )  );
        addFunction( new Func_numUniqueInVector<RealPos>( )  );
        addFunction( new Func_numUniqueInVector<Integer>( )  );
        addFunction( new Func_numUniqueInVector<Natural>( )  );
        addFunction( new Func_numUniqueInVector<Probability>( )  );
        addFunction( new Func_numUniqueInVector<Simplex>( )  );

        // return a distcretized (by quantile) and normalized vector from a continuous distribution
        addFunction( new Func_fnNormalizedQuantile<Real>()    );
        addFunction( new Func_fnNormalizedQuantile<RealPos>()    );
<<<<<<< HEAD

=======
        
>>>>>>> 5ad91f86
        addFunction( new Func_discretizeDistribution( )            );
        addFunction( new Func_discretizePositiveDistribution( )    );
        addFunction( new Func_discretizeProbabilityDistribution( ) );

        // return a discretized gamma distribution (for gamma-dist rates)
        addFunction( new Func_discretizeBeta( )    );
        addFunction( new Func_discretizeBetaQuadrature( )    );
        addFunction( new Func_discretizeGamma( )   );
        addFunction( new Func_discretizeGammaFromBetaQuantiles( )   );
        addFunction( new Func_discretizeGammaQuadrature( )   );
        addFunction( new Func_discretizeLognormalQuadrature( )   );

        addFunction( new Func_betaBrokenStick( )   );

        addFunction( new Func_varianceCovarianceMatrix( )           );
        addFunction( new Func_decomposedVarianceCovarianceMatrix( ) );
        addFunction( new Func_partialToCorrelationMatrix( )         );


        // Type conversion
        addFunction( new Proc_StringToInt( )                         );

    }
    catch(RbException& rbException)
    {

        RBOUT("Caught an exception while initializing functions in the workspace\n");
        std::ostringstream msg;
        rbException.print(msg);
        msg << std::endl;
        RBOUT(msg.str());

        RBOUT("Please report this bug to the RevBayes Development Core Team");

        RBOUT("Press any character to exit the program.");
        getchar();
        exit(1);
    }

}<|MERGE_RESOLUTION|>--- conflicted
+++ resolved
@@ -273,11 +273,7 @@
 #include "Func_shortestDistance.h"
 #include "Func_sigmoid.h"
 #include "Func_sigmoidVector.h"
-<<<<<<< HEAD
-#include "Func_SmoothenTimeline.h"
-=======
 #include "Func_SmoothTimeLine.h"
->>>>>>> 5ad91f86
 #include "Func_sort.h"
 #include "Func_sum.h"
 #include "Func_sumPositive.h"
@@ -612,11 +608,7 @@
 
         // helpers for Markov Random Field models
         addFunction( new Func_assembleContinuousMRF( )     );
-<<<<<<< HEAD
-        addFunction( new Func_SmoothenTimeline( )     );
-=======
         addFunction( new Func_SmoothTimeLine( )     );
->>>>>>> 5ad91f86
 
 		// some helper statistics for the DPP distribution
         addFunction( new Func_dppConcFromMean( )     );
@@ -634,11 +626,6 @@
         // return a distcretized (by quantile) and normalized vector from a continuous distribution
         addFunction( new Func_fnNormalizedQuantile<Real>()    );
         addFunction( new Func_fnNormalizedQuantile<RealPos>()    );
-<<<<<<< HEAD
-
-=======
-        
->>>>>>> 5ad91f86
         addFunction( new Func_discretizeDistribution( )            );
         addFunction( new Func_discretizePositiveDistribution( )    );
         addFunction( new Func_discretizeProbabilityDistribution( ) );
