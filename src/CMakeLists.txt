--- conflicted
+++ resolved
@@ -62,7 +62,15 @@
    set(CMAKE_CXX_LINK_FLAGS "${CMAKE_CXX_LINK_FLAGS} ${MPI_LINK_FLAGS}")
 endif()
 
-<<<<<<< HEAD
+## Prevent the error "Could NOT find Threads" when we search for BOOST.
+IF(APPLE)
+    set(CMAKE_THREAD_LIBS_INIT "-lpthread")
+    set(CMAKE_HAVE_THREADS_LIBRARY 1)
+    set(CMAKE_USE_WIN32_THREADS_INIT 0)
+    set(CMAKE_USE_PTHREADS_INIT 1)
+    set(THREADS_PREFER_PTHREAD_FLAG ON)
+ENDIF()
+
 if ("${RB_BEAGLE}" STREQUAL "ON")
     ADD_DEFINITIONS(-DRB_BEAGLE)
     message("BEAGLE configuration results:")
@@ -131,16 +139,6 @@
   message("EIGEN3 information:")
   message("  EIGEN_INCLUDE_DIRS : ${EIGEN_INCLUDE_DIRS}")
 endif()
-=======
-## Prevent the error "Could NOT find Threads" when we search for BOOST.
-IF(APPLE)
-    set(CMAKE_THREAD_LIBS_INIT "-lpthread")
-    set(CMAKE_HAVE_THREADS_LIBRARY 1)
-    set(CMAKE_USE_WIN32_THREADS_INIT 0)
-    set(CMAKE_USE_PTHREADS_INIT 1)
-    set(THREADS_PREFER_PTHREAD_FLAG ON)
-ENDIF()
->>>>>>> 002dc64e
 
 ##### rpath: where to find shared libraries #####
 
