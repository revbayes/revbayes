cmake_minimum_required(VERSION 3.5.1)
project(RevBayes)

# Consider:
# -Wno-sign-compare
# -D_GLIBCXX_DEBUG

set(CMAKE_CXX_STANDARD 17)

find_program(CCACHE_PROGRAM ccache)
if(CCACHE_PROGRAM)
  set_property(GLOBAL PROPERTY RULE_LAUNCH_COMPILE "${CCACHE_PROGRAM}")
endif()

# Add extra CMake libraries into ./CMake
set(CMAKE_MODULE_PATH ${CMAKE_SOURCE_DIR} ${CMAKE_MODULE_PATH})

if (CMAKE_SYSTEM_PROCESSOR MATCHES "^arm*|aarch64")
   add_definitions(-DRB_ARM)

   set(OPT_FLAGS "")
else()
   #  We need to enable SSE3 instructions even in debug builds.
   #  Otherwise we get errors failing to inline __mm_hadd_pd( ) in PhyloCTMCSiteHomogeneousNucleotide.h
   set(OPT_FLAGS "-msse -msse2 -msse3")
endif()

if(CMAKE_BUILD_TYPE MATCHES DEBUG)
   set(OPT_FLAGS "${OPT_FLAGS} -g -O0 -Wall")

   # These just add noise:
   set(OPT_FLAGS "${OPT_FLAGS} -Wno-sign-compare -Wno-unknown-pragmas")
   # These could be bugs, but there are so many we can't see the really bad ones. So>
   set(CMAKE_CXX_FLAGS "${CMAKE_CXX_FLAGS} -Wno-reorder")
   # Not necessarily a bug:
   set(OPT_FLAGS "${OPT_FLAGS} -Wno-unused-variable")
elseif ("${CONTINUOUS_INTEGRATION}" STREQUAL "TRUE")
   set(OPT_FLAGS "${OPT_FLAGS} -O2 -mfpmath=sse -ffp-contract=off")
   find_library(OPENLIBM openlibm)
   message("openlibm: ${OPENLIBM}")
else()
   set(OPT_FLAGS "${OPT_FLAGS} -O3 -DNDEBUG")
endif()

set(CMAKE_C_FLAGS "${CMAKE_C_FLAGS} ${OPT_FLAGS}")
set(CMAKE_CXX_FLAGS "${CMAKE_CXX_FLAGS} ${OPT_FLAGS}")

if ("${RB_EXEC_NAME}" STREQUAL "")
   set(RB_EXEC_NAME "rb")
endif()

if ("${MPI}" STREQUAL "ON")
   add_definitions(-DRB_MPI)
   #add_definitions(-DDEBUG_MPI_MCA)
   # Require MPI for this project:
   find_package(MPI REQUIRED)
   include_directories(${MPI_INCLUDE_PATH})
   set(CMAKE_CXX_COMPILE_FLAGS "${CMAKE_CXX_COMPILE_FLAGS} ${MPI_COMPILE_FLAGS}")
   set(CMAKE_CXX_LINK_FLAGS "${CMAKE_CXX_LINK_FLAGS} ${MPI_LINK_FLAGS}")
endif()

if ("${JUPYTER}" STREQUAL "ON")
   add_definitions(-DRB_XCODE)
endif()

##### rpath: where to find shared libraries #####

if ("${CMAKE_SYSTEM_NAME}" MATCHES "Linux")
  # This allows an installed structure of
  #
  # RevBayes/
  #    bin/
  #       rb
  #    lib/
  #       RevBayes/
  #          *.so
  # To find the shared libs from inside bin/ we use $ORIGIN/../lib/RevBayes/
  #
  set(CMAKE_INSTALL_RPATH "$ORIGIN/../lib/RevBayes/")

elseif ("${CMAKE_SYSTEM_NAME}" MATCHES "Darwin")
  # If ever we make an App bundle, the structure might be
  #
  # RevBayes.app/
  #    Contents/
  #       MacOS/
  #          rb
  #       PlugIns/
  #          *.dylib
  #
  # So, at that point, we might add "@loaderpath/../Plugins/"
  #
  set(CMAKE_INSTALL_RPATH "@loaderpath/../lib/RevBayes/;@loaderpath/../PlugIns/")

endif ()

# When user specifies boost paths to use, we need to disable searching from the
# environment and from using cmake's internal boost variables.
if (BOOST_ROOT OR BOOST_INCLUDEDIR OR BOOST_LIBRARYDIR OR DEFINED ENV{BOOST_ROOT} OR DEFINED ENV{BOOST_INCLUDEDIR} OR DEFINED ENV{BOOST_LIBRARYDIR})
  # Don't search for system include dirs for boost
  set(Boost_NO_SYSTEM_PATHS ON)
  # Disable excessive warning messages when using multiple boost versions
  set(Boost_NO_WARN_NEW_VERSION ON)
endif()

# Use the OLD way of looking for Boost
# The NEW way only respects BOOST_ROOT, not these more-specific variables.
if (BOOST_INCLUDEDIR OR BOOST_LIBRARYDIR OR DEFINED ENV{BOOST_INCLUDEDIR} OR DEFINED ENV{BOOST_LIBRARYDIR})
  # Ignore cmake boost variables
  set(Boost_NO_BOOST_CMAKE ON)
endif()

# Report the options that the control how we are looking for boost
MESSAGE("Boost location hints:")
if (BOOST_ROOT)
  MESSAGE("  BOOST_ROOT: ${BOOST_ROOT}")
endif()
if (DEFINED ENV{BOOST_ROOT})
  MESSAGE("  ENV{BOOST_ROOT}: $ENV{BOOST_ROOT}")
endif()
if (NOT DEFINED BOOST_ROOT AND NOT DEFINED ENV{BOOST_ROOT})
  MESSAGE("  BOOST_ROOT not set")
endif()
if (BOOST_INCLUDEDIR)
  MESSAGE("  BOOST_INCLUDEDIR: ${BOOST_INCLUDEDIR}")
endif()
if (DEFINED ENV{BOOST_INCLUDEDIR})
  MESSAGE("  ENV{BOOST_INCLUDEDIR}: $ENV{BOOST_INCLUDEDIR}")
endif()
if (BOOST_LIBRARYDIR)
  MESSAGE("  BOOST_LIBRARYDIR: ${BOOST_LIBRARYDIR}")
endif()
if (DEFINED ENV{BOOST_LIBRARYDIR})
  MESSAGE("  ENV{BOOST_LIBRARYDIR}: $ENV{BOOST_LIBRARYDIR}")
endif()

set(Boost_USE_MULTITHREADED ON)
if ("${STATIC_BOOST}" STREQUAL "ON")
	MESSAGE("Static linking Boost")
	set(Boost_USE_STATIC_LIBS ON)
endif()

MESSAGE("Searching for BOOST:")
find_package(Boost
1.71.0
COMPONENTS regex
program_options
thread
system
filesystem
date_time
serialization REQUIRED)
MESSAGE("Boost configuration results:")
MESSAGE("  Boost_INCLUDE_DIRS: ${Boost_INCLUDE_DIR}")
MESSAGE("  Boost_LIBRARY_DIRS: ${Boost_LIBRARY_DIRS}")
MESSAGE("  Boost_LIBRARIES: ${Boost_LIBRARIES}")
LINK_DIRECTORIES(${Boost_LIBRARY_DIRS})

# This will look for "generated_include_dirs.cmake" in the module path.
include("generated_include_dirs")

# Split into much smaller libraries
add_subdirectory(libs)
add_subdirectory(core)
add_subdirectory(revlanguage)


message("Compile information:")
message("  CMAKE_BUILD_TYPE = ${CMAKE_BUILD_TYPE}")
message("  CMAKE_CXX_FLAGS = ${CMAKE_CXX_FLAGS}")
message("  CMAKE_C_FLAGS = ${CMAKE_C_FLAGS}")

############# executables #################

# Should we build help2yml?
if ("${HELP}" STREQUAL "ON")
  add_subdirectory(help2yml)

  message("Building ${RB_EXEC_NAME}-help2yml")
  add_executable(${RB_EXEC_NAME}-help2yml ${PROJECT_SOURCE_DIR}/help2yml/main.cpp)

  target_link_libraries(${RB_EXEC_NAME}-help2yml rb-help rb-parser rb-core rb-libs rb-parser ${Boost_LIBRARIES} ${CMAKE_DL_LIBS})
  set_target_properties(${RB_EXEC_NAME}-help2yml PROPERTIES PREFIX "../")
  if ("${MPI}" STREQUAL "ON")
    target_link_libraries(${RB_EXEC_NAME}-help2yml ${MPI_LIBRARIES})
  endif()
endif()

if ("${CMD_GTK}" STREQUAL "ON")
  set(RB_EXEC_NAME "RevStudio")
elseif ("${JUPYTER}" STREQUAL "ON")
  set(RB_EXEC_NAME "rb-jupyter")
endif()
message("Building ${RB_EXEC_NAME}")

<<<<<<< HEAD
  target_link_libraries(rb-jupyter rb-parser rb-core rb-libs ${Boost_LIBRARIES} ${CMAKE_DL_LIBS})

  set_target_properties(rb-jupyter PROPERTIES PREFIX "../")
elseif ("${CMD_GTK}" STREQUAL "ON")
  message("Building RevStudio")
=======
if ("${CMD_GTK}" STREQUAL "ON")
>>>>>>> 684f6378
  # Use the package PkgConfig to detect GTK+ headers/library files
  find_package(PkgConfig REQUIRED)
  pkg_check_modules(GTK REQUIRED gtk+-2.0)
  #pkg_check_modules(GTK REQUIRED gtk+-3.0)

  # Setup CMake to use GTK+, tell the compiler where to look for headers
  # and to the linker where to look for libraries
<<<<<<< HEAD
  INCLUDE_DIRECTORIES(${GTK_INCLUDE_DIRS})
  LINK_DIRECTORIES(${GTK_LIBRARY_DIRS})

  # Add other flags to the compiler
  ADD_DEFINITIONS(${GTK_CFLAGS_OTHER})

  # Add an executable compiled from hello.c
  ADD_EXECUTABLE(RevStudio ${PROJECT_SOURCE_DIR}/cmd/main.cpp)

  # Link the target to the GTK+ libraries
  TARGET_LINK_LIBRARIES(RevStudio rb-cmd-lib rb-parser rb-core rb-libs ${Boost_LIBRARIES} ${GTK_LIBRARIES} ${CMAKE_DL_LIBS})

  SET_TARGET_PROPERTIES(RevStudio PROPERTIES PREFIX "../")
=======
  include_directories(${GTK_INCLUDE_DIRS})
  link_directories(${GTK_LIBRARY_DIRS})
  add_definitions(${GTK_CFLAGS_OTHER})      # Add other flags to the compiler
>>>>>>> 684f6378

  # Look into the cmd directory
  add_subdirectory(cmd)
  set(RB_CMD_LIB rb-cmd-lib)

  # The GTK version uses a different main.cpp
  add_executable(${RB_EXEC_NAME}   ${PROJECT_SOURCE_DIR}/cmd/main.cpp)

<<<<<<< HEAD
  target_link_libraries(${RB_EXEC_NAME} rb-parser rb-core rb-libs ${Boost_LIBRARIES} ${OPENLIBM} ${CMAKE_DL_LIBS})

  set_target_properties(${RB_EXEC_NAME} PROPERTIES PREFIX "../")
=======
else()
  add_executable(${RB_EXEC_NAME}   ${PROJECT_SOURCE_DIR}/revlanguage/main.cpp)
endif()
>>>>>>> 684f6378

# Link the target to RevBayes libraries. RB_CMD_LIB can be empty.
target_link_libraries(${RB_EXEC_NAME}   ${RB_CMD_LIB} rb-parser rb-core rb-libs)
# Link the target to other libraries.  Some variables can be empty.
target_link_libraries(${RB_EXEC_NAME}   ${Boost_LIBRARIES} ${OPENLIBM} ${GTK_LIBRARIES} ${MPI_LIBRARIES})

set_target_properties(${RB_EXEC_NAME}   PROPERTIES PREFIX "../")

install(TARGETS ${RB_EXEC_NAME} DESTINATION bin)<|MERGE_RESOLUTION|>--- conflicted
+++ resolved
@@ -193,15 +193,7 @@
 endif()
 message("Building ${RB_EXEC_NAME}")
 
-<<<<<<< HEAD
-  target_link_libraries(rb-jupyter rb-parser rb-core rb-libs ${Boost_LIBRARIES} ${CMAKE_DL_LIBS})
-
-  set_target_properties(rb-jupyter PROPERTIES PREFIX "../")
-elseif ("${CMD_GTK}" STREQUAL "ON")
-  message("Building RevStudio")
-=======
 if ("${CMD_GTK}" STREQUAL "ON")
->>>>>>> 684f6378
   # Use the package PkgConfig to detect GTK+ headers/library files
   find_package(PkgConfig REQUIRED)
   pkg_check_modules(GTK REQUIRED gtk+-2.0)
@@ -209,25 +201,9 @@
 
   # Setup CMake to use GTK+, tell the compiler where to look for headers
   # and to the linker where to look for libraries
-<<<<<<< HEAD
-  INCLUDE_DIRECTORIES(${GTK_INCLUDE_DIRS})
-  LINK_DIRECTORIES(${GTK_LIBRARY_DIRS})
-
-  # Add other flags to the compiler
-  ADD_DEFINITIONS(${GTK_CFLAGS_OTHER})
-
-  # Add an executable compiled from hello.c
-  ADD_EXECUTABLE(RevStudio ${PROJECT_SOURCE_DIR}/cmd/main.cpp)
-
-  # Link the target to the GTK+ libraries
-  TARGET_LINK_LIBRARIES(RevStudio rb-cmd-lib rb-parser rb-core rb-libs ${Boost_LIBRARIES} ${GTK_LIBRARIES} ${CMAKE_DL_LIBS})
-
-  SET_TARGET_PROPERTIES(RevStudio PROPERTIES PREFIX "../")
-=======
   include_directories(${GTK_INCLUDE_DIRS})
   link_directories(${GTK_LIBRARY_DIRS})
   add_definitions(${GTK_CFLAGS_OTHER})      # Add other flags to the compiler
->>>>>>> 684f6378
 
   # Look into the cmd directory
   add_subdirectory(cmd)
@@ -236,15 +212,9 @@
   # The GTK version uses a different main.cpp
   add_executable(${RB_EXEC_NAME}   ${PROJECT_SOURCE_DIR}/cmd/main.cpp)
 
-<<<<<<< HEAD
-  target_link_libraries(${RB_EXEC_NAME} rb-parser rb-core rb-libs ${Boost_LIBRARIES} ${OPENLIBM} ${CMAKE_DL_LIBS})
-
-  set_target_properties(${RB_EXEC_NAME} PROPERTIES PREFIX "../")
-=======
 else()
   add_executable(${RB_EXEC_NAME}   ${PROJECT_SOURCE_DIR}/revlanguage/main.cpp)
 endif()
->>>>>>> 684f6378
 
 # Link the target to RevBayes libraries. RB_CMD_LIB can be empty.
 target_link_libraries(${RB_EXEC_NAME}   ${RB_CMD_LIB} rb-parser rb-core rb-libs)
