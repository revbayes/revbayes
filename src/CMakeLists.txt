cmake_minimum_required(VERSION 3.5.1)
project(RevBayes)

# Consider:
# -Wno-sign-compare
# -D_GLIBCXX_DEBUG

set(CMAKE_CXX_STANDARD 17)

<<<<<<< HEAD
# Policies relevant to the configuration of Boost libraries
if(POLICY CMP0111)
  # Provides clear error if imported library not found
  cmake_policy(SET CMP0111 NEW)
endif()
if(POLICY CMP0144)
  # Recognize BOOST_ROOT as well as Boost_ROOT
  cmake_policy(SET CMP0144 NEW)
endif()
if(POLICY CMP0167)
  # FindBoost module not available in cmake 3.30
  cmake_policy(SET CMP0167 NEW)
=======
if(WIN32)
  # Congifure compiler to support big objects
  if(MSVC)
    add_compile_options(/W4 /EHsc /bigobj)
  else()
    set(CMAKE_CXX_FLAGS "${CMAKE_CXX_FLAGS} -Wa,-mbig-obj")
  endif()
>>>>>>> b9572aee
endif()

find_program(CCACHE_PROGRAM ccache)
if(CCACHE_PROGRAM)
  set_property(GLOBAL PROPERTY RULE_LAUNCH_COMPILE "${CCACHE_PROGRAM}")
endif()

# Add extra CMake libraries into ./CMake
set(CMAKE_MODULE_PATH ${CMAKE_SOURCE_DIR} ${CMAKE_MODULE_PATH})

if (CMAKE_SYSTEM_PROCESSOR MATCHES "^arm*|aarch64")
   add_definitions(-DRB_ARM)

   set(OPT_FLAGS "")
else()
   #  We need to enable SSE3 instructions even in debug builds.
   #  Otherwise we get errors failing to inline __mm_hadd_pd( ) in PhyloCTMCSiteHomogeneousNucleotide.h
   set(OPT_FLAGS "-msse -msse2 -msse3")
endif()

if(CMAKE_BUILD_TYPE MATCHES DEBUG)
   set(OPT_FLAGS "${OPT_FLAGS} -g -O0 -Wall")

   # These just add noise:
   set(OPT_FLAGS "${OPT_FLAGS} -Wno-sign-compare -Wno-unknown-pragmas")
   # These could be bugs, but there are so many we can't see the really bad ones. So>
   set(CMAKE_CXX_FLAGS "${CMAKE_CXX_FLAGS} -Wno-reorder")
   # Not necessarily a bug:
   set(OPT_FLAGS "${OPT_FLAGS} -Wno-unused-variable")
elseif ("${CONTINUOUS_INTEGRATION}" STREQUAL "TRUE")
   set(OPT_FLAGS "${OPT_FLAGS} -O2 -ffp-contract=off")
   if (CMAKE_SYSTEM_PROCESSOR MATCHES "x86_64|x64|i686|x32|AMD64")
     set(OPT_FLAGS "${OPT_FLAGS} -mfpmath=sse")
   endif()
   find_library(OPENLIBM openlibm)
   message("openlibm: ${OPENLIBM}")
else()
   set(OPT_FLAGS "${OPT_FLAGS} -O3 -DNDEBUG")
endif()

set(CMAKE_C_FLAGS "${CMAKE_C_FLAGS} ${OPT_FLAGS}")
set(CMAKE_CXX_FLAGS "${CMAKE_CXX_FLAGS} ${OPT_FLAGS}")

if ("${RB_EXEC_NAME}" STREQUAL "")
   set(RB_EXEC_NAME "rb")
endif()

if ("${MPI}" STREQUAL "ON")
   add_definitions(-DRB_MPI)
   #add_definitions(-DDEBUG_MPI_MCA)
   # Require MPI for this project:
   find_package(MPI REQUIRED)
   include_directories(${MPI_INCLUDE_PATH})
   set(CMAKE_CXX_COMPILE_FLAGS "${CMAKE_CXX_COMPILE_FLAGS} ${MPI_COMPILE_FLAGS}")
   set(CMAKE_CXX_LINK_FLAGS "${CMAKE_CXX_LINK_FLAGS} ${MPI_LINK_FLAGS}")
endif()

## Prevent the error "Could NOT find Threads" when we search for BOOST.
IF(APPLE)
    set(CMAKE_THREAD_LIBS_INIT "-lpthread")
    set(CMAKE_HAVE_THREADS_LIBRARY 1)
    set(CMAKE_USE_WIN32_THREADS_INIT 0)
    set(CMAKE_USE_PTHREADS_INIT 1)
    set(THREADS_PREFER_PTHREAD_FLAG ON)
ENDIF()

##### rpath: where to find shared libraries #####

if ("${CMAKE_SYSTEM_NAME}" MATCHES "Linux")
  # This allows an installed structure of
  #
  # RevBayes/
  #    bin/
  #       rb
  #    lib/
  #       RevBayes/
  #          *.so
  # To find the shared libs from inside bin/ we use $ORIGIN/../lib/RevBayes/
  #
  set(CMAKE_INSTALL_RPATH "$ORIGIN/../lib/RevBayes/")

elseif ("${CMAKE_SYSTEM_NAME}" MATCHES "Darwin")
  # If ever we make an App bundle, the structure might be
  #
  # RevBayes.app/
  #    Contents/
  #       MacOS/
  #          rb
  #       PlugIns/
  #          *.dylib
  #
  # So, at that point, we might add "@loaderpath/../Plugins/"
  #
  set(CMAKE_INSTALL_RPATH "@loaderpath/../lib/RevBayes/;@loaderpath/../PlugIns/")

endif ()

# When user specifies boost paths to use, we need to disable searching from the
# environment and from using cmake's internal boost variables.
if (BOOST_ROOT OR BOOST_INCLUDEDIR OR BOOST_LIBRARYDIR OR DEFINED ENV{BOOST_ROOT} OR DEFINED ENV{BOOST_INCLUDEDIR} OR DEFINED ENV{BOOST_LIBRARYDIR})
  # Don't search for system include dirs for boost
  set(Boost_NO_SYSTEM_PATHS ON)
  # Disable excessive warning messages when using multiple boost versions
  set(Boost_NO_WARN_NEW_VERSION ON)
endif()

# Use the OLD way of looking for Boost
# The NEW way only respects BOOST_ROOT, not these more-specific variables.
if (BOOST_INCLUDEDIR OR BOOST_LIBRARYDIR OR DEFINED ENV{BOOST_INCLUDEDIR} OR DEFINED ENV{BOOST_LIBRARYDIR})
  # Ignore cmake boost variables
  set(Boost_NO_BOOST_CMAKE ON)
endif()

# Report the options that the control how we are looking for boost
MESSAGE("Boost location hints:")
if (BOOST_ROOT)
  MESSAGE("  BOOST_ROOT: ${BOOST_ROOT}")
endif()
if (DEFINED ENV{BOOST_ROOT})
  MESSAGE("  ENV{BOOST_ROOT}: $ENV{BOOST_ROOT}")
endif()
if (NOT DEFINED BOOST_ROOT AND NOT DEFINED ENV{BOOST_ROOT})
  MESSAGE("  BOOST_ROOT not set")
endif()
if (BOOST_INCLUDEDIR)
  MESSAGE("  BOOST_INCLUDEDIR: ${BOOST_INCLUDEDIR}")
endif()
if (DEFINED ENV{BOOST_INCLUDEDIR})
  MESSAGE("  ENV{BOOST_INCLUDEDIR}: $ENV{BOOST_INCLUDEDIR}")
endif()
if (BOOST_LIBRARYDIR)
  MESSAGE("  BOOST_LIBRARYDIR: ${BOOST_LIBRARYDIR}")
endif()
if (DEFINED ENV{BOOST_LIBRARYDIR})
  MESSAGE("  ENV{BOOST_LIBRARYDIR}: $ENV{BOOST_LIBRARYDIR}")
endif()

set(Boost_USE_MULTITHREADED ON)
if ("${STATIC_BOOST}" STREQUAL "ON")
	MESSAGE("Static linking Boost")
	set(Boost_USE_STATIC_LIBS ON)
endif()

MESSAGE("Searching for BOOST:")
find_package(Boost
1.71.0
COMPONENTS regex
program_options
thread
system
filesystem
date_time
serialization REQUIRED)
MESSAGE("Boost configuration results:")
MESSAGE("  Boost_INCLUDE_DIRS: ${Boost_INCLUDE_DIRS}")
MESSAGE("  Boost_LIBRARY_DIRS: ${Boost_LIBRARY_DIRS}")
MESSAGE("  Boost_LIBRARIES: ${Boost_LIBRARIES}")
LINK_DIRECTORIES(${Boost_LIBRARY_DIRS})

# This will look for "generated_include_dirs.cmake" in the module path.
include("generated_include_dirs")

# Split into much smaller libraries
add_subdirectory(libs)
add_subdirectory(core)
add_subdirectory(revlanguage)


message("Compile information:")
message("  CMAKE_BUILD_TYPE = ${CMAKE_BUILD_TYPE}")
message("  CMAKE_CXX_FLAGS = ${CMAKE_CXX_FLAGS}")
message("  CMAKE_C_FLAGS = ${CMAKE_C_FLAGS}")

############# executables #################

# Should we build help2yml?
if ("${HELP}" STREQUAL "ON")
  add_subdirectory(help2yml)

  message("Building ${RB_EXEC_NAME}-help2yml")
  add_executable(${RB_EXEC_NAME}-help2yml ${PROJECT_SOURCE_DIR}/help2yml/main.cpp)

  target_link_libraries(${RB_EXEC_NAME}-help2yml rb-help rb-parser rb-core rb-libs rb-parser ${Boost_LIBRARIES} ${CMAKE_DL_LIBS})
  set_target_properties(${RB_EXEC_NAME}-help2yml PROPERTIES PREFIX "../")
  if ("${MPI}" STREQUAL "ON")
    target_link_libraries(${RB_EXEC_NAME}-help2yml ${MPI_LIBRARIES})
  endif()
endif()

if ("${CMD_GTK}" STREQUAL "ON")
  set(RB_EXEC_NAME "RevStudio")
endif()
message("Building ${RB_EXEC_NAME}")

if ("${CMD_GTK}" STREQUAL "ON")
  target_link_libraries(rb-jupyter rb-parser rb-core rb-libs ${Boost_LIBRARIES} ${CMAKE_DL_LIBS})

  # Use the package PkgConfig to detect GTK+ headers/library files
  find_package(PkgConfig REQUIRED)
  pkg_check_modules(GTK REQUIRED gtk+-2.0)
  #pkg_check_modules(GTK REQUIRED gtk+-3.0)

  # Setup CMake to use GTK+, tell the compiler where to look for headers
  # and to the linker where to look for libraries
  include_directories(${GTK_INCLUDE_DIRS})
  link_directories(${GTK_LIBRARY_DIRS})
  add_definitions(${GTK_CFLAGS_OTHER})      # Add other flags to the compiler
  TARGET_LINK_LIBRARIES(RevStudio rb-cmd-lib rb-parser rb-core rb-libs ${Boost_LIBRARIES} ${GTK_LIBRARIES} ${CMAKE_DL_LIBS})

  # Look into the cmd directory
  add_subdirectory(cmd)
  set(RB_CMD_LIB rb-cmd-lib)

  # The GTK version uses a different main.cpp
  add_executable(${RB_EXEC_NAME}   ${PROJECT_SOURCE_DIR}/cmd/main.cpp)

else()
  add_executable(${RB_EXEC_NAME}   ${PROJECT_SOURCE_DIR}/revlanguage/main.cpp)
endif()

# Link the target to other libraries.  Some variables can be empty.
target_link_libraries(${RB_EXEC_NAME}
  ${RB_CMD_LIB}
  rb-parser
  rb-core
  rb-libs
  ${Boost_LIBRARIES}
  ${OPENLIBM}
  ${CMAKE_DL_LIBS}
  ${GTK_LIBRARIES}
  ${MPI_LIBRARIES}
)

set_target_properties(${RB_EXEC_NAME}   PROPERTIES PREFIX "../")

install(TARGETS ${RB_EXEC_NAME} DESTINATION bin)<|MERGE_RESOLUTION|>--- conflicted
+++ resolved
@@ -7,20 +7,20 @@
 
 set(CMAKE_CXX_STANDARD 17)
 
-<<<<<<< HEAD
 # Policies relevant to the configuration of Boost libraries
 if(POLICY CMP0111)
   # Provides clear error if imported library not found
-  cmake_policy(SET CMP0111 NEW)
+  # cmake_policy(SET CMP0111 NEW)
 endif()
 if(POLICY CMP0144)
   # Recognize BOOST_ROOT as well as Boost_ROOT
-  cmake_policy(SET CMP0144 NEW)
+  # cmake_policy(SET CMP0144 NEW)
 endif()
 if(POLICY CMP0167)
   # FindBoost module not available in cmake 3.30
   cmake_policy(SET CMP0167 NEW)
-=======
+endif()
+
 if(WIN32)
   # Congifure compiler to support big objects
   if(MSVC)
@@ -28,7 +28,6 @@
   else()
     set(CMAKE_CXX_FLAGS "${CMAKE_CXX_FLAGS} -Wa,-mbig-obj")
   endif()
->>>>>>> b9572aee
 endif()
 
 find_program(CCACHE_PROGRAM ccache)
