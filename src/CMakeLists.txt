cmake_minimum_required(VERSION 2.6)
project(RevBayes)

# Consider:
# -Wno-sign-compare
# -D_GLIBCXX_DEBUG

# This is the RIGHT way, but requires cmake version >=3:
#   set(CMAKE_CXX_STANDARD 11)
# RHEL 7 compute clusters may have cmake 2.8.12
#
# So, we add the flag directly instead.
set (CMAKE_CXX_FLAGS "${CMAKE_CXX_FLAGS} -std=c++11")

if(NOT (${CMAKE_VERSION} VERSION_LESS "2.8.0"))
  find_program(CCACHE_PROGRAM ccache)
  if(CCACHE_PROGRAM)
    set_property(GLOBAL PROPERTY RULE_LAUNCH_COMPILE "${CCACHE_PROGRAM}")
  endif()
endif()

# Add extra CMake libraries into ./CMake
set(CMAKE_MODULE_PATH ${CMAKE_SOURCE_DIR} ${CMAKE_MODULE_PATH})

set(OPTIMIZATION_FLAGS "-O3 -DNDEBUG")
if (CMAKE_SYSTEM_PROCESSOR MATCHES "^arm*|aarch64")
   add_definitions(-DRB_ARM)
else()
  #  We need to enable SSE3 instructions even in debug builds.
  #  Otherwise we get errors failing to inline __mm_hadd_pd( ) in PhyloCTMCSiteHomogeneousNucleotide.h
   set(CMAKE_C_FLAGS "${CMAKE_C_FLAGS} -msse -msse2 -msse3")
   set(CMAKE_CXX_FLAGS "${CMAKE_CXX_FLAGS} -msse -msse2 -msse3")
endif()

if (CMAKE_BUILD_TYPE MATCHES DEBUG)
<<<<<<< HEAD
   set(CMAKE_CXX_FLAGS "${CMAKE_CXX_FLAGS} -g -O0 -Wall -msse -msse2 -msse3")
   set(CMAKE_C_FLAGS "${CMAKE_C_FLAGS} -g -O0 -Wall -msse -msse2 -msse3")
=======
   set(CMAKE_C_FLAGS "${CMAKE_C_FLAGS} -g -O0 -Wall")

   set(CMAKE_CXX_FLAGS "${CMAKE_CXX_FLAGS} -g -O0 -Wall ")
     # These just add noise:
   set(CMAKE_CXX_FLAGS "${CMAKE_CXX_FLAGS} -Wno-sign-compare -Wno-unknown-pragmas")
     # These could be bugs, but there are so many we can't see the really bad ones. So>
   set(CMAKE_CXX_FLAGS "${CMAKE_CXX_FLAGS} -Wreorder")
     # Not necessarily a bug:
   set(CMAKE_CXX_FLAGS "${CMAKE_CXX_FLAGS} -Wno-unused-variable -Wno-unused-but-set-variable")
>>>>>>> 1e043653
else()
   set(CMAKE_CXX_FLAGS "${CMAKE_CXX_FLAGS} ${OPTIMIZATION_FLAGS}")
   set(CMAKE_C_FLAGS "${CMAKE_C_FLAGS} ${OPTIMIZATION_FLAGS}")
endif()

if ("${RB_EXEC_NAME}" STREQUAL "")
   SET(RB_EXEC_NAME "rb")
endif()

if ("${MPI}" STREQUAL "ON")
   add_definitions(-DRB_MPI)
   #add_definitions(-DDEBUG_MPI_MCA)
   # Require MPI for this project:
   find_package(MPI REQUIRED)
   include_directories(${MPI_INCLUDE_PATH})
   set(CMAKE_CXX_COMPILE_FLAGS "${CMAKE_CXX_COMPILE_FLAGS} ${MPI_COMPILE_FLAGS}")
   set(CMAKE_CXX_LINK_FLAGS "${CMAKE_CXX_LINK_FLAGS} ${MPI_LINK_FLAGS}")
endif()

if (WIN32)
   add_definitions(-DRB_WIN)
endif()

if ("${JUPYTER}" STREQUAL "ON")
   add_definitions(-DRB_XCODE)
endif()

if ("${CONTINUOUS_INTEGRATION}" STREQUAL "TRUE")
   set(CMAKE_C_FLAGS "${CMAKE_C_FLAGS} -g0 -O2")
   set(CMAKE_CXX_FLAGS "${CMAKE_CXX_FLAGS} -g0 -O2")
endif()


MESSAGE("Boost location hints:")
if (BOOST_ROOT)
  MESSAGE("  BOOST_ROOT: ${BOOST_ROOT}")
else()
  MESSAGE("  BOOST_ROOT not set")
endif()
if (BOOST_INCLUDEDIR)
  MESSAGE("  BOOST_INCLUDEDIR: ${BOOST_INCLUDEDIR}")
endif()
if (BOOST_LIBRARYDIR)
  MESSAGE("  BOOST_LIBRARYDIR: ${BOOST_LIBRARYDIR}")
endif()

set(Boost_USE_MULTITHREADED ON)

MESSAGE("Searching for BOOST:")
find_package(Boost
1.60.0
COMPONENTS regex
program_options
thread
system
filesystem
date_time
serialization REQUIRED)
MESSAGE("Boost configuration results:")
MESSAGE("  Boost_INCLUDE_DIRS: ${Boost_INCLUDE_DIR}")
MESSAGE("  Boost_LIBRARY_DIRS: ${Boost_LIBRARY_DIRS}")
MESSAGE("  Boost_LIBRARIES: ${Boost_LIBRARIES}")
LINK_DIRECTORIES(${Boost_LIBRARY_DIRS})

# This will look for "generated_include_dirs.cmake" in the module path.
include("generated_include_dirs")

# Split into much smaller libraries
add_subdirectory(libs)
add_subdirectory(core)
add_subdirectory(revlanguage)


message("Compile information:")
message("  CMAKE_BUILD_TYPE = ${CMAKE_BUILD_TYPE}")
message("  CMAKE_CXX_FLAGS = ${CMAKE_CXX_FLAGS}")
message("  CMAKE_C_FLAGS = ${CMAKE_C_FLAGS}")

############# executables #################
# basic rev-bayes binary

if ("${HELP}" STREQUAL "ON")
  add_subdirectory(help2yml)

  message("Building ${RB_EXEC_NAME}-help2yml")
  add_executable(${RB_EXEC_NAME}-help2yml ${PROJECT_SOURCE_DIR}/help2yml/main.cpp)

  target_link_libraries(${RB_EXEC_NAME}-help2yml rb-help rb-parser rb-core rb-libs rb-parser ${Boost_LIBRARIES})
  set_target_properties(${RB_EXEC_NAME}-help2yml PROPERTIES PREFIX "../")
  if ("${MPI}" STREQUAL "ON")
    target_link_libraries(${RB_EXEC_NAME}-help2yml ${MPI_LIBRARIES})
  endif()
endif()

if ("${JUPYTER}" STREQUAL "ON")
  message("Building rb-jupyter")
  add_executable(rb-jupyter ${PROJECT_SOURCE_DIR}/revlanguage/main.cpp)

  target_link_libraries(rb-jupyter rb-parser rb-core rb-libs ${Boost_LIBRARIES})
  set_target_properties(rb-jupyter PROPERTIES PREFIX "../")
elseif ("${CMD_GTK}" STREQUAL "ON")
  message("Building RevStudio")
  # Use the package PkgConfig to detect GTK+ headers/library files
  FIND_PACKAGE(PkgConfig REQUIRED)
  PKG_CHECK_MODULES(GTK REQUIRED gtk+-2.0)
  #PKG_CHECK_MODULES(GTK REQUIRED gtk+-3.0)

  # Setup CMake to use GTK+, tell the compiler where to look for headers
  # and to the linker where to look for libraries
  INCLUDE_DIRECTORIES(${GTK_INCLUDE_DIRS})
  LINK_DIRECTORIES(${GTK_LIBRARY_DIRS})

  # Add other flags to the compiler
  ADD_DEFINITIONS(${GTK_CFLAGS_OTHER})

  # Add an executable compiled from hello.c
  ADD_EXECUTABLE(RevStudio ${PROJECT_SOURCE_DIR}/cmd/main.cpp)

  # Link the target to the GTK+ libraries
  TARGET_LINK_LIBRARIES(RevStudio rb-cmd-lib rb-parser rb-core rb-libs ${Boost_LIBRARIES} ${GTK_LIBRARIES})

  SET_TARGET_PROPERTIES(RevStudio PROPERTIES PREFIX "../")

  add_subdirectory(cmd)

else()
  message("Building ${RB_EXEC_NAME}")
  add_executable(${RB_EXEC_NAME} ${PROJECT_SOURCE_DIR}/revlanguage/main.cpp)

  target_link_libraries(${RB_EXEC_NAME} rb-parser rb-core rb-libs ${Boost_LIBRARIES})

  set_target_properties(${RB_EXEC_NAME} PROPERTIES PREFIX "../")

  if ("${MPI}" STREQUAL "ON")
    target_link_libraries(${RB_EXEC_NAME} ${MPI_LIBRARIES})
  endif()

endif()
<|MERGE_RESOLUTION|>--- conflicted
+++ resolved
@@ -33,20 +33,15 @@
 endif()
 
 if (CMAKE_BUILD_TYPE MATCHES DEBUG)
-<<<<<<< HEAD
    set(CMAKE_CXX_FLAGS "${CMAKE_CXX_FLAGS} -g -O0 -Wall -msse -msse2 -msse3")
    set(CMAKE_C_FLAGS "${CMAKE_C_FLAGS} -g -O0 -Wall -msse -msse2 -msse3")
-=======
-   set(CMAKE_C_FLAGS "${CMAKE_C_FLAGS} -g -O0 -Wall")
 
-   set(CMAKE_CXX_FLAGS "${CMAKE_CXX_FLAGS} -g -O0 -Wall ")
      # These just add noise:
    set(CMAKE_CXX_FLAGS "${CMAKE_CXX_FLAGS} -Wno-sign-compare -Wno-unknown-pragmas")
      # These could be bugs, but there are so many we can't see the really bad ones. So>
    set(CMAKE_CXX_FLAGS "${CMAKE_CXX_FLAGS} -Wreorder")
      # Not necessarily a bug:
    set(CMAKE_CXX_FLAGS "${CMAKE_CXX_FLAGS} -Wno-unused-variable -Wno-unused-but-set-variable")
->>>>>>> 1e043653
 else()
    set(CMAKE_CXX_FLAGS "${CMAKE_CXX_FLAGS} ${OPTIMIZATION_FLAGS}")
    set(CMAKE_C_FLAGS "${CMAKE_C_FLAGS} ${OPTIMIZATION_FLAGS}")
