cmake_minimum_required(VERSION 3.5.1)
project(RevBayes)

# Consider:
# -Wno-sign-compare
# -D_GLIBCXX_DEBUG

set(CMAKE_CXX_STANDARD 17)
if(POLICY CMP0111)
  # Provides clear error if imported library not found
  cmake_policy(SET CMP0111 NEW)
endif()
if(POLICY CMP0144)
  # Recognize BOOST_ROOT as well as Boost_ROOT
  cmake_policy(SET CMP0144 NEW)
endif()
if(POLICY CMP0167)
  # FindBoost module not available in cmake 3.30
  cmake_policy(SET CMP0167 NEW)
endif()
<<<<<<< HEAD
=======

# Policies relevant to the configuration of Boost libraries
if(POLICY CMP0111)
  # Provides clear error if imported library not found
  cmake_policy(SET CMP0111 NEW)
endif()
if(POLICY CMP0144)
  # Recognize BOOST_ROOT as well as Boost_ROOT
  cmake_policy(SET CMP0144 NEW)
endif()
if(POLICY CMP0167)
  # FindBoost module not available in cmake 3.30
  cmake_policy(SET CMP0167 NEW)
endif()
>>>>>>> e67430bf

# Policies relevant to the configuration of Boost libraries
if(POLICY CMP0111)
  # Provides clear error if imported library not found
  cmake_policy(SET CMP0111 NEW)
endif()
if(POLICY CMP0144)
  # Recognize BOOST_ROOT as well as Boost_ROOT
  cmake_policy(SET CMP0144 NEW)
endif()
if(POLICY CMP0167)
  # FindBoost module not available in cmake 3.30
  cmake_policy(SET CMP0167 NEW)
endif()

if(WIN32)
  # Congifure compiler to support big objects
  if(MSVC)
    add_compile_options(/W4 /EHsc /bigobj)
  else()
    set(CMAKE_CXX_FLAGS "${CMAKE_CXX_FLAGS} -Wa,-mbig-obj")
  endif()
endif()

find_program(CCACHE_PROGRAM ccache)
if(CCACHE_PROGRAM)
  set_property(GLOBAL PROPERTY RULE_LAUNCH_COMPILE "${CCACHE_PROGRAM}")
endif()

# Add extra CMake libraries into ./CMake
set(CMAKE_MODULE_PATH ${CMAKE_SOURCE_DIR} ${CMAKE_MODULE_PATH})

if (CMAKE_SYSTEM_PROCESSOR MATCHES "^arm*|aarch64")
   add_definitions(-DRB_ARM)

   set(OPT_FLAGS "")
else()
   #  We need to enable SSE3 instructions even in debug builds.
   #  Otherwise we get errors failing to inline __mm_hadd_pd( ) in PhyloCTMCSiteHomogeneousNucleotide.h
   set(OPT_FLAGS "-msse -msse2 -msse3")
endif()

if(CMAKE_BUILD_TYPE MATCHES DEBUG)
   set(OPT_FLAGS "${OPT_FLAGS} -g -O0 -Wall")

   # These just add noise:
   set(OPT_FLAGS "${OPT_FLAGS} -Wno-sign-compare -Wno-unknown-pragmas")
   # These could be bugs, but there are so many we can't see the really bad ones. So>
   set(CMAKE_CXX_FLAGS "${CMAKE_CXX_FLAGS} -Wno-reorder")
   # Not necessarily a bug:
   set(OPT_FLAGS "${OPT_FLAGS} -Wno-unused-variable")
elseif ("${CONTINUOUS_INTEGRATION}" STREQUAL "TRUE")
   set(OPT_FLAGS "${OPT_FLAGS} -O2 -ffp-contract=off")
   if (CMAKE_SYSTEM_PROCESSOR MATCHES "x86_64|x64|i686|x32|AMD64")
     set(OPT_FLAGS "${OPT_FLAGS} -mfpmath=sse")
   endif()
   find_library(OPENLIBM openlibm)
   message("openlibm: ${OPENLIBM}")
else()
   set(OPT_FLAGS "${OPT_FLAGS} -O3 -DNDEBUG")
endif()

set(CMAKE_C_FLAGS "${CMAKE_C_FLAGS} ${OPT_FLAGS}")
set(CMAKE_CXX_FLAGS "${CMAKE_CXX_FLAGS} ${OPT_FLAGS}")

if ("${RB_EXEC_NAME}" STREQUAL "")
   set(RB_EXEC_NAME "rb")
endif()

if ("${MPI}" STREQUAL "ON")
   add_definitions(-DRB_MPI)
   #add_definitions(-DDEBUG_MPI_MCA)
   # Require MPI for this project:
   find_package(MPI REQUIRED)
   include_directories(${MPI_INCLUDE_PATH})
   set(CMAKE_CXX_COMPILE_FLAGS "${CMAKE_CXX_COMPILE_FLAGS} ${MPI_COMPILE_FLAGS}")
   set(CMAKE_CXX_LINK_FLAGS "${CMAKE_CXX_LINK_FLAGS} ${MPI_LINK_FLAGS}")
endif()

## Prevent the error "Could NOT find Threads" when we search for BOOST.
IF(APPLE)
    set(CMAKE_THREAD_LIBS_INIT "-lpthread")
    set(CMAKE_HAVE_THREADS_LIBRARY 1)
    set(CMAKE_USE_WIN32_THREADS_INIT 0)
    set(CMAKE_USE_PTHREADS_INIT 1)
    set(THREADS_PREFER_PTHREAD_FLAG ON)
ENDIF()

##### rpath: where to find shared libraries #####

if ("${CMAKE_SYSTEM_NAME}" MATCHES "Linux")
  # This allows an installed structure of
  #
  # RevBayes/
  #    bin/
  #       rb
  #    lib/
  #       RevBayes/
  #          *.so
  # To find the shared libs from inside bin/ we use $ORIGIN/../lib/RevBayes/
  #
  set(CMAKE_INSTALL_RPATH "$ORIGIN/../lib/RevBayes/")

elseif ("${CMAKE_SYSTEM_NAME}" MATCHES "Darwin")
  # If ever we make an App bundle, the structure might be
  #
  # RevBayes.app/
  #    Contents/
  #       MacOS/
  #          rb
  #       PlugIns/
  #          *.dylib
  #
  # So, at that point, we might add "@loaderpath/../Plugins/"
  #
  set(CMAKE_INSTALL_RPATH "@loaderpath/../lib/RevBayes/;@loaderpath/../PlugIns/")

endif ()

# When user specifies boost paths to use, we need to disable searching from the
# environment and from using cmake's internal boost variables.
if (BOOST_ROOT OR BOOST_INCLUDEDIR OR BOOST_LIBRARYDIR OR DEFINED ENV{BOOST_ROOT} OR DEFINED ENV{BOOST_INCLUDEDIR} OR DEFINED ENV{BOOST_LIBRARYDIR})
  # Don't search for system include dirs for boost
  set(Boost_NO_SYSTEM_PATHS ON)
  # Disable excessive warning messages when using multiple boost versions
  set(Boost_NO_WARN_NEW_VERSION ON)
endif()

# Use the OLD way of looking for Boost
# The NEW way only respects BOOST_ROOT, not these more-specific variables.
if (BOOST_INCLUDEDIR OR BOOST_LIBRARYDIR OR DEFINED ENV{BOOST_INCLUDEDIR} OR DEFINED ENV{BOOST_LIBRARYDIR})
  # Ignore cmake boost variables
  set(Boost_NO_BOOST_CMAKE ON)
endif()

# Report the options that the control how we are looking for boost
MESSAGE("Boost location hints:")
if (BOOST_ROOT)
  MESSAGE("  BOOST_ROOT: ${BOOST_ROOT}")
endif()
if (DEFINED ENV{BOOST_ROOT})
  MESSAGE("  ENV{BOOST_ROOT}: $ENV{BOOST_ROOT}")
endif()
if (NOT DEFINED BOOST_ROOT AND NOT DEFINED ENV{BOOST_ROOT})
  MESSAGE("  BOOST_ROOT not set")
endif()
if (BOOST_INCLUDEDIR)
  MESSAGE("  BOOST_INCLUDEDIR: ${BOOST_INCLUDEDIR}")
endif()
if (DEFINED ENV{BOOST_INCLUDEDIR})
  MESSAGE("  ENV{BOOST_INCLUDEDIR}: $ENV{BOOST_INCLUDEDIR}")
endif()
if (BOOST_LIBRARYDIR)
  MESSAGE("  BOOST_LIBRARYDIR: ${BOOST_LIBRARYDIR}")
endif()
if (DEFINED ENV{BOOST_LIBRARYDIR})
  MESSAGE("  ENV{BOOST_LIBRARYDIR}: $ENV{BOOST_LIBRARYDIR}")
endif()

set(Boost_USE_MULTITHREADED ON)
if ("${STATIC_BOOST}" STREQUAL "ON")
	MESSAGE("Static linking Boost")
	set(Boost_USE_STATIC_LIBS ON)
endif()

message("Searching for BOOST:")
find_package(Boost
1.71.0
COMPONENTS regex
program_options
thread
system
filesystem
date_time
serialization REQUIRED)
message("Boost configuration results:")
message("  Boost_INCLUDE_DIRS: ${Boost_INCLUDE_DIRS}")
message("  Boost_LIBRARY_DIRS: ${Boost_LIBRARY_DIRS}")
message("  Boost_LIBRARIES: ${Boost_LIBRARIES}")
link_directories(${Boost_LIBRARY_DIRS})

# This will look for "generated_include_dirs.cmake" in the module path.
include("generated_include_dirs")

# Split into much smaller libraries
add_subdirectory(libs)
add_subdirectory(core)
add_subdirectory(revlanguage)


message("Compile information:")
message("  CMAKE_BUILD_TYPE = ${CMAKE_BUILD_TYPE}")
message("  CMAKE_CXX_FLAGS = ${CMAKE_CXX_FLAGS}")
message("  CMAKE_C_FLAGS = ${CMAKE_C_FLAGS}")

############# executables #################

# Should we build help2yml?
if ("${HELP}" STREQUAL "ON")
  add_subdirectory(help2yml)

  message("Building ${RB_EXEC_NAME}-help2yml")
  add_executable(${RB_EXEC_NAME}-help2yml ${PROJECT_SOURCE_DIR}/help2yml/main.cpp)

  target_link_libraries(${RB_EXEC_NAME}-help2yml rb-help rb-parser rb-core rb-libs rb-parser ${Boost_LIBRARIES} ${CMAKE_DL_LIBS})
  set_target_properties(${RB_EXEC_NAME}-help2yml PROPERTIES PREFIX "../")
  if ("${MPI}" STREQUAL "ON")
    target_link_libraries(${RB_EXEC_NAME}-help2yml ${MPI_LIBRARIES})
  endif()
endif()

if ("${CMD_GTK}" STREQUAL "ON")
  set(RB_EXEC_NAME "RevStudio")
endif()
message("Building ${RB_EXEC_NAME}")

if ("${CMD_GTK}" STREQUAL "ON")
  target_link_libraries(rb-jupyter rb-parser rb-core rb-libs ${Boost_LIBRARIES} ${CMAKE_DL_LIBS})

  # Use the package PkgConfig to detect GTK+ headers/library files
  find_package(PkgConfig REQUIRED)
  pkg_check_modules(GTK REQUIRED gtk+-2.0)
  #pkg_check_modules(GTK REQUIRED gtk+-3.0)

  # Setup CMake to use GTK+, tell the compiler where to look for headers
  # and to the linker where to look for libraries
  include_directories(${GTK_INCLUDE_DIRS})
  link_directories(${GTK_LIBRARY_DIRS})
  add_definitions(${GTK_CFLAGS_OTHER})      # Add other flags to the compiler
  TARGET_LINK_LIBRARIES(RevStudio rb-cmd-lib rb-parser rb-core rb-libs ${Boost_LIBRARIES} ${GTK_LIBRARIES} ${CMAKE_DL_LIBS})

  # Look into the cmd directory
  add_subdirectory(cmd)
  set(RB_CMD_LIB rb-cmd-lib)

  # The GTK version uses a different main.cpp
  add_executable(${RB_EXEC_NAME}   ${PROJECT_SOURCE_DIR}/cmd/main.cpp)

else()
  add_executable(${RB_EXEC_NAME}   ${PROJECT_SOURCE_DIR}/revlanguage/main.cpp)
endif()

# Link the target to other libraries.  Some variables can be empty.
target_link_libraries(${RB_EXEC_NAME}
  ${RB_CMD_LIB}
  rb-parser
  rb-core
  rb-libs
  ${Boost_LIBRARIES}
  ${OPENLIBM}
  ${CMAKE_DL_LIBS}
  ${GTK_LIBRARIES}
  ${MPI_LIBRARIES}
)

install(TARGETS ${RB_EXEC_NAME} DESTINATION bin)<|MERGE_RESOLUTION|>--- conflicted
+++ resolved
@@ -6,37 +6,6 @@
 # -D_GLIBCXX_DEBUG
 
 set(CMAKE_CXX_STANDARD 17)
-if(POLICY CMP0111)
-  # Provides clear error if imported library not found
-  cmake_policy(SET CMP0111 NEW)
-endif()
-if(POLICY CMP0144)
-  # Recognize BOOST_ROOT as well as Boost_ROOT
-  cmake_policy(SET CMP0144 NEW)
-endif()
-if(POLICY CMP0167)
-  # FindBoost module not available in cmake 3.30
-  cmake_policy(SET CMP0167 NEW)
-endif()
-<<<<<<< HEAD
-=======
-
-# Policies relevant to the configuration of Boost libraries
-if(POLICY CMP0111)
-  # Provides clear error if imported library not found
-  cmake_policy(SET CMP0111 NEW)
-endif()
-if(POLICY CMP0144)
-  # Recognize BOOST_ROOT as well as Boost_ROOT
-  cmake_policy(SET CMP0144 NEW)
-endif()
-if(POLICY CMP0167)
-  # FindBoost module not available in cmake 3.30
-  cmake_policy(SET CMP0167 NEW)
-endif()
->>>>>>> e67430bf
-
-# Policies relevant to the configuration of Boost libraries
 if(POLICY CMP0111)
   # Provides clear error if imported library not found
   cmake_policy(SET CMP0111 NEW)
