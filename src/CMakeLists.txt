cmake_minimum_required(VERSION 3.5.1)
project(RevBayes)

# Consider:
# -Wno-sign-compare
# -D_GLIBCXX_DEBUG

set(CMAKE_CXX_STANDARD 17)



# Policies relevant to the configuration of Boost libraries
if(POLICY CMP0111)
  # Provides clear error if imported library not found
  cmake_policy(SET CMP0111 NEW)
endif()
if(POLICY CMP0144)
  # Recognize BOOST_ROOT as well as Boost_ROOT
  cmake_policy(SET CMP0144 NEW)
endif()
if(POLICY CMP0167)
  # FindBoost module not available in cmake 3.30
  cmake_policy(SET CMP0167 NEW)
endif()

if(WIN32)
  # Congifure compiler to support big objects
  if(MSVC)
    add_compile_options(/W4 /EHsc /bigobj)
  else()
    set(CMAKE_CXX_FLAGS "${CMAKE_CXX_FLAGS} -Wa,-mbig-obj")
  endif()
endif()

find_program(CCACHE_PROGRAM ccache)
if(CCACHE_PROGRAM)
  set_property(GLOBAL PROPERTY RULE_LAUNCH_COMPILE "${CCACHE_PROGRAM}")
endif()

# Add extra CMake libraries into ./CMake
set(CMAKE_MODULE_PATH ${CMAKE_SOURCE_DIR} ${CMAKE_MODULE_PATH})

if (CMAKE_SYSTEM_PROCESSOR MATCHES "^arm*|aarch64")
   add_definitions(-DRB_ARM)

   set(OPT_FLAGS "")
else()
   #  We need to enable SSE3 instructions even in debug builds.
   #  Otherwise we get errors failing to inline __mm_hadd_pd( ) in PhyloCTMCSiteHomogeneousNucleotide.h
   set(OPT_FLAGS "-msse -msse2 -msse3")
endif()

string(TOUPPER "${CMAKE_BUILD_TYPE}" BUILD_TYPE_UPPER)
if (BUILD_TYPE_UPPER STREQUAL "DEBUG")
   set(OPT_FLAGS "${OPT_FLAGS} -g -O0 -Wall")

   # These just add noise:
   set(OPT_FLAGS "${OPT_FLAGS} -Wno-sign-compare -Wno-unknown-pragmas")
   # These could be bugs, but there are so many we can't see the really bad ones. So>
   set(CMAKE_CXX_FLAGS "${CMAKE_CXX_FLAGS} -Wno-reorder")
   # Not necessarily a bug:
   set(OPT_FLAGS "${OPT_FLAGS} -Wno-unused-variable")
elseif ("${CONTINUOUS_INTEGRATION}" STREQUAL "TRUE")
   set(OPT_FLAGS "${OPT_FLAGS} -O2 -ffp-contract=off")
   if (CMAKE_SYSTEM_PROCESSOR MATCHES "x86_64|x64|i686|x32|AMD64")
     set(OPT_FLAGS "${OPT_FLAGS} -mfpmath=sse")
   endif()
   find_library(OPENLIBM openlibm)
   message("openlibm: ${OPENLIBM}")
else()
   set(OPT_FLAGS "${OPT_FLAGS} -O3 -DNDEBUG")
endif()

set(CMAKE_C_FLAGS "${CMAKE_C_FLAGS} ${OPT_FLAGS}")
set(CMAKE_CXX_FLAGS "${CMAKE_CXX_FLAGS} ${OPT_FLAGS}")

if ("${RB_EXEC_NAME}" STREQUAL "")
   set(RB_EXEC_NAME "rb")
endif()

if ("${MPI}" STREQUAL "ON")
   add_definitions(-DRB_MPI)
   #add_definitions(-DDEBUG_MPI_MCA)
   # Require MPI for this project:
   find_package(MPI REQUIRED)
   include_directories(${MPI_INCLUDE_PATH})
   set(CMAKE_CXX_COMPILE_FLAGS "${CMAKE_CXX_COMPILE_FLAGS} ${MPI_COMPILE_FLAGS}")
   set(CMAKE_CXX_LINK_FLAGS "${CMAKE_CXX_LINK_FLAGS} ${MPI_LINK_FLAGS}")
endif()

## Prevent the error "Could NOT find Threads" when we search for BOOST.
IF(APPLE)
    set(CMAKE_THREAD_LIBS_INIT "-lpthread")
    set(CMAKE_HAVE_THREADS_LIBRARY 1)
    set(CMAKE_USE_WIN32_THREADS_INIT 0)
    set(CMAKE_USE_PTHREADS_INIT 1)
    set(THREADS_PREFER_PTHREAD_FLAG ON)
ENDIF()

if ("${RB_BEAGLE}" STREQUAL "ON")
    ADD_DEFINITIONS(-DRB_BEAGLE)
    message("BEAGLE configuration results:")

    #-- Try to set BEAGLE root path from the environment variable fist
    set(BEAGLE_ROOT "$ENV{BEAGLE_ROOT}" )
    if( NOT BEAGLE_ROOT )
	#-- If there is no environment variable, try to set from command line
        if ( NOT "${RB_BEAGLE_ROOT}" STREQUAL "")
	  set(BEAGLE_ROOT "${RB_BEAGLE_ROOT}")
        endif()
    endif()

    if( BEAGLE_ROOT )
      message("  BEAGLE_ROOT:        ${BEAGLE_ROOT}")
      set(BEAGLE_INCLUDEDIR       ${BEAGLE_ROOT}/include/libhmsbeagle-1)
      set(BEAGLE_INCLUDE_DIRS     ${BEAGLE_INCLUDEDIR})
      set(BEAGLE_LIBRARY_DIRS     ${BEAGLE_ROOT}/lib)

      set(BEAGLE_COMPILE_FLAGS    "-I${BEAGLE_INCLUDEDIR} -I${BEAGLE_ROOT}/libhmsbeagle")
      set(BEAGLE_LINK_FLAGS       "-L${BEAGLE_ROOT}/lib/libhmsbeagle-1 -L${BEAGLE_ROOT}/lib -lhmsbeagle")

      set(CMAKE_CXX_COMPILE_FLAGS "${CMAKE_CXX_COMPILE_FLAGS} ${BEAGLE_COMPILE_FLAGS}")
      set(CMAKE_CXX_LINK_FLAGS    "${CMAKE_CXX_LINK_FLAGS}    ${BEAGLE_LINK_FLAGS}")

    else()
      #-- Alternatively, we could search for it on CMAKE path
      #find_package(BEAGLE NAMES beagle-lib hmsbeagle hmsbeagle-1 REQUIRED)

      #-- Find beagle with pkg-config
      find_package(PkgConfig REQUIRED)
      pkg_search_module(BEAGLE REQUIRED hmsbeagle-1 beagle-lib hmsbeagle)

      get_cmake_property(_variableNames VARIABLES)

    endif()

    include_directories(${BEAGLE_INCLUDE_DIRS})
    link_directories(${BEAGLE_LIBRARY_DIRS})

    message("  BEAGLE_INCLUDE_DIRS: ${BEAGLE_INCLUDE_DIRS}")
    message("  BEAGLE_LIBRARY_DIRS: ${BEAGLE_LIBRARY_DIRS}")
endif()


if ("${RB_USE_EIGEN3}" STREQUAL "ON")

  add_definitions(-DRB_USE_EIGEN3)
  #-- Try to set the Eigen3 path from the environment variable fist
  set(EIGEN_INCLUDEDIR "$ENV{EIGEN_INCLUDE_DIR}" )

  if( NOT EIGEN_INCLUDEDIR )
      find_package(PkgConfig REQUIRED)
      pkg_search_module(EIGEN REQUIRED eigen3 eigen Eigen3 Eigen)

      #-- If that doesn't work, then we could to search for it in the CMAKE path
      # find_package(EIGEN NAMES Eigen3 Eigen eigen3 eigen REQUIRED)
      # set(EIGEN_COMPILE_FLAGS "-I${EIGEN_INCLUDEDIR}")
      # set(CMAKE_CXX_COMPILE_FLAGS "${CMAKE_CXX_COMPILE_FLAGS} ${EIGEN_COMPILE_FLAGS}")
  else()
      set(EIGEN_INCLUDE_DIRS ${EIGEN_INCLUDEDIR})
  endif()

  include_directories(${EIGEN_INCLUDE_DIRS})

  message("EIGEN3 information:")
  message("  EIGEN_INCLUDE_DIRS : ${EIGEN_INCLUDE_DIRS}")
endif()

##### rpath: where to find shared libraries #####

if ("${CMAKE_SYSTEM_NAME}" MATCHES "Linux")
  # This allows an installed structure of
  #
  # RevBayes/
  #    bin/
  #       rb
  #    lib/
  #       RevBayes/
  #          *.so
  # To find the shared libs from inside bin/ we use $ORIGIN/../lib/RevBayes/
  #
  set(CMAKE_INSTALL_RPATH "$ORIGIN/../lib/RevBayes/")

elseif ("${CMAKE_SYSTEM_NAME}" MATCHES "Darwin")
  # If ever we make an App bundle, the structure might be
  #
  # RevBayes.app/
  #    Contents/
  #       MacOS/
  #          rb
  #       PlugIns/
  #          *.dylib
  #
  # So, at that point, we might add "@loaderpath/../Plugins/"
  #
  set(CMAKE_INSTALL_RPATH "@loaderpath/../lib/RevBayes/;@loaderpath/../PlugIns/")

endif ()

# When user specifies boost paths to use, we need to disable searching from the
# environment and from using cmake's internal boost variables.
if (BOOST_ROOT OR BOOST_INCLUDEDIR OR BOOST_LIBRARYDIR OR DEFINED ENV{BOOST_ROOT} OR DEFINED ENV{BOOST_INCLUDEDIR} OR DEFINED ENV{BOOST_LIBRARYDIR})
  # Don't search for system include dirs for boost
  set(Boost_NO_SYSTEM_PATHS ON)
  # Disable excessive warning messages when using multiple boost versions
  set(Boost_NO_WARN_NEW_VERSION ON)
endif()

# Use the OLD way of looking for Boost
# The NEW way only respects BOOST_ROOT, not these more-specific variables.
if (BOOST_INCLUDEDIR OR BOOST_LIBRARYDIR OR DEFINED ENV{BOOST_INCLUDEDIR} OR DEFINED ENV{BOOST_LIBRARYDIR})
  # Ignore cmake boost variables
  set(Boost_NO_BOOST_CMAKE ON)
endif()

# Report the options that the control how we are looking for boost
MESSAGE("Boost location hints:")
if (BOOST_ROOT)
  MESSAGE("  BOOST_ROOT: ${BOOST_ROOT}")
endif()
if (DEFINED ENV{BOOST_ROOT})
  MESSAGE("  ENV{BOOST_ROOT}: $ENV{BOOST_ROOT}")
endif()
if (NOT DEFINED BOOST_ROOT AND NOT DEFINED ENV{BOOST_ROOT})
  MESSAGE("  BOOST_ROOT not set")
endif()
if (BOOST_INCLUDEDIR)
  MESSAGE("  BOOST_INCLUDEDIR: ${BOOST_INCLUDEDIR}")
endif()
if (DEFINED ENV{BOOST_INCLUDEDIR})
  MESSAGE("  ENV{BOOST_INCLUDEDIR}: $ENV{BOOST_INCLUDEDIR}")
endif()
if (BOOST_LIBRARYDIR)
  MESSAGE("  BOOST_LIBRARYDIR: ${BOOST_LIBRARYDIR}")
endif()
if (DEFINED ENV{BOOST_LIBRARYDIR})
  MESSAGE("  ENV{BOOST_LIBRARYDIR}: $ENV{BOOST_LIBRARYDIR}")
endif()

set(Boost_USE_MULTITHREADED ON)
if ("${STATIC_BOOST}" STREQUAL "ON")
	MESSAGE("Static linking Boost")
	set(Boost_USE_STATIC_LIBS ON)
endif()

message("Searching for BOOST:")
find_package(Boost
1.71.0
COMPONENTS regex
program_options
thread
system
filesystem
date_time
serialization REQUIRED)
message("Boost configuration results:")
message("  Boost_INCLUDE_DIRS: ${Boost_INCLUDE_DIRS}")
message("  Boost_LIBRARY_DIRS: ${Boost_LIBRARY_DIRS}")
message("  Boost_LIBRARIES: ${Boost_LIBRARIES}")
link_directories(${Boost_LIBRARY_DIRS})

# This will look for "generated_include_dirs.cmake" in the module path.
include("generated_include_dirs")

# Split into much smaller libraries
add_subdirectory(libs)
add_subdirectory(core)
add_subdirectory(revlanguage)


message("Compile information:")
message("  CMAKE_BUILD_TYPE = ${CMAKE_BUILD_TYPE}")
message("  CMAKE_CXX_FLAGS = ${CMAKE_CXX_FLAGS}")
message("  CMAKE_C_FLAGS = ${CMAKE_C_FLAGS}")

############# executables #################

# Should we build help2yml?
if ("${HELP}" STREQUAL "ON")
  add_subdirectory(help2yml)

  message("Building ${RB_EXEC_NAME}-help2yml")
  add_executable(${RB_EXEC_NAME}-help2yml ${PROJECT_SOURCE_DIR}/help2yml/main.cpp)

  target_link_libraries(${RB_EXEC_NAME}-help2yml rb-help rb-parser rb-core rb-libs rb-parser ${Boost_LIBRARIES} ${CMAKE_DL_LIBS})
  set_target_properties(${RB_EXEC_NAME}-help2yml PROPERTIES PREFIX "../")
  if ("${MPI}" STREQUAL "ON")
    target_link_libraries(${RB_EXEC_NAME}-help2yml ${MPI_LIBRARIES})
  endif()
endif()

if ("${CMD_GTK}" STREQUAL "ON")
  set(RB_EXEC_NAME "RevStudio")
endif()
message("Building ${RB_EXEC_NAME}")

if ("${CMD_GTK}" STREQUAL "ON")
  target_link_libraries(rb-jupyter rb-parser rb-core rb-libs ${Boost_LIBRARIES} ${CMAKE_DL_LIBS})

  # Use the package PkgConfig to detect GTK+ headers/library files
  find_package(PkgConfig REQUIRED)
  pkg_check_modules(GTK REQUIRED gtk+-2.0)
  #pkg_check_modules(GTK REQUIRED gtk+-3.0)

  # Setup CMake to use GTK+, tell the compiler where to look for headers
  # and to the linker where to look for libraries
  include_directories(${GTK_INCLUDE_DIRS})
  link_directories(${GTK_LIBRARY_DIRS})
  add_definitions(${GTK_CFLAGS_OTHER})      # Add other flags to the compiler
  TARGET_LINK_LIBRARIES(RevStudio rb-cmd-lib rb-parser rb-core rb-libs ${Boost_LIBRARIES} ${GTK_LIBRARIES} ${CMAKE_DL_LIBS})

  # Look into the cmd directory
  add_subdirectory(cmd)
  set(RB_CMD_LIB rb-cmd-lib)

  # The GTK version uses a different main.cpp
  add_executable(${RB_EXEC_NAME}   ${PROJECT_SOURCE_DIR}/cmd/main.cpp)

else()
  add_executable(${RB_EXEC_NAME}   ${PROJECT_SOURCE_DIR}/revlanguage/main.cpp)
endif()

# Link the target to other libraries.  Some variables can be empty.
<<<<<<< HEAD
target_link_libraries(${RB_EXEC_NAME}   ${Boost_LIBRARIES} ${OPENLIBM} ${CMAKE_DL_LIBS})
#target_link_libraries(${RB_EXEC_NAME}   ${Boost_LIBRARIES} ${OPENLIBM} ${GTK_LIBRARIES} ${MPI_LIBRARIES})
target_link_libraries(${RB_EXEC_NAME}   ${GTK_LIBRARIES} ${MPI_LIBRARIES} ${BEAGLE_LIBRARIES})

set_target_properties(${RB_EXEC_NAME}   PROPERTIES PREFIX "../")
=======
target_link_libraries(${RB_EXEC_NAME}
  ${RB_CMD_LIB}
  rb-parser
  rb-core
  rb-libs
  ${Boost_LIBRARIES}
  ${OPENLIBM}
  ${CMAKE_DL_LIBS}
  ${GTK_LIBRARIES}
  ${MPI_LIBRARIES}
)
>>>>>>> 355a8da4


install(TARGETS ${RB_EXEC_NAME} DESTINATION bin)<|MERGE_RESOLUTION|>--- conflicted
+++ resolved
@@ -321,13 +321,6 @@
 endif()
 
 # Link the target to other libraries.  Some variables can be empty.
-<<<<<<< HEAD
-target_link_libraries(${RB_EXEC_NAME}   ${Boost_LIBRARIES} ${OPENLIBM} ${CMAKE_DL_LIBS})
-#target_link_libraries(${RB_EXEC_NAME}   ${Boost_LIBRARIES} ${OPENLIBM} ${GTK_LIBRARIES} ${MPI_LIBRARIES})
-target_link_libraries(${RB_EXEC_NAME}   ${GTK_LIBRARIES} ${MPI_LIBRARIES} ${BEAGLE_LIBRARIES})
-
-set_target_properties(${RB_EXEC_NAME}   PROPERTIES PREFIX "../")
-=======
 target_link_libraries(${RB_EXEC_NAME}
   ${RB_CMD_LIB}
   rb-parser
@@ -339,7 +332,5 @@
   ${GTK_LIBRARIES}
   ${MPI_LIBRARIES}
 )
->>>>>>> 355a8da4
-
 
 install(TARGETS ${RB_EXEC_NAME} DESTINATION bin)