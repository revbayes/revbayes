--- conflicted
+++ resolved
@@ -131,10 +131,6 @@
    add_definitions(-DRB_XCODE)
 endif()
 
-<<<<<<< HEAD
-
-=======
->>>>>>> a5facc3c
 # When user specifies boost paths to use, we need to disable searching from the
 # environment and from using cmake's internal boost variables.
 if (BOOST_ROOT OR BOOST_INCLUDEDIR OR BOOST_LIBRARYDIR OR DEFINED ENV{BOOST_ROOT} OR DEFINED ENV{BOOST_INCLUDEDIR} OR DEFINED ENV{BOOST_LIBRARYDIR})
