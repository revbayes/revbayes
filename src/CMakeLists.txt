cmake_minimum_required(VERSION 3.5.1)
project(RevBayes)

# Consider:
# -Wno-sign-compare
# -D_GLIBCXX_DEBUG

set(CMAKE_CXX_STANDARD 17)

find_program(CCACHE_PROGRAM ccache)
if(CCACHE_PROGRAM)
  set_property(GLOBAL PROPERTY RULE_LAUNCH_COMPILE "${CCACHE_PROGRAM}")
endif()

# Add extra CMake libraries into ./CMake
set(CMAKE_MODULE_PATH ${CMAKE_SOURCE_DIR} ${CMAKE_MODULE_PATH})

if (CMAKE_SYSTEM_PROCESSOR MATCHES "^arm*|aarch64")
   add_definitions(-DRB_ARM)

   set(OPT_FLAGS "")
else()
   #  We need to enable SSE3 instructions even in debug builds.
   #  Otherwise we get errors failing to inline __mm_hadd_pd( ) in PhyloCTMCSiteHomogeneousNucleotide.h
   set(OPT_FLAGS "-msse -msse2 -msse3")
endif()

if(CMAKE_BUILD_TYPE MATCHES DEBUG)
   set(OPT_FLAGS "${OPT_FLAGS} -g -O0 -Wall")

   # These just add noise:
   set(OPT_FLAGS "${OPT_FLAGS} -Wno-sign-compare -Wno-unknown-pragmas")
   # These could be bugs, but there are so many we can't see the really bad ones. So>
   set(CMAKE_CXX_FLAGS "${CMAKE_CXX_FLAGS} -Wno-reorder")
   # Not necessarily a bug:
   set(OPT_FLAGS "${OPT_FLAGS} -Wno-unused-variable")
elseif ("${CONTINUOUS_INTEGRATION}" STREQUAL "TRUE")
   set(OPT_FLAGS "${OPT_FLAGS} -O2 -mfpmath=sse -ffp-contract=off")
   find_library(OPENLIBM openlibm)
   message("openlibm: ${OPENLIBM}")
else()
   set(OPT_FLAGS "${OPT_FLAGS} -O3 -DNDEBUG")
endif()

set(CMAKE_C_FLAGS "${CMAKE_C_FLAGS} ${OPT_FLAGS}")
set(CMAKE_CXX_FLAGS "${CMAKE_CXX_FLAGS} ${OPT_FLAGS}")

if ("${RB_EXEC_NAME}" STREQUAL "")
   set(RB_EXEC_NAME "rb")
endif()

if ("${MPI}" STREQUAL "ON")
   add_definitions(-DRB_MPI)
   #add_definitions(-DDEBUG_MPI_MCA)
   # Require MPI for this project:
   find_package(MPI REQUIRED)
   include_directories(${MPI_INCLUDE_PATH})
   set(CMAKE_CXX_COMPILE_FLAGS "${CMAKE_CXX_COMPILE_FLAGS} ${MPI_COMPILE_FLAGS}")
   set(CMAKE_CXX_LINK_FLAGS "${CMAKE_CXX_LINK_FLAGS} ${MPI_LINK_FLAGS}")
endif()

<<<<<<< HEAD

if ("${RB_BEAGLE}" STREQUAL "ON")
    #-- Try to set BEAGLE root path from the environment variable fist
    set(BEAGLE_ROOT "$ENV{BEAGLE_ROOT}" )
    if( NOT BEAGLE_ROOT )
	#-- If there is no environment variable, try to set from command line 
        if ( NOT "${RB_BEAGLE_ROOT}" STREQUAL "")
	    set(BEAGLE_ROOT "${RB_BEAGLE_ROOT}")
        else()
            # Not sure which of the following is a better way to default to search for beagle...

            #-- If we could not set it, then we try to search for it on CMAKE path
	    #find_package(BEAGLE NAMES beagle-lib hmsbeagle hmsbeagle-1 REQUIRED)
            
            #-- Alternatively try pkg-config   
	    find_package(PkgConfig REQUIRED)
            PKG_CHECK_MODULES(BEAGLE REQUIRED beagle-lib hmsbeagle-1 hmsbeagle)
        endif()
    endif()
	
    set(BEAGLE_INCLUDE_DIR      ${BEAGLE_ROOT}/include/libhmsbeagle-1)	
    set(BEAGLE_LIBRARY_DIRS     ${BEAGLE_ROOT}/lib)	

    set(BEAGLE_COMPILE_FLAGS    "-I${BEAGLE_INCLUDE_DIR} -I${BEAGLE_ROOT}/libhmsbeagle")
    set(BEAGLE_LINK_FLAGS       "-L${BEAGLE_ROOT}/lib/libhmsbeagle-1 -L${BEAGLE_ROOT}/lib -lhmsbeagle")

    set(CMAKE_CXX_COMPILE_FLAGS "${CMAKE_CXX_COMPILE_FLAGS} ${BEAGLE_COMPILE_FLAGS}")
    set(CMAKE_CXX_LINK_FLAGS    "${CMAKE_CXX_LINK_FLAGS} ${BEAGLE_LINK_FLAGS}")

    ADD_DEFINITIONS(-DRB_BEAGLE)
    
    INCLUDE_DIRECTORIES(${BEAGLE_INCLUDE_DIR})
    LINK_DIRECTORIES(${BEAGLE_LIBRARY_DIRS})
        
    MESSAGE("BEAGLE configuration results:")
    MESSAGE("  BEAGLE_ROOT:        ${BEAGLE_ROOT}")
    MESSAGE("  BEAGLE_INCLUDE_DIR: ${BEAGLE_INCLUDE_DIR}")
    MESSAGE("  BEAGLE_LIBRARY_DIR: ${BEAGLE_LIBRARY_DIRS}")

endif()


if ("${RB_USE_EIGEN3}" STREQUAL "ON")
  #-- Try to set the Eigen3 path from the environment variable fist
  set(EIGEN_INCLUDE_DIR "$ENV{EIGEN_INCLUDE_DIR}" )
  if( NOT EIGEN_INCLUDE_DIR )
     #-- If we could not set it, then we try to search for it on CMAKE path
     find_package(EIGEN NAMES Eigen3 Eigen eigen3 eigen REQUIRED)
  endif()

   include_directories(${EIGEN_INCLUDE_DIR})

   add_definitions(-DRB_USE_EIGEN3)

   set(EIGEN_COMPILE_FLAGS "-I${EIGEN_INCLUDE_DIR}")
   set(CMAKE_CXX_COMPILE_FLAGS "${CMAKE_CXX_COMPILE_FLAGS} ${EIGEN_COMPILE_FLAGS}")

   MESSAGE("EIGEN3 information:")
   MESSAGE("  EIGEN_INCLUDE_DIR : ${EIGEN_INCLUDE_DIR}")
endif()


if ("${JUPYTER}" STREQUAL "ON")
   add_definitions(-DRB_XCODE)
endif()
=======
##### rpath: where to find shared libraries #####

if ("${CMAKE_SYSTEM_NAME}" MATCHES "Linux")
  # This allows an installed structure of
  #
  # RevBayes/
  #    bin/
  #       rb
  #    lib/
  #       RevBayes/
  #          *.so
  # To find the shared libs from inside bin/ we use $ORIGIN/../lib/RevBayes/
  #
  set(CMAKE_INSTALL_RPATH "$ORIGIN/../lib/RevBayes/")

elseif ("${CMAKE_SYSTEM_NAME}" MATCHES "Darwin")
  # If ever we make an App bundle, the structure might be
  #
  # RevBayes.app/
  #    Contents/
  #       MacOS/
  #          rb
  #       PlugIns/
  #          *.dylib
  #
  # So, at that point, we might add "@loaderpath/../Plugins/"
  #
  set(CMAKE_INSTALL_RPATH "@loaderpath/../lib/RevBayes/;@loaderpath/../PlugIns/")

endif ()
>>>>>>> 99c65cef

# When user specifies boost paths to use, we need to disable searching from the
# environment and from using cmake's internal boost variables.
if (BOOST_ROOT OR BOOST_INCLUDEDIR OR BOOST_LIBRARYDIR OR DEFINED ENV{BOOST_ROOT} OR DEFINED ENV{BOOST_INCLUDEDIR} OR DEFINED ENV{BOOST_LIBRARYDIR})
  # Don't search for system include dirs for boost
  set(Boost_NO_SYSTEM_PATHS ON)
  # Disable excessive warning messages when using multiple boost versions
  set(Boost_NO_WARN_NEW_VERSION ON)
endif()

# Use the OLD way of looking for Boost
# The NEW way only respects BOOST_ROOT, not these more-specific variables.
if (BOOST_INCLUDEDIR OR BOOST_LIBRARYDIR OR DEFINED ENV{BOOST_INCLUDEDIR} OR DEFINED ENV{BOOST_LIBRARYDIR})
  # Ignore cmake boost variables
  set(Boost_NO_BOOST_CMAKE ON)
endif()

# Report the options that the control how we are looking for boost
MESSAGE("Boost location hints:")
if (BOOST_ROOT)
  MESSAGE("  BOOST_ROOT: ${BOOST_ROOT}")
endif()
if (DEFINED ENV{BOOST_ROOT})
  MESSAGE("  ENV{BOOST_ROOT}: $ENV{BOOST_ROOT}")
endif()
if (NOT DEFINED BOOST_ROOT AND NOT DEFINED ENV{BOOST_ROOT})
  MESSAGE("  BOOST_ROOT not set")
endif()
if (BOOST_INCLUDEDIR)
  MESSAGE("  BOOST_INCLUDEDIR: ${BOOST_INCLUDEDIR}")
endif()
if (DEFINED ENV{BOOST_INCLUDEDIR})
  MESSAGE("  ENV{BOOST_INCLUDEDIR}: $ENV{BOOST_INCLUDEDIR}")
endif()
if (BOOST_LIBRARYDIR)
  MESSAGE("  BOOST_LIBRARYDIR: ${BOOST_LIBRARYDIR}")
endif()
if (DEFINED ENV{BOOST_LIBRARYDIR})
  MESSAGE("  ENV{BOOST_LIBRARYDIR}: $ENV{BOOST_LIBRARYDIR}")
endif()

set(Boost_USE_MULTITHREADED ON)
if ("${STATIC_BOOST}" STREQUAL "ON")
	MESSAGE("Static linking Boost")
	set(Boost_USE_STATIC_LIBS ON)
endif()

MESSAGE("Searching for BOOST:")
find_package(Boost
1.71.0
COMPONENTS regex
program_options
thread
system
filesystem
date_time
serialization REQUIRED)
MESSAGE("Boost configuration results:")
MESSAGE("  Boost_INCLUDE_DIRS: ${Boost_INCLUDE_DIR}")
MESSAGE("  Boost_LIBRARY_DIRS: ${Boost_LIBRARY_DIRS}")
MESSAGE("  Boost_LIBRARIES: ${Boost_LIBRARIES}")
LINK_DIRECTORIES(${Boost_LIBRARY_DIRS})



# This will look for "generated_include_dirs.cmake" in the module path.
include("generated_include_dirs")

# Split into much smaller libraries
add_subdirectory(libs)
add_subdirectory(core)
add_subdirectory(revlanguage)


message("Compile information:")
message("  CMAKE_BUILD_TYPE = ${CMAKE_BUILD_TYPE}")
message("  CMAKE_CXX_FLAGS = ${CMAKE_CXX_FLAGS}")
message("  CMAKE_C_FLAGS = ${CMAKE_C_FLAGS}")

############# executables #################

# Should we build help2yml?
if ("${HELP}" STREQUAL "ON")
  add_subdirectory(help2yml)

  message("Building ${RB_EXEC_NAME}-help2yml")
  add_executable(${RB_EXEC_NAME}-help2yml ${PROJECT_SOURCE_DIR}/help2yml/main.cpp)

  target_link_libraries(${RB_EXEC_NAME}-help2yml rb-help rb-parser rb-core rb-libs rb-parser ${Boost_LIBRARIES} ${CMAKE_DL_LIBS})
  set_target_properties(${RB_EXEC_NAME}-help2yml PROPERTIES PREFIX "../")
  if ("${MPI}" STREQUAL "ON")
    target_link_libraries(${RB_EXEC_NAME}-help2yml ${MPI_LIBRARIES})
  endif()
endif()

if ("${CMD_GTK}" STREQUAL "ON")
  set(RB_EXEC_NAME "RevStudio")
endif()
message("Building ${RB_EXEC_NAME}")

if ("${CMD_GTK}" STREQUAL "ON")
  target_link_libraries(rb-jupyter rb-parser rb-core rb-libs ${Boost_LIBRARIES} ${CMAKE_DL_LIBS})

  # Use the package PkgConfig to detect GTK+ headers/library files
  find_package(PkgConfig REQUIRED)
  pkg_check_modules(GTK REQUIRED gtk+-2.0)
  #pkg_check_modules(GTK REQUIRED gtk+-3.0)

  # Setup CMake to use GTK+, tell the compiler where to look for headers
  # and to the linker where to look for libraries
  include_directories(${GTK_INCLUDE_DIRS})
  link_directories(${GTK_LIBRARY_DIRS})
  add_definitions(${GTK_CFLAGS_OTHER})      # Add other flags to the compiler
  TARGET_LINK_LIBRARIES(RevStudio rb-cmd-lib rb-parser rb-core rb-libs ${Boost_LIBRARIES} ${GTK_LIBRARIES} ${CMAKE_DL_LIBS})

  # Look into the cmd directory
  add_subdirectory(cmd)
  set(RB_CMD_LIB rb-cmd-lib)

  # The GTK version uses a different main.cpp
  add_executable(${RB_EXEC_NAME}   ${PROJECT_SOURCE_DIR}/cmd/main.cpp)

else()
  add_executable(${RB_EXEC_NAME}   ${PROJECT_SOURCE_DIR}/revlanguage/main.cpp)
endif()

  target_link_libraries(${RB_EXEC_NAME} rb-parser rb-core rb-libs ${Boost_LIBRARIES} ${OPENLIBM} ${CMAKE_DL_LIBS})
target_link_libraries(${RB_EXEC_NAME}   ${RB_CMD_LIB} rb-parser rb-core rb-libs)
# Link the target to other libraries.  Some variables can be empty.
target_link_libraries(${RB_EXEC_NAME}   ${Boost_LIBRARIES} ${OPENLIBM} ${GTK_LIBRARIES} ${MPI_LIBRARIES})

<<<<<<< HEAD
  if ("${MPI}" STREQUAL "ON")
    target_link_libraries(${RB_EXEC_NAME} ${MPI_LIBRARIES})
  endif()
  
  if ("${RB_BEAGLE}" STREQUAL "ON")
    target_link_libraries(${RB_EXEC_NAME} ${BEAGLE_LIBRARIES})
  endif()

endif()
=======
set_target_properties(${RB_EXEC_NAME}   PROPERTIES PREFIX "../")
>>>>>>> 99c65cef

install(TARGETS ${RB_EXEC_NAME} DESTINATION bin)<|MERGE_RESOLUTION|>--- conflicted
+++ resolved
@@ -59,7 +59,6 @@
    set(CMAKE_CXX_LINK_FLAGS "${CMAKE_CXX_LINK_FLAGS} ${MPI_LINK_FLAGS}")
 endif()
 
-<<<<<<< HEAD
 
 if ("${RB_BEAGLE}" STREQUAL "ON")
     #-- Try to set BEAGLE root path from the environment variable fist
@@ -122,10 +121,6 @@
 endif()
 
 
-if ("${JUPYTER}" STREQUAL "ON")
-   add_definitions(-DRB_XCODE)
-endif()
-=======
 ##### rpath: where to find shared libraries #####
 
 if ("${CMAKE_SYSTEM_NAME}" MATCHES "Linux")
@@ -156,7 +151,6 @@
   set(CMAKE_INSTALL_RPATH "@loaderpath/../lib/RevBayes/;@loaderpath/../PlugIns/")
 
 endif ()
->>>>>>> 99c65cef
 
 # When user specifies boost paths to use, we need to disable searching from the
 # environment and from using cmake's internal boost variables.
@@ -288,18 +282,10 @@
 # Link the target to other libraries.  Some variables can be empty.
 target_link_libraries(${RB_EXEC_NAME}   ${Boost_LIBRARIES} ${OPENLIBM} ${GTK_LIBRARIES} ${MPI_LIBRARIES})
 
-<<<<<<< HEAD
-  if ("${MPI}" STREQUAL "ON")
-    target_link_libraries(${RB_EXEC_NAME} ${MPI_LIBRARIES})
+set_target_properties(${RB_EXEC_NAME}   PROPERTIES PREFIX "../")
   endif()
   
   if ("${RB_BEAGLE}" STREQUAL "ON")
     target_link_libraries(${RB_EXEC_NAME} ${BEAGLE_LIBRARIES})
-  endif()
-
-endif()
-=======
-set_target_properties(${RB_EXEC_NAME}   PROPERTIES PREFIX "../")
->>>>>>> 99c65cef
 
 install(TARGETS ${RB_EXEC_NAME} DESTINATION bin)