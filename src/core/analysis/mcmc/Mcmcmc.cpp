#include <iomanip>
#include <iostream>
#include <vector>
#include <cmath>
#include <algorithm>
#include <cstddef>
#include <functional>
#include <string>

#include "DagNode.h"
#include "MetropolisHastingsMove.h"
#include "Mcmcmc.h"
#include "Proposal.h"
#include "RandomNumberFactory.h"
#include "RandomNumberGenerator.h"
#include "RbConstants.h"
#include "RbException.h"
#include "RbMathLogic.h"
#include "Mcmc.h"
#include "Model.h"
#include "Monitor.h"
#include "MonteCarloAnalysisOptions.h"
#include "MonteCarloSampler.h"
#include "Move.h"
#include "RbFileManager.h"
#include "RbIterator.h"
#include "RbIteratorImpl.h"
#include "RbVector.h"
#include "RbVectorImpl.h"
#include "StringUtilities.h"

#ifdef RB_MPI
#include <mpi.h>
#endif

/*
 * Round trip statistics are inspired by the paper https://arxiv.org/pdf/cond-mat/0602085.pdf
 *
 * 1. The first idea is that simply having good acceptance probabilities for swapping adjacent temperatures is not good enough.
 *    We need chains to make a round-trip from cold -> hot -> cold.
 *    But it is possible to have a low rate of making round trips even if we have success swapping between adjacent temperatures.
 *
 * 2. The second idea is based on computing the fraction of the time that a chain at temperature j has most recently been at
         the coldest chain versus the hottest chain.
 *    The claim is that the fractions should be uniformly spaced.
 *    For example, if we have 5 chains, then the fraction should be 100% for the cold chain, and then 75%, 50%, 25% and 0%.
 *    In some cases, geometric heating produces very low round-trip rates, and this is because the fractions are NOT uniformly spaced.
 *
 * 3. The third idea is that one scenario where geometric heating works badly is when there is a "phase transition" at temperature T.
 *    This means that the posterior distribution on one side of T looks very different than the posterior distribution on
 *        the other side of T.
 *    This can happen when there are a very large number of low-probability states.
 *    As the temperature increases, the low-probability states increase in probability, and eventually overwhelm the high-probability
 *        states because there are so many of the lower-probability states.
 *    In such a case, we need closely-spaced temperatures near T, because the posterior changes rapidly as T changes.
 *    However, we can tolerate wider spacing between temperatures further away from T.
 *
 * BDR: I worry that diffusion behavior limits the number of round-trips as the number of chains increases.
 *      By diffusion behavior, I mean that a chain does not always move towards the coldest or hottest chain, but drifts randomly,
          sometimes stepping away.
 *      Does a chain take O(N^2) steps to move from cold -> hot, even if the temperatures are well placed?
 * 
 */

using namespace RevBayesCore;

using std::string;

Mcmcmc::Mcmcmc(const Model& m, const RbVector<Move> &mv, const RbVector<Monitor> &mn, std::string sT, size_t nc, size_t si, double dt, size_t ntries, bool th, double tht, std::string sm, std::string smo) : MonteCarloSampler( ),
    num_chains(nc),
    schedule_type(sT),
    current_generation(0),
    burnin_generation(0),
    generation(0),
    swap_interval(si),
    swap_interval2(0),
    active_chain_index( 0 ),
    delta( dt ),
    tune_heat(th),
    tune_heat_target(tht),
    useNeighborSwapping(true),
    useRandomSwapping(false),
    swap_mode(smo)
{
    
    // initialize container sizes
    chains = std::vector<Mcmc*>(num_chains, NULL);
    chain_values.resize(num_chains, 0.0);
    chain_heats.resize(num_chains, 0.0);
    chain_prev_boundary.resize(num_chains, boundary::intermediate);
    chain_half_trips.resize(num_chains, 0);
    heat_visitors.resize(num_chains, {0,0});
    pid_per_chain.resize(num_chains, 0);
    heat_ranks.resize(num_chains, 0);
    heat_temps.resize(num_chains, 0.0);
    
    num_attempted_swaps = std::vector< std::vector<unsigned long> > (num_chains, std::vector<unsigned long> (num_chains, 0));
    num_accepted_swaps = std::vector< std::vector<unsigned long> > (num_chains, std::vector<unsigned long> (num_chains, 0));
    
    chain_moves_tuningInfo = std::vector< std::vector<Mcmc::tuningInfo> > (num_chains);
    
    if (sm == "neighbor")
    {
        useNeighborSwapping = true;
        useRandomSwapping = false;
    }
    else if (sm == "random")
    {
        useNeighborSwapping = false;
        useRandomSwapping = true;
    }
    else if (sm == "both")
    {
        useNeighborSwapping = true;
        useRandomSwapping = true;
    }

    
    // assign chains to processors, instantiate Mcmc objects
    base_chain = new Mcmc(m, mv, mn, ntries);
    base_chain->setActivePID(this->pid, 1);
    
    // initialize the individual chains
    initializeChains();
}


Mcmcmc::Mcmcmc(const Mcmcmc &m) : MonteCarloSampler(m)
{
    
    delta               = m.delta;
    num_chains          = m.num_chains;
    heat_ranks          = m.heat_ranks;
    heat_temps          = m.heat_temps;
    swap_interval       = m.swap_interval;
    swap_interval2      = m.swap_interval2;
    swap_mode           = m.swap_mode;
    tune_heat           = m.tune_heat;
    tune_heat_target    = m.tune_heat_target;
    useNeighborSwapping = m.useNeighborSwapping;
    useRandomSwapping   = m.useRandomSwapping;
    
    active_chain_index  = m.active_chain_index;
    schedule_type       = m.schedule_type;
    pid_per_chain       = m.pid_per_chain;
    
    num_attempted_swaps = m.num_attempted_swaps;
    num_accepted_swaps  = m.num_accepted_swaps;
    generation          = m.generation;
    
    
    chains.clear();
    chains.resize(num_chains, NULL);
    for (size_t i = 0; i < num_chains; ++i)
    {
        if ( m.chains[i] != NULL)
        {
            chains[i]   = m.chains[i]->clone();
        }
        
    }
    
    chain_values            = m.chain_values;
    chain_heats             = m.chain_heats;
    chain_prev_boundary     = m.chain_prev_boundary;
    chain_half_trips        = m.chain_half_trips;
    heat_visitors           = m.heat_visitors;
    chain_moves_tuningInfo  = m.chain_moves_tuningInfo;
    
    burnin_generation       = m.burnin_generation;
    current_generation      = m.current_generation;
    base_chain              = m.base_chain->clone();
    
}

Mcmcmc::~Mcmcmc(void)
{
    for (size_t i = 0; i < chains.size(); ++i)
    {
        if (chains[i] != NULL)
        {
            delete chains[i];
        }
    }
    chains.clear();
    delete base_chain;
}


void Mcmcmc::addFileMonitorExtension(const std::string &s, bool dir)
{
    
    for (size_t i = 0; i < num_chains; ++i)
    {
        if ( chains[i] != NULL )
        {
            chains[i]->addFileMonitorExtension(s, dir);
        }
    }
    
}


void Mcmcmc::addMonitor(const Monitor &m)
{
    
    for (size_t i = 0; i < num_chains; ++i)
    {
        if ( chains[i] != NULL )
        {
            chains[i]->addMonitor( m );
        }
    }
    
}

int Mcmcmc::chainForHeatIndex(int i) const
{
    return std::find(chain_heats.begin(), chain_heats.end(), heatForIndex(i)) - chain_heats.begin();
/*
    // 1. Start with [0 .. num_chains-1]
    std::vector<int> tmp_heat_ranks;
    for(int i=0;i<num_chains;i++)
        tmp_heat_ranks.push_back(i);

    // 2. Chains with greater heat come first.
    sort(tmp_heat_ranks.begin(),
         tmp_heat_ranks.end(),
         [&](int j, int k) { return chain_heats[j] > chain_heats[k];} );

    // 3. Get the chain index for heat index i;
    return tmp_heat_ranks[i];
*/
}

void Mcmcmc::checkpoint( void ) const
{
    
    for (size_t i = 0; i < num_chains; ++i)
    {
        
        if ( chains[i] != NULL )
        {
            chains[i]->checkpoint();
        }
        
    }
    
}


Mcmcmc* Mcmcmc::clone(void) const
{
    return new Mcmcmc(*this);
}


double Mcmcmc::computeBeta(double d, size_t idx)
{
    
    return 1.0 / (1.0+delta*idx);
}



void Mcmcmc::disableScreenMonitor( bool all, size_t rep )
{
    
    for (size_t i = 0; i < num_chains; ++i)
    {
        
        if ( chains[i] != NULL )
        {
            chains[i]->disableScreenMonitor(all, rep);
        }
        
    }
    
}


/**
 * Start the monitors at the beginning of a run which will simply delegate this call to each chain.
 */
void Mcmcmc::finishMonitors( size_t n_reps, MonteCarloAnalysisOptions::TraceCombinationTypes tc )
{
    
    // Monitor
    for (size_t i = 0; i < num_chains; ++i)
    {
        
        if ( chains[i] != NULL )
        {
            chains[i]->finishMonitors( n_reps, tc );
        }
    }
    
}



/**
 * Get the model instance.
 */
const Model& Mcmcmc::getModel( void ) const
{
    
    return base_chain->getModel();
}


double Mcmcmc::getModelLnProbability( bool likelihood_only )
{
    // we need to make sure that the vector chain_values is propagated properly
    // usualy we store the posteriors in there
    // now we might want to get the likelihoods only
    synchronizeValues(likelihood_only);
    
    // create the return value
    double rv = RbConstants::Double::neginf;
    
    for (size_t i=0; i<num_chains; ++i)
    {
        if ( isColdChain(i) )
        {
            rv = chain_values[i];
            break;
        }
    }
    
    // we need to make sure that the vector chain_values is propagated properly
    // usualy we store the posteriors in there
    // now we might want to get the likelihoods only
    synchronizeValues(false);
    
    return rv;
}


RbVector<Monitor>& Mcmcmc::getMonitors( void )
{
    RbVector<Monitor> *monitors = new RbVector<Monitor>();
    for (size_t i = 0; i < num_chains; ++i)
    {
        if ( chains[i] != NULL )
        {
            RbVector<Monitor>& m = chains[i]->getMonitors();
            for (size_t j = 0; j < m.size(); ++j)
            {
                monitors->push_back( m[j] );
            }
        }
    }
    return *monitors;
}


std::string Mcmcmc::getStrategyDescription( void ) const
{
    std::string description = "";
    std::stringstream stream;
    stream << "The MCMCMC simulator runs 1 cold chain and " << (num_chains-1) << " heated chains.\n";
    //    stream << chains[ chainsPerProcess[pid][0] ]->getStrategyDescription();
    size_t chain_index = 0;
    while ( chain_index < num_chains && chains[chain_index] == NULL ) ++chain_index;
    
    stream << chains[chain_index]->getStrategyDescription();
    description = stream.str();
    
    return description;
}

double Mcmcmc::heatForIndex(int i) const
{
    // Can we just maintain a sorted list of chain heats that is always valid?
    std::vector<double> tmp_chain_heats = chain_heats;
    sort(tmp_chain_heats.begin(), tmp_chain_heats.end(), std::greater<double>());
    return tmp_chain_heats[i];
}

double Mcmcmc::heatForChain(int i) const
{
    return chain_heats[i];
}

int Mcmcmc::heatIndexForChain(int j) const
{
    std::vector<double> tmp_chain_heats = chain_heats;
    std::sort(tmp_chain_heats.begin(), tmp_chain_heats.end(), std::greater<double>());

    return std::find(tmp_chain_heats.begin(), tmp_chain_heats.end(), chain_heats[j]) - tmp_chain_heats.begin();
}

bool Mcmcmc::isColdChain(int i) const
{
    return heatForChain(i) == 1.0;
}


void Mcmcmc::initializeChains(void)
{
    
    double processors_per_chain = double(num_processes) / double(num_chains);

    for (size_t i = 0; i < num_chains; ++i)
    {
        // all chains know heat-order and chain-processor schedules
        heat_ranks[i] = i;
        
        // get chain heat
        if (heat_temps[0] != 0.0)
        {
            chain_heats[i] = heat_temps[i];
        }
        else
        {
            double b = computeBeta(delta,i);
            chain_heats[i] = b;
        }
        
        chain_moves_tuningInfo[i]       = base_chain->getMovesTuningInfo();
        
        size_t active_pid_for_chain     = size_t( floor( i     * processors_per_chain ) + active_PID);
        size_t num_processer_for_chain  = size_t( floor( (i+1) * processors_per_chain ) + active_PID) - active_pid_for_chain;
        if ( num_processer_for_chain < 1 )
        {
            num_processer_for_chain = 1;
        }
        pid_per_chain[i] = active_pid_for_chain;
        

        // add chain to pid's chain vector (smaller memory footprint)
        if ( pid >= active_pid_for_chain && pid < (active_pid_for_chain + num_processer_for_chain) )
        {

            // create chains
            Mcmc* oneChain = new Mcmc( *base_chain );
            oneChain->setScheduleType( schedule_type );
            oneChain->setChainActive( i == 0 );
            oneChain->setChainPosteriorHeat( heatForChain(i) );
            oneChain->setChainIndex( i );
            oneChain->setActivePID( active_pid_for_chain, num_processer_for_chain );
            chains[i] = oneChain;
        }
        else
        {
            chains[i] = NULL;
        }
    }
    
}


void Mcmcmc::initializeSampler( bool priorOnly, bool suppressCharacterData )
{
    
    // initialize each chain
    for (size_t i = 0; i < num_chains; ++i)
    {
        
        if ( chains[i] != NULL )
        {
            chains[i]->initializeSampler( priorOnly, suppressCharacterData );
        }
    }
    
}



void Mcmcmc::initializeSamplerFromCheckpoint( bool priorOnly, bool suppressCharacterData )
{
    
    for (size_t i = 0; i < num_chains; ++i)
    {
            
        if ( chains[i] != NULL )
        {
<<<<<<< HEAD
            chains[i]->initializeSamplerFromCheckpoint( priorOnly, suppressCharacterData );
=======
            chains[i]->initializeSamplerFromCheckpoint();
            setCurrentGeneration(chains[i]->getCurrentGeneration());
>>>>>>> 63c532ab
        }
        
    }
    
}


void Mcmcmc::monitor(unsigned long g)
{
    
    for (size_t i = 0; i < num_chains; ++i)
    {
        
        if ( chains[i] != NULL && chains[i]->isChainActive() )
        {
            chains[i]->monitor(g);
        }
        
    }
    
}

void Mcmcmc::nextCycle(bool advanceCycle)
{
    
    // run each chain for this process
    for (size_t i = 0; i < num_chains; ++i)
    {
        
        if ( chains[i] != NULL )
        {
            // @todo: #thread
            // This part should be done on several threads if possible
            // Sebastian: this call is very slow; a lot of work happens in nextCycle()

            // advance chain j by a single cycle
            chains[i]->nextCycle( advanceCycle );
        }
        
    } // loop over chains for this process
    
    if ( advanceCycle == true )
    {
        // advance gen counter
        ++current_generation;
    }
    else
    {
        ++burnin_generation;
    }
    
    if (useNeighborSwapping == true && useRandomSwapping == true)
    {
        if ((current_generation == 0 && burnin_generation % swap_interval == 0) || (current_generation > 0 && current_generation % swap_interval == 0))
        {
            
            // perform chain swap
            if (swap_mode == "single")
            {
                swapChains("neighbor");
            }
            else if (swap_mode == "multiple")
            {
                for (size_t i = 0; i < num_chains - 1; ++i)
                {
                    swapChains("neighbor");
                }
            }
            
        }
        if ((current_generation == 0 && burnin_generation % swap_interval2 == 0) || (current_generation > 0 && current_generation % swap_interval2 == 0))
        {
            
            // perform chain swap
            if (swap_mode == "single")
            {
                swapChains("random");
            }
            else if (swap_mode == "multiple")
            {
                for (size_t i = 0; i < num_chains - 1; ++i)
                {
                    for (size_t j = i + 1; j < num_chains; ++j)
                    {
                        swapChains("random");
                    }
                }
            }
            
        }
    }
    else if (useNeighborSwapping == true)
    {
        if ((current_generation == 0 && burnin_generation % swap_interval == 0) || (current_generation > 0 && current_generation % swap_interval == 0))
        {
            
            // perform chain swap
            if (swap_mode == "single")
            {
                swapChains("neighbor");
            }
            else if (swap_mode == "multiple")
            {
                for (size_t i = 0; i < num_chains - 1; ++i)
                {
                    swapChains("neighbor");
                }
            }
            
        }
    }
    else if (useRandomSwapping == true)
    {
        if ((current_generation == 0 && burnin_generation % swap_interval == 0) || (current_generation > 0 && current_generation % swap_interval == 0))
        {
            
            // perform chain swap
            if (swap_mode == "single")
            {
                swapChains("random");
            }
            else if (swap_mode == "multiple")
            {
                for (size_t i = 0; i < num_chains - 1; ++i)
                {
                    for (size_t j = i + 1; j < num_chains; ++j)
                    {
                        swapChains("random");
                    }
                }
            }
            
        }
    }
    
    for(int i=0;i<num_chains;i++)
    {
        int heat_rank = heatIndexForChain(i);
        if (chain_prev_boundary[i] == boundary::coldest)
            heat_visitors[heat_rank].first++;
        if (chain_prev_boundary[i] == boundary::hottest)
            heat_visitors[heat_rank].second++;
    }
    
    setCurrentGeneration(current_generation);
}


/**
 * Print the summary of the move.
 *
 * The summary just contains the current value of the tuning parameter.
 * It is printed to the stream that it passed in.
 *
 * \param[in]     o     The stream to which we print the summary.
 */
void Mcmcmc::printMoveSummary(std::ostream &o, size_t chainId, size_t moveId, Move &mv, bool current_period) const
{
    
    std::streamsize previousPrecision = o.precision();
    std::ios_base::fmtflags previousFlags = o.flags();
    
    o << std::fixed;
    o << std::setprecision(4);
    
    // print the name
    const std::string &mv_name = mv.getMoveName();
    size_t spaces = 40 - (mv_name.length() > 40 ? 40 : mv_name.length());
    o << mv_name;
    for (size_t i = 0; i < spaces; ++i)
    {
        o << " ";
    }
    o << " ";
    
    // print the DagNode name
    const std::string &dn_name = (*mv.getDagNodes().begin())->getName();
    spaces = 20 - (dn_name.length() > 20 ? 20 : dn_name.length());
    o << dn_name;
    for (size_t i = 0; i < spaces; ++i)
    {
        o << " ";
    }
    o << " ";
    
    // print the weight
    int w_length = 4;
    const double weight = mv.getUpdateWeight();
    if (weight > 0) w_length -= (int)log10(weight);
    for (int i = 0; i < w_length; ++i)
    {
        o << " ";
    }
    o << weight;
    o << " ";
    
    // print the number of tries
    int t_length = 9;
    size_t num_tried = chain_moves_tuningInfo[chainId][moveId].num_tried_total;
    if (current_period == true)
    {
        num_tried = chain_moves_tuningInfo[chainId][moveId].num_tried_current_period;
    }
    
    if (num_tried > 0) t_length -= (int)log10(num_tried);
    for (int i = 0; i < t_length; ++i)
    {
        o << " ";
    }
    o << num_tried;
    o << " ";
    
    // print the number of accepted
    int a_length = 9;
    size_t num_accepted = chain_moves_tuningInfo[chainId][moveId].num_accepted_total;
    if (current_period == true)
    {
        num_accepted = chain_moves_tuningInfo[chainId][moveId].num_accepted_current_period;
    }
    
    if (num_accepted > 0) a_length -= (int)log10(num_accepted);
    
    for (int i = 0; i < a_length; ++i)
    {
        o << " ";
    }
    o << num_accepted;
    o << " ";
    
    // print the acceptance ratio
    double ratio;
    if (num_tried == 0)
    {
        ratio = 0;
    }
    else
    {
        ratio = num_accepted / (double)num_tried;
    }
    int r_length = 5;
    
    for (int i = 0; i < r_length; ++i)
    {
        o << " ";
    }
    o << ratio;
    o << " ";
    
    
    if (RbMath::isNan(chain_moves_tuningInfo[chainId][moveId].tuning_parameter) == false)
    {
        MetropolisHastingsMove *move = dynamic_cast<MetropolisHastingsMove*>(&mv);
        
        if (move != NULL)
        {
            move->getProposal().printParameterSummary( o, true );
        }
        
        o << chain_moves_tuningInfo[chainId][moveId].tuning_parameter;
    }
    
    o << std::endl;
    o.flush();
    
    o.setf(previousFlags);
    o.precision(previousPrecision);
    
}


void Mcmcmc::printOperatorSummary(bool current_period)
{
    
    // send all chain heats to pid 0
    synchronizeHeats();
    
    // send all chain moves tuning information to pid 0
    synchronizeTuningInfo();
    
    if (process_active == true)
    {
        RbVector<Move> base_moves;
        size_t active_chainIdx = std::find(pid_per_chain.begin(), pid_per_chain.end(), active_PID) - pid_per_chain.begin();
        
        if (chains[active_chainIdx] != NULL)
        {
            base_moves = chains[active_chainIdx]->getMoves();
        }
        
        for (size_t i = 0; i < num_chains; ++i)
        {
            size_t chainIdx = chainForHeatIndex(i);
            
            std::cout << std::endl;
            std::cout << "chain_heats[" << i + 1 << "] = " << heatForIndex(i) << std::endl;
            std::cout.flush();
            
            // printing the moves summary
            std::cout << std::endl;
            std::cout << "                  Name                  | Param              |  Weight  |  Tried   | Accepted | Acc. Ratio| Parameters" << std::endl;
            std::cout << "===============================================================================================================================" << std::endl;
            
            for (size_t j = 0; j < chain_moves_tuningInfo[0].size(); ++j)
            {
                printMoveSummary(std::cout, chainIdx, j, base_moves[j], current_period);
            }
            
            std::cout << std::endl;
            std::cout.flush();
        }
        
        if (num_chains > 1)
        {
            printSwapSummary(std::cout);
            std::cout << std::endl;
            std::cout.flush();

            printTripSummary(std::cout);
            std::cout << std::endl;
            std::cout.flush();

            printHeatSummary(std::cout);
            std::cout << std::endl;
            std::cout.flush();
        }
    }

}


/**
 * Print the summary of the move.
 *
 * The summary just contains the current value of the tuning parameter.
 * It is printed to the stream that it passed in.
 *
 * \param[in]     o     The stream to which we print the summary.
 */
void Mcmcmc::printTripSummary(std::ostream &o) const
{
    std::streamsize previousPrecision = o.precision();
    std::ios_base::fmtflags previousFlags = o.flags();

    o << std::fixed;
    o << std::setprecision(4);

    o << std::endl;
    o << "MCMCMC chain round trips |  Number  |  Number/iteration   " << std::endl;
    o << "=======================================================" << std::endl;

    for (size_t i = 0; i < num_chains; ++i)
    {
        // i -> c -> h -> c  -> 2/2 = 1
        // i -> h -> c -> h  -> 1/2 = 0
        int round_trips = chain_half_trips[i];
        if (chain_prev_boundary[i] == boundary::hottest)
            round_trips--;
        round_trips /= 2;

        o<<std::setw(25)<<i<<std::setw(11)<<round_trips<<std::setw(19)<<double(round_trips)/(current_generation+burnin_generation)<< std::endl;
    }

    o.setf(previousFlags);
    o.precision(previousPrecision);
}


void Mcmcmc::printHeatSummary(std::ostream &o) const
{
    std::streamsize previousPrecision = o.precision();
    std::ios_base::fmtflags previousFlags = o.flags();

    o << std::fixed;
    o << std::setprecision(4);

    o << std::endl;
    o << "Heat rank |  Heat  | Temperature | Fraction" << std::endl;
    o << "===========================================" << std::endl;

    for (size_t i = 0; i < num_chains; ++i)
    {
        int c = heat_visitors[i].first;
        int h = heat_visitors[i].second;
        double B = heatForIndex(i);
        double T = 1.0/B;
        if (c + h > 0)
        {
            double fraction = double(c)/(c+h);
            o<<std::setw(10)<<i<<std::setw(9)<<B<<std::setw(14)<<T<<std::setw(10)<<fraction<<std::endl;
        }
        else
            o<<std::setw(10)<<i<<std::setw(9)<<B<<std::setw(14)<<T<<std::setw(10)<<"NA"<<std::endl;
    }

    o.setf(previousFlags);
    o.precision(previousPrecision);
}

/**
 * Print the summary of the move.
 *
 * The summary just contains the current value of the tuning parameter.
 * It is printed to the stream that it passed in.
 *
 * \param[in]     o     The stream to which we print the summary.
 */
void Mcmcmc::printSwapSummary(std::ostream &o) const
{
    
    std::streamsize previousPrecision = o.precision();
    std::ios_base::fmtflags previousFlags = o.flags();
    
    o << std::fixed;
    o << std::setprecision(4);
    
    std::cout << std::endl;
    
    if (useNeighborSwapping == true && useRandomSwapping == true)
    {
        std::cout << "MCMCMC chains swapping between|swapIntervalNeighbor|swapIntervalRandom| Tried | Accepted | Acc. Ratio |  HeatFrom  |  HeatTo   " << std::endl;
        std::cout << "===============================================================================================================================" << std::endl;
        
        for (size_t i = 0; i < num_chains - 1; ++i)
        {
            for (size_t j = i + 1; j < num_chains; ++j)
            {
                printSwapSummaryPair(o, i, j);
                printSwapSummaryPair(o, j, i);
            }
        }

    }
    else
    {
        std::cout << "MCMCMC chains swapping between|              swapInterval             | Tried | Accepted | Acc. Ratio |  HeatFrom  |  HeatTo   " << std::endl;
        std::cout << "===============================================================================================================================" << std::endl;
        
        if (useRandomSwapping == true)
        {
            for (size_t i = 0; i < num_chains - 1; ++i)
            {
                for (size_t j = i + 1; j < num_chains; ++j)
                {
                    printSwapSummaryPair(o, i, j);
                    printSwapSummaryPair(o, j, i);
                }
            }
        }
        else if (useNeighborSwapping == true)
        {
            for (size_t i = 0; i < num_chains - 1; ++i)
            {
                printSwapSummaryPair(o, i, i + 1);
            }
            
            for (size_t i = 1; i < num_chains; ++i)
            {
                printSwapSummaryPair(o, i, i - 1);
            }
        }

    }
    
    o.setf(previousFlags);
    o.precision(previousPrecision);

}


void Mcmcmc::printSwapSummaryPair(std::ostream &o, const size_t &row, const size_t &col) const
{
    // print the name
    o << row + 1;
    const std::string n1 = " to ";
    o << n1;
    o << col + 1;
    
    size_t n_length = n1.length() + (size_t)log10(row + 1) + (size_t)log10(col + 1);
    size_t spaces = 30 - (n_length > 30 ? 30 : n_length);
    for (size_t i = 0; i < spaces; ++i)
    {
        o << " ";
    }
    o << " ";
    
    // print the swap interval
    if (swap_interval2 > 0)
    {
        int si_length = 18;
        if (swap_interval > 0) si_length -= (int)log10(swap_interval);
        for (int i = 0; i < si_length; ++i)
        {
            o << " ";
        }
        o << swap_interval;
        o << " ";
        
        int si2_length = 16 - (int)log10(swap_interval2);
        for (int i = 0; i < si2_length; ++i)
        {
            o << " ";
        }
        o << swap_interval2;
        o << " ";
    }
    else if (swap_interval2 == 0)
    {
        int si_length = 36;
        if (swap_interval > 0) si_length -= (int)log10(swap_interval);
        for (int i = 0; i < si_length; ++i)
        {
            o << " ";
        }
        o << swap_interval;
        o << " ";
    }
    
    // print the number of tries
    int t_length = 6;
    if (num_attempted_swaps[row][col] > 0) t_length -= (int)log10(num_attempted_swaps[row][col]);
    for (int i = 0; i < t_length; ++i)
    {
        o << " ";
    }
    o << num_attempted_swaps[row][col];
    o << " ";
    
    // print the number of accepted
    int a_length = 9;
    if (num_accepted_swaps[row][col] > 0) a_length -= (int)log10(num_accepted_swaps[row][col]);
    for (int i = 0; i < a_length; ++i)
    {
        o << " ";
    }
    o << num_accepted_swaps[row][col];
    o << " ";
    
    // print the acceptance ratio
    double ratio = num_accepted_swaps[row][col] / (double)num_attempted_swaps[row][col];
    if (num_attempted_swaps[row][col] == 0) ratio = 0;
    
    int r_length = 6;
    for (int i = 0; i < r_length; ++i)
    {
        o << " ";
    }
    o << ratio;
    o << " ";
    
    // print the heat of the chain that swaps are proposed from
    int h_length = 6;
    for (int i = 0; i < h_length; ++i)
    {
        o << " ";
    }
    o << heatForIndex(row);
    o << " ";
    
    // print the heat of the chain that swaps are proposed to
    h_length = 5;
    for (int i = 0; i < h_length; ++i)
    {
        o << " ";
    }
    o << heatForIndex(col);
    o << " ";
    
    o << std::endl;
    
}


void Mcmcmc::redrawStartingValues( void )
{
    
    // initialize each chain
    for (size_t i = 0; i < num_chains; ++i)
    {
        RandomNumberGenerator *rng = GLOBAL_RNG;
        for (size_t j=0; j<10; ++j) rng->uniform01();
        
        if ( chains[i] != NULL )
        {
            chains[i]->redrawStartingValues();
        }
    }
    
}


void Mcmcmc::removeMonitors( void )
{
    
    for (size_t i = 0; i < num_chains; ++i)
    {
        
        if ( chains[i] != NULL )
        {
            chains[i]->removeMonitors();
        }
        
    }
    
}


void Mcmcmc::reset( void )
{
    
    // reset counters
    resetCounters();
    
    //    /* Reset the monitors */
    //    for (size_t i = 0; i < chainsPerProcess[pid].size(); ++i)
    //    {
    //        RbVector<Monitor>& monitors = chains[ chainsPerProcess[pid][i] ]->getMonitors();
    //        for (size_t i=0; i<monitors.size(); ++i)
    //        {
    //            monitors[i].reset();
    //        }
    //    }
    
    for (size_t i = 0; i < num_chains; ++i)
    {
        
        if ( chains[i] != NULL )
        {
            chains[i]->reset();
        }
        
    }
    
    
}


void Mcmcmc::resetCounters( void )
{
    for (size_t i = 0; i < num_chains; ++i)
    {
        for (size_t j = 0; j < num_chains; ++j)
        {
            num_attempted_swaps[i][j] = 0;
            num_accepted_swaps[i][j] = 0;
//            std::cout << "num_attempted_swaps[" << i << "][" << j << "]=" << num_attempted_swaps[i][j] << ", num_accepted_swaps[" << i << "][" << j << "]=" << num_accepted_swaps[i][j] << "; ";
        }
    }
//    std::cout << std::endl;
}


void Mcmcmc::setHeatsInitial(const std::vector<double>& ht)
{
    // 1. Check that there are num_chains heats.
    if (ht.size() != num_chains)
        throw RbException()<<"Heat vector contains "<<ht.size()<<" heats, but there are "<<num_chains<<" chains.";

    // 2. Check that the heats are non-zero
    for(int i=0; i<int(ht.size()); i++)
    {
        if (not (ht[i] > 0.0))
            throw RbException()<<"Heat "<<i+1<<" is "<<ht[i]<<", but should be > 0";
    }

    // 3. Check that the heats are sorted with the largest heat first (== smallest temperature first).
    for(int i=0;i<int(ht.size())-1;i++)
        if (ht[i] < ht[i+1])
            throw RbException()<<"Heat "<<i+1<<" ("<<ht[i]<<") should be greater than heat "<<i+2<<" ("<<ht[i+1]<<")";

    // 4. Check that the first heat is 1
    if (ht[0] != 1.0)
        throw RbException()<<"Heat 1 should be 1.0 (the cold chain), but is actually "<<ht[0];

    heat_temps = ht;
}


void Mcmcmc::setSwapInterval2(const size_t &si2)
{
    swap_interval2 = si2;
}


/**
 * Set the heat of the likelihood of the current chain.
 * This heat is used in posterior posterior MCMC algorithms to
 * heat the likelihood
 * The heat is passed to the moves for the accept-reject mechanism.
 */
void Mcmcmc::setLikelihoodHeat(double h)
{
    
    for (size_t i = 0; i < num_chains; ++i)
    {
        if (chains[i] != NULL)
        {
            chains[i]->setLikelihoodHeat( h );
        }
        
    }
    
}


/**
  * Set the model by delegating the model to the chains.
  */
void Mcmcmc::setModel( Model *m, bool redraw )
{
    
    // set the models of the chains
    for (size_t i = 0; i < num_chains; ++i)
    {
        if ( chains[i] != NULL )
        {
            Model *m_clone = m->clone();
            chains[i]->setModel( m_clone, redraw );
        }
        
    }
    
    if ( base_chain != NULL )
    {
        Model *m_clone = m->clone();
        base_chain->setModel( m_clone, redraw );
    }
    
    delete m;
    
}


void Mcmcmc::setActivePIDSpecialized(size_t i, size_t n)
{
    
    // initialize container sizes
    for (size_t i = 0; i < chains.size(); ++i)
    {
        
        if (chains[i] != NULL)
        {
            delete chains[i];
        }
        
    }
    
    chains.clear();
    chain_values.clear();
    chain_heats.clear();
    chain_prev_boundary.clear();
    chain_half_trips.clear();
    heat_visitors.clear();
    heat_ranks.clear();
    chain_moves_tuningInfo.clear();
    
    chains.resize(num_chains);
    chain_values.resize(num_chains, 0.0);
    chain_heats.resize(num_chains, 0.0);
    chain_prev_boundary.resize(num_chains, boundary::intermediate);
    chain_half_trips.resize(num_chains, 0);
    heat_visitors.resize(num_chains, {0,0});
    pid_per_chain.resize(num_chains, 0);
    heat_ranks.resize(num_chains, 0);
    
    chain_moves_tuningInfo = std::vector< std::vector<Mcmc::tuningInfo> > (num_chains);
    
    initializeChains();
}


/**
 * Start the monitors at the beginning of a run which will simply delegate this call to each chain.
 */
void Mcmcmc::startMonitors(size_t num_cycles, bool reopen)
{
    
    // Monitor
    for (size_t i = 0; i < num_chains; ++i)
    {
        
        if ( chains[i] != NULL )
        {
            chains[i]->startMonitors( num_cycles, reopen );
        }
        
    }
    
}


void Mcmcmc::setCheckpointFile(const path &f)
{
    for (size_t j = 0; j < num_chains; ++j)
    {
        
        if ( chains[j] != NULL )
        {
            path chain_file_name = appendToStem(f, "_chain_" + std::to_string(j) );
            chains[j]->setCheckpointFile( chain_file_name );
        }
        
    }
    
}


void Mcmcmc::synchronizeValues( bool likelihood_only )
{
    
    // synchronize chain values
    double results[num_chains];
    for (size_t j = 0; j < num_chains; ++j)
    {
        results[j] = 0.0;
    }
    for (size_t j = 0; j < num_chains; ++j)
    {
        
        if ( chains[j] != NULL )
        {
            results[j] = chains[j]->getModelLnProbability(likelihood_only);
//            std::cout << "results[" << j << "]=" << results[j] << ", ";
        }
        
    }
//    std::cout << std::endl;
    
#ifdef RB_MPI
    if ( active_PID != pid )
    {
        for (size_t i=0; i<num_chains; ++i)
        {
            if ( pid == pid_per_chain[i] )
            {
                MPI_Send(&results[i], 1, MPI_DOUBLE, (int)active_PID, 0, MPI_COMM_WORLD);
            }
            
        }
        
    }
#endif
    
    if ( active_PID == pid )
    {
#ifdef RB_MPI
        
        for (size_t j = 0; j < num_chains; ++j)
        {
            
            // ignore self
            if (pid != pid_per_chain[j])
            {
                MPI_Status status;
                MPI_Recv(&results[j], 1, MPI_DOUBLE, int(pid_per_chain[j]), 0, MPI_COMM_WORLD, &status);
            }
            
        }
#endif
        for (size_t i = 0; i < num_chains; ++i)
        {
            chain_values[i] = results[i];
        }
    }
    
#ifdef RB_MPI
    if ( active_PID == pid )
    {
        for (size_t i=1; i<num_processes; ++i)
        {
            for (size_t j=0; j<num_chains; ++j)
            {
                MPI_Send(&chain_values[j], 1, MPI_DOUBLE, int(active_PID+i), 0, MPI_COMM_WORLD);
            }
        }
    }
    else
    {
        for (size_t i=0; i<num_chains; ++i)
        {
            MPI_Status status;
            MPI_Recv(&chain_values[i], 1, MPI_DOUBLE, int(active_PID), 0, MPI_COMM_WORLD, &status);
        }
        
    }
#endif
    
}

void Mcmcmc::synchronizeHeats(void)
{
    
    // synchronize heat values
    double heats[num_chains];
    for (size_t j = 0; j < num_chains; ++j)
    {
        heats[j] = 0.0;
    }
    for (size_t j = 0; j < num_chains; ++j)
    {
        if (chains[j] != NULL)
        {
            heats[j] = chains[j]->getChainPosteriorHeat();
        }
    }
    
#ifdef RB_MPI
    // share the heats accross processes
    if ( active_PID != pid )
    {
        for (size_t i=0; i<num_chains; ++i)
        {
            if ( pid == pid_per_chain[i] )
            {
                MPI_Send(&heats[i], 1, MPI_DOUBLE, int(active_PID), 0, MPI_COMM_WORLD);
            }
            
        }
        
    }
#endif
    
    if ( active_PID == pid )
    {
#ifdef RB_MPI
        for (size_t j = 0; j < num_chains; ++j)
        {
            
            // ignore self
            if (pid != pid_per_chain[j])
            {
                MPI_Status status;
                MPI_Recv(&heats[j], 1, MPI_DOUBLE, int(pid_per_chain[j]), 0, MPI_COMM_WORLD, &status);
            }
            
        }
        
#endif
        for (size_t i = 0; i < num_chains; ++i)
        {
            chain_heats[i] = heats[i];
        }
    }
#ifdef RB_MPI
    if ( active_PID == pid )
    {
        for (size_t i=1; i<num_processes; ++i)
        {
            
            for (size_t j = 0; j < num_chains; ++j)
            {
                MPI_Send(&chain_heats[j], 1, MPI_DOUBLE, int(active_PID+i), 0, MPI_COMM_WORLD);
            }
        }
    }
    else
    {
        for (size_t i=0; i<num_chains; ++i)
        {
            MPI_Status status;
            MPI_Recv(&chain_heats[i], 1, MPI_DOUBLE, int(active_PID), 0, MPI_COMM_WORLD, &status);
        }
        
    }
#endif
    
}


void Mcmcmc::synchronizeTuningInfo(void)
{
    
    // synchronize tuning information
    std::vector< std::vector<Mcmc::tuningInfo> > chain_mvs_ti = std::vector< std::vector<Mcmc::tuningInfo> > (num_chains);
    for (size_t j = 0; j < num_chains; ++j)
    {
        if (chains[j] != NULL)
        {
            chain_mvs_ti[j] = chains[j]->getMovesTuningInfo();
        }
        else
        {
            chain_mvs_ti[j] = base_chain->getMovesTuningInfo();
        }
    }
    
#ifdef RB_MPI
    // create MPI type
    const int num_items = 5;
    int block_lengths[num_items] = {1, 1, 1, 1, 1};
    MPI_Datatype types[num_items] = {MPI_UNSIGNED_LONG, MPI_UNSIGNED_LONG, MPI_UNSIGNED_LONG, MPI_UNSIGNED_LONG, MPI_DOUBLE};
    MPI_Datatype tmp_mvs_ti_types, mvs_ti_types;
    MPI_Aint offsets[num_items];
    
    offsets[0] = offsetof(Mcmc::tuningInfo, num_tried_current_period);
    offsets[1] = offsetof(Mcmc::tuningInfo, num_tried_total);
    offsets[2] = offsetof(Mcmc::tuningInfo, num_accepted_current_period);
    offsets[3] = offsetof(Mcmc::tuningInfo, num_accepted_total);
    offsets[4] = offsetof(Mcmc::tuningInfo, tuning_parameter);
    
    MPI_Type_create_struct(num_items, block_lengths, offsets, types, &tmp_mvs_ti_types);
    
    MPI_Aint lb, extent;
    MPI_Type_get_extent(tmp_mvs_ti_types, &lb, &extent);
    
    MPI_Type_create_resized(tmp_mvs_ti_types, lb, extent, &mvs_ti_types);
    MPI_Type_commit(&mvs_ti_types);
    
    // share the heats accross processes
    if ( active_PID != pid )
    {
        for (size_t i=0; i<num_chains; ++i)
        {
            if ( pid == pid_per_chain[i] )
            {
                MPI_Send(&chain_mvs_ti[i].front(), chain_mvs_ti[i].size(), mvs_ti_types, int(active_PID), 0, MPI_COMM_WORLD);
            }
            
        }
        
    }
#endif
    
    if ( active_PID == pid )
    {
#ifdef RB_MPI
        for (size_t j = 0; j < num_chains; ++j)
        {
            
            // ignore self
            if (pid != pid_per_chain[j])
            {
                MPI_Status status;
                MPI_Recv(&chain_mvs_ti[j].front(), chain_mvs_ti[j].size(), mvs_ti_types, int(pid_per_chain[j]), 0, MPI_COMM_WORLD, &status);
            }
            
        }
        
#endif
        for (size_t i = 0; i < num_chains; ++i)
        {
            chain_moves_tuningInfo[i] = chain_mvs_ti[i];
        }
    }
    
#ifdef RB_MPI
    if ( active_PID == pid )
    {
        for (size_t i=1; i<num_processes; ++i)
        {
            
            for (size_t j = 0; j < num_chains; ++j)
            {
                MPI_Send(&chain_moves_tuningInfo[j].front(), chain_moves_tuningInfo[j].size(), mvs_ti_types, int(active_PID+i), 0, MPI_COMM_WORLD);
            }
        }
    }
    else
    {
        for (size_t i=0; i<num_chains; ++i)
        {
            MPI_Status status;
            MPI_Recv(&chain_moves_tuningInfo[i].front(), chain_moves_tuningInfo[i].size(), mvs_ti_types, int(active_PID), 0, MPI_COMM_WORLD, &status);
        }
        
    }
    
    // free the datatype
    MPI_Type_free(&mvs_ti_types);
    
#endif
    
}


// MJL: allow swapChains to take a swap function -- e.g. pairwise swap for 1..n-1
void Mcmcmc::swapChains(const std::string swap_method)
{
    
    // exit if there is only one chain
    if (num_chains < 2)
    {
        return;
    }
    
    // send all chain values to pid 0
    synchronizeValues( false );
    
    // send all chain heats to pid 0
    synchronizeHeats();
    
    // send all chain moves tuning information to pid 0
    synchronizeTuningInfo();
    
    // swap chains
    if (swap_method == "neighbor")
    {
        swapNeighborChains();
    }
    else if (swap_method == "random")
    {
        swapRandomChains();
    }

}


void Mcmcmc::swapMovesTuningInfo(RbVector<Move> &mvsj, RbVector<Move> &mvsk)
{
    
    RbIterator<Move> itk = mvsk.begin();
    for (RbIterator<Move> itj = mvsj.begin(); itj != mvsj.end(); ++itj, ++itk)
    {
        if (itj->getMoveName() != itk->getMoveName())
        {
            throw RbException( "The two moves whose tuning information is attempted to be swapped are not the same move as their names do not match." );
        }
        
        size_t tmp_numTriedCurrentPeriodj = itj->getNumberTriedCurrentPeriod();
        size_t tmp_numTriedCurrentPeriodk = itk->getNumberTriedCurrentPeriod();
        itj->setNumberTriedCurrentPeriod(tmp_numTriedCurrentPeriodk);
        itk->setNumberTriedCurrentPeriod(tmp_numTriedCurrentPeriodj);
        
        size_t tmp_numTriedTotalj = itj->getNumberTriedTotal();
        size_t tmp_numTriedTotalk = itk->getNumberTriedTotal();
        itj->setNumberTriedTotal(tmp_numTriedTotalk);
        itk->setNumberTriedTotal(tmp_numTriedTotalj);
        
        size_t tmp_numAcceptedCurrentPeriodj = itj->getNumberAcceptedCurrentPeriod();
        size_t tmp_numAcceptedCurrentPeriodk = itk->getNumberAcceptedCurrentPeriod();
        itj->setNumberAcceptedCurrentPeriod(tmp_numAcceptedCurrentPeriodk);
        itk->setNumberAcceptedCurrentPeriod(tmp_numAcceptedCurrentPeriodj);
        
        size_t tmp_numAcceptedTotalj = itj->getNumberAcceptedTotal();
        size_t tmp_numAcceptedTotalk = itk->getNumberAcceptedTotal();
        itj->setNumberAcceptedTotal(tmp_numAcceptedTotalk);
        itk->setNumberAcceptedTotal(tmp_numAcceptedTotalj);
        
        double tmp_tuningParameterj = itj->getMoveTuningParameter();
        double tmp_tuningParameterk = itk->getMoveTuningParameter();
        
        if ((std::isnan(tmp_tuningParameterj) == true && std::isnan(tmp_tuningParameterk) == false) || (std::isnan(tmp_tuningParameterj) == false && std::isnan(tmp_tuningParameterk) == true))
        {
            throw RbException( "The two moves whose tuning information is attempted to be swapped are not the same move as only one of them has tuning parameter." );
        }
        else if (std::isnan(tmp_tuningParameterj) == false)
        {
            itj->setMoveTuningParameter(tmp_tuningParameterk);
            itk->setMoveTuningParameter(tmp_tuningParameterj);
        }
    }
    
    if (itk != mvsk.end())
    {
        throw RbException( "The two moves objetcs whose tuning information is attempted to be swapped have different number of moves." );
    }
    
}


void Mcmcmc::swapNeighborChains(void)
{
    // randomly pick the indices of two chains
    
    size_t heat_rankj = size_t(GLOBAL_RNG->uniform01() * (num_chains - 1));
    size_t heat_rankk = heat_rankj;
    if (num_chains > 1)
    {
        heat_rankk = heat_rankj + 1;
    }
    
    if ( GLOBAL_RNG->uniform01() >= 0.5)
        std::swap( heat_rankj, heat_rankk );
    
    int j = chainForHeatIndex(heat_rankj);
    int k = chainForHeatIndex(heat_rankk);

    swapGivenChains(j, k);
}



void Mcmcmc::swapRandomChains(void)
{
    // randomly pick the indices of two chains
    int j = 0;
    int k = 0;
    
    // swap?
    bool accept = false;
    
    j = int(GLOBAL_RNG->uniform01() * num_chains);
    if (num_chains > 1)
    {
        do {
            k = int(GLOBAL_RNG->uniform01() * num_chains);
        }
        while(j == k);
    }
    
    swapGivenChains(j, k);
}

void Mcmcmc::updateTrips(int j)
{
    // I think this code assumes that there is only one coldest chain and one hottest chain.
    // For example, there are not two chains with heat == 1.0.
    // This is true, and would probably stay true.

    // The assumption is that we run this right after we have swapped j with another chain.
    // Therefore heatIndexForChain(j) is the NEW heat rank for chain j.

    if ( heatIndexForChain(j) == 0)
    {
        if (chain_prev_boundary[j] == boundary::hottest)
            chain_half_trips[j]++;

        chain_prev_boundary[j] = boundary::coldest;
    }
    else if (heatIndexForChain(j) == num_chains - 1)
    {
        if (chain_prev_boundary[j] == boundary::coldest)
            chain_half_trips[j]++;

        chain_prev_boundary[j] = boundary::hottest;
    }
}

void Mcmcmc::swapGivenChains(int j, int k, double lnProposalRatio)
{
    size_t heat_rankj = heatIndexForChain(j);
    size_t heat_rankk = heatIndexForChain(k);

    ++num_attempted_swaps[heat_rankj][heat_rankk];

    // compute exchange ratio
    double bj = chain_heats[j];
    double bk = chain_heats[k];
    double lnPj = chain_values[j];
    double lnPk = chain_values[k];
    double lnR = bj * (lnPk - lnPj) + bk * (lnPj - lnPk) + lnProposalRatio;
    //        std::cout << "bj=" << bj << ", bk=" << bk << ", lnPj=" << lnPj << ", lnPk=" << lnPk << ", lnR=" << lnR << std::endl;

    // determine whether we accept or reject the chain swap
    double u = GLOBAL_RNG->uniform01();
    bool accept = false;
    if (lnR >= 0)
    {
        accept = true;
    }
    else if (lnR < -100)
    {
        accept = false;
    }
    else if (u < exp(lnR))
    {
        accept = true;
    }
    else
    {
        accept = false;
    }


#ifdef RB_MPI
    if ( active_PID == pid )
    {
        for (size_t i = 1; i < num_processes; ++i)
        {
            MPI_Send(&j, 1, MPI_INT, int(active_PID+i), 0, MPI_COMM_WORLD);
            MPI_Send(&k, 1, MPI_INT, int(active_PID+i), 0, MPI_COMM_WORLD);
            MPI_Send(&accept, 1, MPI_C_BOOL, int(active_PID+i), 0, MPI_COMM_WORLD);
        }
    }
    else
    {
        MPI_Status status;
        MPI_Recv(&j, 1, MPI_INT, int(active_PID), 0, MPI_COMM_WORLD, &status);
        MPI_Recv(&k, 1, MPI_INT, int(active_PID), 0, MPI_COMM_WORLD, &status);
        MPI_Recv(&accept, 1, MPI_C_BOOL, int(active_PID), 0, MPI_COMM_WORLD, &status);
    }
#endif


    // on accept, swap beta values and active chains
    if (accept == true )
    {
        ++num_accepted_swaps[heat_rankj][heat_rankk];

        // swap active chain
        if (active_chain_index == j)
        {
            active_chain_index = k;
        }
        else if (active_chain_index == k)
        {
            active_chain_index = j;
        }

        std::swap( chain_heats[j], chain_heats[k] );
        std::swap( heat_ranks[j], heat_ranks[k] );
        std::swap( chain_moves_tuningInfo[j], chain_moves_tuningInfo[k] );

        for (size_t i=0; i<num_chains; ++i)
        {
            if ( chains[i] != NULL )
            {
                chains[i]->setChainPosteriorHeat( heatForChain(i) );
                chains[i]->setMovesTuningInfo(chain_moves_tuningInfo[i]);
                chains[i]->setChainActive( isColdChain(i) );
            }
        }

        // Update statistics on round trips (well, half trips) for the swapped chains.
        updateTrips(j);
        updateTrips(k);
    }

    // update the chains accross processes
    // this is necessary because only process 0 does the swap
    // all the other processes need to be told that there was a swap
    //    updateChainState(j);
    //    updateChainState(k);
}


void Mcmcmc::tune( void )
{
    // send all chain heats to pid 0
    synchronizeHeats();
    
    // send all chain moves tuning information to pid 0
    synchronizeTuningInfo();
    
    if (tune_heat == true && num_chains > 1)
    {
        std::vector<double> heats_diff(num_chains - 1, 0.0);
        
        for (size_t i = 1; i < num_chains; ++i)
        {
            heats_diff[i - 1] = heatForIndex(i-1) - heatForIndex(i);
        }
        
        for (size_t i = 1; i < num_chains; ++i)
        {
//            std::cout << ", num_accepted_swaps[" << i - 1 << "][" << i << "]=" << num_accepted_swaps[i - 1][i] << ", num_accepted_swaps[" << i << "][" << i - 1 << "]=" << num_accepted_swaps[i][i - 1] << std::endl;
//            std::cout << ", num_attempted_swaps[" << i - 1 << "][" << i << "]=" << num_attempted_swaps[i - 1][i] << ", num_attempted_swaps[" << i << "][" << i - 1 << "]=" << num_attempted_swaps[i][i - 1] << std::endl;
            
            size_t num_attempted_swaps_neighbor = num_attempted_swaps[i - 1][i] + num_attempted_swaps[i][i - 1];
            if ( num_attempted_swaps_neighbor > 2 ) {
                
                size_t num_accepted_swaps_neighbor = num_accepted_swaps[i - 1][i] + num_accepted_swaps[i][i - 1];
                double rate = num_accepted_swaps_neighbor / (double)num_attempted_swaps_neighbor;
                
                if ( rate > tune_heat_target )
                {
                    heats_diff[i - 1] *= (1.0 + (rate - tune_heat_target) / (1.0 - tune_heat_target));
                }
                else
                {
                    heats_diff[i - 1] /= (2.0 - rate / tune_heat_target);
                }
                
//                std::cout << "rate=" << rate << ", heats_diff[" << i - 1 << "]=" << heats_diff[i - 1] << std::endl;
            }
        }
        
        double heatMinBound = 0.01;
        size_t j = 1;
        size_t colderChainIdx = chainForHeatIndex(j-1);
        size_t hotterChainIdx = colderChainIdx;
        
        for (; j < num_chains; ++j)
        {
            hotterChainIdx = chainForHeatIndex(j);
            chain_heats[hotterChainIdx] = chain_heats[colderChainIdx] - heats_diff[j - 1];
            
            if (chain_heats[hotterChainIdx] < heatMinBound)
            {
                break;
            }
            else
            {
                colderChainIdx = hotterChainIdx;
            }
//            std::cout << "chain_heats[" << hotterChainIdx << "]=" << chain_heats[hotterChainIdx] << std::endl;
        }
        
        // if the heat of a given hot chain is smaller than the minimum bound
        // interpolate this heat and the heats of all the hotter chains
        // to fall between the lowest heat that is greater than the minimum bound and the minimum bound
        if (j < num_chains)
        {
            double rho = pow(chain_heats[colderChainIdx] / heatMinBound, 1.0 / (num_chains - j));
            size_t k = j;
            
            for (; k < num_chains; ++k)
            {
                chain_heats[hotterChainIdx] = chain_heats[colderChainIdx] / pow(rho, k + 1 - j);
//                std::cout << "chain_heats[k" << hotterChainIdx << "]=" << chain_heats[hotterChainIdx] << std::endl;
            }
        }
        
        resetCounters();
    }

    
    for (size_t i=0; i<num_chains; ++i)
    {
        if ( chains[i] != NULL )
        {
            chains[i]->setChainPosteriorHeat( heatForChain(i) );
            chains[i]->setChainActive( isColdChain( i ) );
            
            chains[i]->tune();
        }
    }
    
}


void Mcmcmc::updateChainState(size_t j)
{
    
#ifdef RB_MPI
    // update heat
    if ( active_PID == pid )
    {
        for (size_t i = 1; i < num_processes; ++i)
        {
            MPI_Send(&chain_heats[j], 1, MPI_DOUBLE, int(active_PID+i), 0, MPI_COMM_WORLD);
        }
    }
    else
    {
        MPI_Status status;
        MPI_Recv(&chain_heats[j], 1, MPI_DOUBLE, int(active_PID), 0, MPI_COMM_WORLD, &status);
    }
#endif
    
    if ( chains[j] != NULL )
    {
        chains[j]->setChainPosteriorHeat( chain_heats[j] );
    }
    
    for (size_t i=0; i<num_chains; ++i)
    {
        if ( chains[i] != NULL )
        {
            chains[i]->setChainActive( isColdChain(i) );
        }
    }
    
}


/**
 * Start the monitors at the beginning of a run which will simply delegate this call to each chain.
 */
void Mcmcmc::writeMonitorHeaders( bool screen_monitor_only )
{
    
    // Monitor
    for (size_t i = 0; i < num_chains; ++i)
    {
        
        if ( chains[i] != NULL )
        {
            chains[i]->writeMonitorHeaders( screen_monitor_only );
        }
        
    }
    
}
<|MERGE_RESOLUTION|>--- conflicted
+++ resolved
@@ -476,12 +476,8 @@
             
         if ( chains[i] != NULL )
         {
-<<<<<<< HEAD
             chains[i]->initializeSamplerFromCheckpoint( priorOnly, suppressCharacterData );
-=======
-            chains[i]->initializeSamplerFromCheckpoint();
             setCurrentGeneration(chains[i]->getCurrentGeneration());
->>>>>>> 63c532ab
         }
         
     }
