#include <iomanip>
#include <iostream>
#include <vector>
#include <cmath>
#include <algorithm>
#include <cstddef>
#include <functional>
#include <string>

#include "DagNode.h"
#include "MetropolisHastingsMove.h"
#include "Mcmcmc.h"
#include "Proposal.h"
#include "RandomNumberFactory.h"
#include "RandomNumberGenerator.h"
#include "RbConstants.h"
#include "RbException.h"
#include "RbMathLogic.h"
#include "Mcmc.h"
#include "Model.h"
#include "Monitor.h"
#include "MonteCarloAnalysisOptions.h"
#include "MonteCarloSampler.h"
#include "Move.h"
#include "RbFileManager.h"
#include "RbIterator.h"
#include "RbIteratorImpl.h"
#include "RbVector.h"
#include "RbVectorImpl.h"
#include "StringUtilities.h"

#ifdef RB_MPI
#include <mpi.h>
#endif

/*
 * Round trip statistics are inspired by the paper https://arxiv.org/pdf/cond-mat/0602085.pdf
 *
 * 1. The first idea is that simply having good acceptance probabilities for swapping adjacent temperatures is not good enough.
 *    We need chains to make a round-trip from cold -> hot -> cold.
 *    But it is possible to have a low rate of making round trips even if we have success swapping between adjacent temperatures.
 *
 * 2. The second idea is based on computing the fraction of the time that a chain at temperature j has most recently been at
         the coldest chain versus the hottest chain.
 *    The claim is that the fractions should be uniformly spaced.
 *    For example, if we have 5 chains, then the fraction should be 100% for the cold chain, and then 75%, 50%, 25% and 0%.
 *    In some cases, geometric heating produces very low round-trip rates, and this is because the fractions are NOT uniformly spaced.
 *
 * 3. The third idea is that one scenario where geometric heating works badly is when there is a "phase transition" at temperature T.
 *    This means that the posterior distribution on one side of T looks very different than the posterior distribution on
 *        the other side of T.
 *    This can happen when there are a very large number of low-probability states.
 *    As the temperature increases, the low-probability states increase in probability, and eventually overwhelm the high-probability
 *        states because there are so many of the lower-probability states.
 *    In such a case, we need closely-spaced temperatures near T, because the posterior changes rapidly as T changes.
 *    However, we can tolerate wider spacing between temperatures further away from T.
 *
 * BDR: I worry that diffusion behavior limits the number of round-trips as the number of chains increases.
 *      By diffusion behavior, I mean that a chain does not always move towards the coldest or hottest chain, but drifts randomly,
          sometimes stepping away.
 *      Does a chain take O(N^2) steps to move from cold -> hot, even if the temperatures are well placed?
 * 
 */

using namespace RevBayesCore;

using std::string;

double Mcmcmc::heatForChain(int i) const
{
    return chain_heats[i];
}

bool Mcmcmc::isColdChain(int i) const
{
    return heatForChain(i) == 1.0;
}

double Mcmcmc::heatForIndex(int i) const
{
    // Can we just maintain a sorted list of chain heats that is always valid?
    std::vector<double> tmp_chain_heats = chain_heats;
    sort(tmp_chain_heats.begin(), tmp_chain_heats.end(), std::greater<double>());
    return tmp_chain_heats[i];
}

int Mcmcmc::heatIndexForChain(int j) const
{
    std::vector<double> tmp_chain_heats = chain_heats;
    std::sort(tmp_chain_heats.begin(), tmp_chain_heats.end(), std::greater<double>());

    return std::find(tmp_chain_heats.begin(), tmp_chain_heats.end(), chain_heats[j]) - tmp_chain_heats.begin();
}

int Mcmcmc::chainForHeatIndex(int i) const
{
    return std::find(chain_heats.begin(), chain_heats.end(), heatForIndex(i)) - chain_heats.begin();
/*
    // 1. Start with [0 .. num_chains-1]
    std::vector<int> tmp_heat_ranks;
    for(int i=0;i<num_chains;i++)
        tmp_heat_ranks.push_back(i);

    // 2. Chains with greater heat come first.
    sort(tmp_heat_ranks.begin(),
         tmp_heat_ranks.end(),
         [&](int j, int k) { return chain_heats[j] > chain_heats[k];} );

    // 3. Get the chain index for heat index i;
    return tmp_heat_ranks[i];
*/
}

Mcmcmc::Mcmcmc(const Model& m, const RbVector<Move> &mv, const RbVector<Monitor> &mn, std::string sT, size_t nc, size_t si, double dt, size_t ntries, bool th, double tht, std::string sm, std::string smo) : MonteCarloSampler( ),
    num_chains(nc),
    schedule_type(sT),
    current_generation(0),
    burnin_generation(0),
    generation(0),
    swap_interval(si),
    swap_interval2(0),
    active_chain_index( 0 ),
    delta( dt ),
    tune_heat(th),
    tune_heat_target(tht),
    useNeighborSwapping(true),
    useRandomSwapping(false),
    swap_mode(smo)
{
    
    // initialize container sizes
    chains = std::vector<Mcmc*>(num_chains, NULL);
    chain_values.resize(num_chains, 0.0);
    chain_heats.resize(num_chains, 0.0);
    chain_prev_boundary.resize(num_chains, boundary::intermediate);
    chain_half_trips.resize(num_chains, 0);
    heat_visitors.resize(num_chains, {0,0});
    pid_per_chain.resize(num_chains, 0);
    heat_ranks.resize(num_chains, 0);
    heat_temps.resize(num_chains, 0.0);
    
    num_attempted_swaps_current_period = std::vector< std::vector<unsigned long> > (num_chains, std::vector<unsigned long> (num_chains, 0));
    num_attempted_swaps_total = std::vector< std::vector<unsigned long> > (num_chains, std::vector<unsigned long> (num_chains, 0));
    num_accepted_swaps_current_period = std::vector< std::vector<unsigned long> > (num_chains, std::vector<unsigned long> (num_chains, 0));
    num_accepted_swaps_total = std::vector< std::vector<unsigned long> > (num_chains, std::vector<unsigned long> (num_chains, 0));
    
    chain_moves_tuningInfo = std::vector< std::vector<Mcmc::tuningInfo> > (num_chains);
    
    if (sm == "neighbor")
    {
        useNeighborSwapping = true;
        useRandomSwapping = false;
    }
    else if (sm == "random")
    {
        useNeighborSwapping = false;
        useRandomSwapping = true;
    }
    else if (sm == "both")
    {
        useNeighborSwapping = true;
        useRandomSwapping = true;
    }

    
    // assign chains to processors, instantiate Mcmc objects
    base_chain = new Mcmc(m, mv, mn, ntries);
    
    
    // initialize the individual chains
    initializeChains();
}


Mcmcmc::Mcmcmc(const Mcmcmc &m) : MonteCarloSampler(m)
{
    
    delta               = m.delta;
    num_chains          = m.num_chains;
    heat_ranks          = m.heat_ranks;
    heat_temps          = m.heat_temps;
    swap_interval       = m.swap_interval;
    swap_interval2      = m.swap_interval2;
    swap_mode           = m.swap_mode;
    tune_heat           = m.tune_heat;
    tune_heat_target    = m.tune_heat_target;
    useNeighborSwapping = m.useNeighborSwapping;
    useRandomSwapping   = m.useRandomSwapping;
    
    active_chain_index  = m.active_chain_index;
    schedule_type       = m.schedule_type;
    pid_per_chain       = m.pid_per_chain;
    
    num_attempted_swaps_current_period = m.num_attempted_swaps_current_period;
    num_attempted_swaps_total = m.num_attempted_swaps_total;
    num_accepted_swaps_current_period  = m.num_accepted_swaps_current_period;
    num_accepted_swaps_total  = m.num_accepted_swaps_total;
    generation          = m.generation;
    
    
    chains.clear();
    chains.resize(num_chains, NULL);
    for (size_t i = 0; i < num_chains; ++i)
    {
        if ( m.chains[i] != NULL)
        {
            chains[i]   = m.chains[i]->clone();
        }
        
    }
    
    chain_values            = m.chain_values;
    chain_heats             = m.chain_heats;
    chain_prev_boundary     = m.chain_prev_boundary;
    chain_half_trips        = m.chain_half_trips;
    heat_visitors           = m.heat_visitors;
    chain_moves_tuningInfo  = m.chain_moves_tuningInfo;
    
    burnin_generation       = m.burnin_generation;
    current_generation      = m.current_generation;
    base_chain              = m.base_chain->clone();
    
}

Mcmcmc::~Mcmcmc(void)
{
    for (size_t i = 0; i < chains.size(); ++i)
    {
        if (chains[i] != NULL)
        {
            delete chains[i];
        }
    }
    chains.clear();
    delete base_chain;
}


void Mcmcmc::addFileMonitorExtension(const std::string &s, bool dir)
{
    
    for (size_t i = 0; i < num_chains; ++i)
    {
        if ( chains[i] != NULL )
        {
            chains[i]->addFileMonitorExtension(s, dir);
        }
    }
    
}


void Mcmcmc::addMonitor(const Monitor &m)
{
    
    for (size_t i = 0; i < num_chains; ++i)
    {
        if ( chains[i] != NULL )
        {
            chains[i]->addMonitor( m );
        }
    }
    
}


double Mcmcmc::computeBeta(double d, size_t idx)
{
    
    return 1.0 / (1.0+delta*idx);
}


Mcmcmc* Mcmcmc::clone(void) const
{
    return new Mcmcmc(*this);
}


void Mcmcmc::checkpoint( void ) const
{
    
    for (size_t i = 0; i < num_chains; ++i)
    {
        
        if ( chains[i] != NULL )
        {
            chains[i]->checkpoint();
        }
        
    }
    
}


void Mcmcmc::disableScreenMonitor( bool all, size_t rep )
{
    
    for (size_t i = 0; i < num_chains; ++i)
    {
        
        if ( chains[i] != NULL )
        {
            chains[i]->disableScreenMonitor(all, rep);
        }
        
    }
    
}


/**
 * Start the monitors at the beginning of a run which will simply delegate this call to each chain.
 */
void Mcmcmc::finishMonitors( size_t n_reps, MonteCarloAnalysisOptions::TraceCombinationTypes tc )
{
    
    // Monitor
    for (size_t i = 0; i < num_chains; ++i)
    {
        
        if ( chains[i] != NULL )
        {
            chains[i]->finishMonitors( n_reps, tc );
        }
    }
    
}



/**
 * Get the model instance.
 */
const Model& Mcmcmc::getModel( void ) const
{
    
    return base_chain->getModel();
}


double Mcmcmc::getModelLnProbability( bool likelihood_only )
{
    // we need to make sure that the vector chain_values is propagated properly
    // usualy we store the posteriors in there
    // now we might want to get the likelihoods only
    synchronizeValues(likelihood_only);
    
    // create the return value
    double rv = RbConstants::Double::neginf;
    
    for (size_t i=0; i<num_chains; ++i)
    {
        if ( isColdChain(i) )
        {
            rv = chain_values[i];
            break;
        }
    }
    
    // we need to make sure that the vector chain_values is propagated properly
    // usualy we store the posteriors in there
    // now we might want to get the likelihoods only
    synchronizeValues(false);
    
    return rv;
}


RbVector<Monitor>& Mcmcmc::getMonitors( void )
{
    RbVector<Monitor> *monitors = new RbVector<Monitor>();
    for (size_t i = 0; i < num_chains; ++i)
    {
        if ( chains[i] != NULL )
        {
            RbVector<Monitor>& m = chains[i]->getMonitors();
            for (size_t j = 0; j < m.size(); ++j)
            {
                monitors->push_back( m[j] );
            }
        }
    }
    return *monitors;
}


std::string Mcmcmc::getStrategyDescription( void ) const
{
    std::string description = "";
    std::stringstream stream;
    stream << "The MCMCMC simulator runs 1 cold chain and " << (num_chains-1) << " heated chains.\n";
    //    stream << chains[ chainsPerProcess[pid][0] ]->getStrategyDescription();
    size_t chain_index = 0;
    while ( chain_index < num_chains && chains[chain_index] == NULL ) ++chain_index;
    
    stream << chains[chain_index]->getStrategyDescription();
    description = stream.str();
    
    return description;
}


void Mcmcmc::initializeChains(void)
{
    
    double processors_per_chain = double(num_processes) / double(num_chains);
    
    for (size_t i = 0; i < num_chains; ++i)
    {
        // all chains know heat-order and chain-processor schedules
        heat_ranks[i] = i;
        
        // get chain heat
        if (heat_temps[0] != 0.0)
        {
            chain_heats[i] = heat_temps[i];
        }
        else
        {
            double b = computeBeta(delta,i);
            chain_heats[i] = b;
        }
        
        chain_moves_tuningInfo[i]       = base_chain->getMovesTuningInfo();
        
        size_t active_pid_for_chain     = size_t( floor( i     * processors_per_chain ) + active_PID);
        size_t num_processer_for_chain  = size_t( floor( (i+1) * processors_per_chain ) + active_PID) - active_pid_for_chain;
        if ( num_processer_for_chain < 1 )
        {
            num_processer_for_chain = 1;
        }
        pid_per_chain[i] = active_pid_for_chain;
        

        // add chain to pid's chain vector (smaller memory footprint)
        if ( pid >= active_pid_for_chain && pid < (active_pid_for_chain + num_processer_for_chain) )
        {

            // create chains
            Mcmc* oneChain = new Mcmc( *base_chain );
            oneChain->setScheduleType( schedule_type );
            oneChain->setChainActive( i == 0 );
            oneChain->setChainPosteriorHeat( heatForChain(i) );
            oneChain->setChainIndex( i );
            oneChain->setActivePID( active_pid_for_chain, num_processer_for_chain );
            chains[i] = oneChain;
        }
        else
        {
            chains[i] = NULL;
        }
    }
    
}


void Mcmcmc::initializeSampler( bool priorOnly )
{
    
    // initialize each chain
    for (size_t i = 0; i < num_chains; ++i)
    {
        
        if ( chains[i] != NULL )
        {
            chains[i]->initializeSampler( priorOnly );
        }
    }
    
}



void Mcmcmc::initializeSamplerFromCheckpoint( void )
{
    
    for (size_t i = 0; i < num_chains; ++i)
    {
            
        if ( chains[i] != NULL )
        {
            chains[i]->checkpoint();
        }
        
    }
    
}


void Mcmcmc::monitor(unsigned long g)
{
    
    for (size_t i = 0; i < num_chains; ++i)
    {
        
        if ( chains[i] != NULL && chains[i]->isChainActive() )
        {
            chains[i]->monitor(g);
        }
        
    }
    
}

void Mcmcmc::nextCycle(bool advanceCycle)
{
    
    // run each chain for this process
    for (size_t i = 0; i < num_chains; ++i)
    {
        
        if ( chains[i] != NULL )
        {
            // @todo: #thread
            // This part should be done on several threads if possible
            // Sebastian: this call is very slow; a lot of work happens in nextCycle()

            // advance chain j by a single cycle
            chains[i]->nextCycle( advanceCycle );
        }
        
    } // loop over chains for this process
    
    if ( advanceCycle == true )
    {
        // advance gen counter
        ++current_generation;
    }
    else
    {
        ++burnin_generation;
    }
    
    if (useNeighborSwapping == true && useRandomSwapping == true)
    {
        if ((current_generation == 0 && burnin_generation % swap_interval == 0) || (current_generation > 0 && current_generation % swap_interval == 0))
        {
            
            // perform chain swap
            if (swap_mode == "single")
            {
                swapChains("neighbor");
            }
            else if (swap_mode == "multiple")
            {
                for (size_t i = 0; i < num_chains - 1; ++i)
                {
                    swapChains("neighbor");
                }
            }
            
        }
        if ((current_generation == 0 && burnin_generation % swap_interval2 == 0) || (current_generation > 0 && current_generation % swap_interval2 == 0))
        {
            
            // perform chain swap
            if (swap_mode == "single")
            {
                swapChains("random");
            }
            else if (swap_mode == "multiple")
            {
                for (size_t i = 0; i < num_chains - 1; ++i)
                {
                    for (size_t j = i + 1; j < num_chains; ++j)
                    {
                        swapChains("random");
                    }
                }
            }
            
        }
    }
    else if (useNeighborSwapping == true)
    {
        if ((current_generation == 0 && burnin_generation % swap_interval == 0) || (current_generation > 0 && current_generation % swap_interval == 0))
        {
            
            // perform chain swap
            if (swap_mode == "single")
            {
                swapChains("neighbor");
            }
            else if (swap_mode == "multiple")
            {
                for (size_t i = 0; i < num_chains - 1; ++i)
                {
                    swapChains("neighbor");
                }
            }
            
        }
    }
    else if (useRandomSwapping == true)
    {
        if ((current_generation == 0 && burnin_generation % swap_interval == 0) || (current_generation > 0 && current_generation % swap_interval == 0))
        {
            
            // perform chain swap
            if (swap_mode == "single")
            {
                swapChains("random");
            }
            else if (swap_mode == "multiple")
            {
                for (size_t i = 0; i < num_chains - 1; ++i)
                {
                    for (size_t j = i + 1; j < num_chains; ++j)
                    {
                        swapChains("random");
                    }
                }
            }
            
        }
    }
    
    for(int i=0;i<num_chains;i++)
    {
        int heat_rank = heatIndexForChain(i);
        if (chain_prev_boundary[i] == boundary::coldest)
            heat_visitors[heat_rank].first++;
        if (chain_prev_boundary[i] == boundary::hottest)
            heat_visitors[heat_rank].second++;
    }
}


/**
 * Print the summary of the move.
 *
 * The summary just contains the current value of the tuning parameter.
 * It is printed to the stream that it passed in.
 *
 * \param[in]     o     The stream to which we print the summary.
 */
void Mcmcmc::printMoveSummary(std::ostream &o, size_t chainId, size_t moveId, Move &mv, bool current_period) const
{
    
    std::streamsize previousPrecision = o.precision();
    std::ios_base::fmtflags previousFlags = o.flags();
    
    o << std::fixed;
    o << std::setprecision(4);
    
    // print the name
    const std::string &mv_name = mv.getMoveName();
    size_t spaces = 40 - (mv_name.length() > 40 ? 40 : mv_name.length());
    o << mv_name;
    for (size_t i = 0; i < spaces; ++i)
    {
        o << " ";
    }
    o << " ";
    
    // print the DagNode name
    const std::string &dn_name = (*mv.getDagNodes().begin())->getName();
    spaces = 20 - (dn_name.length() > 20 ? 20 : dn_name.length());
    o << dn_name;
    for (size_t i = 0; i < spaces; ++i)
    {
        o << " ";
    }
    o << " ";
    
    // print the weight
    int w_length = 4;
    const double weight = mv.getUpdateWeight();
    if (weight > 0) w_length -= (int)log10(weight);
    for (int i = 0; i < w_length; ++i)
    {
        o << " ";
    }
    o << weight;
    o << " ";
    
    size_t num_tried = chain_moves_tuningInfo[chainId][moveId].num_tried_total;
    size_t num_accepted = chain_moves_tuningInfo[chainId][moveId].num_accepted_total;
    if (current_period == true)
    {
        num_tried = chain_moves_tuningInfo[chainId][moveId].num_tried_current_period;
        num_accepted = chain_moves_tuningInfo[chainId][moveId].num_accepted_current_period;
    }
    
    // print the number of tries
    int t_length = 9;
    if (num_tried > 0) t_length -= (int)log10(num_tried);
    for (int i = 0; i < t_length; ++i)
    {
        o << " ";
    }
    o << num_tried;
    o << " ";
    
    // print the number of accepted
    int a_length = 9;
    if (num_accepted > 0) a_length -= (int)log10(num_accepted);
    
    for (int i = 0; i < a_length; ++i)
    {
        o << " ";
    }
    o << num_accepted;
    o << " ";
    
    // print the acceptance ratio
    double ratio = num_accepted / (double)num_tried;
    if (num_tried == 0) ratio = 0;
    int r_length = 5;
    
    for (int i = 0; i < r_length; ++i)
    {
        o << " ";
    }
    o << ratio;
    o << " ";
    
    
    if (RbMath::isNan(chain_moves_tuningInfo[chainId][moveId].tuning_parameter) == false)
    {
        MetropolisHastingsMove *move = dynamic_cast<MetropolisHastingsMove*>(&mv);
        
        if (move != NULL)
        {
            move->getProposal().printParameterSummary( o, true );
        }
        
        o << chain_moves_tuningInfo[chainId][moveId].tuning_parameter;
    }
    
    o << std::endl;
    o.flush();
    
    o.setf(previousFlags);
    o.precision(previousPrecision);
    
}


void Mcmcmc::printOperatorSummary(bool current_period)
{
    
    // send all chain heats to pid 0
    synchronizeHeats();
    
    // send all chain moves tuning information to pid 0
    synchronizeTuningInfo();
    
    if (process_active == true)
    {
        RbVector<Move> base_moves;
        size_t active_chainIdx = std::find(pid_per_chain.begin(), pid_per_chain.end(), active_PID) - pid_per_chain.begin();
        
        if (chains[active_chainIdx] != NULL)
        {
            base_moves = chains[active_chainIdx]->getMoves();
        }
        
        for (size_t i = 0; i < num_chains; ++i)
        {
            size_t chainIdx = chainForHeatIndex(i);
            
            std::cout << std::endl;
            std::cout << "chain_heats[" << i + 1 << "] = " << heatForIndex(i) << std::endl;
            std::cout.flush();
            
            // printing the moves summary
            std::cout << std::endl;
            std::cout << "                  Name                  | Param              |  Weight  |  Tried   | Accepted | Acc. Ratio| Parameters" << std::endl;
            std::cout << "===============================================================================================================================" << std::endl;
            
            for (size_t j = 0; j < chain_moves_tuningInfo[0].size(); ++j)
            {
                printMoveSummary(std::cout, chainIdx, j, base_moves[j], current_period);
            }
            
            std::cout << std::endl;
            std::cout.flush();
        }
        
        if (num_chains > 1)
        {
            printSwapSummary(std::cout, current_period);
            std::cout << std::endl;
            std::cout.flush();

            printTripSummary(std::cout);
            std::cout << std::endl;
            std::cout.flush();

            printHeatSummary(std::cout);
            std::cout << std::endl;
            std::cout.flush();
        }
    }

}


/**
 * Print the summary of the move.
 *
 * The summary just contains the current value of the tuning parameter.
 * It is printed to the stream that it passed in.
 *
 * \param[in]     o     The stream to which we print the summary.
 */
<<<<<<< HEAD
void Mcmcmc::printSwapSummary(std::ostream &o, bool current_period) const
=======
void Mcmcmc::printTripSummary(std::ostream &o) const
{
    std::streamsize previousPrecision = o.precision();
    std::ios_base::fmtflags previousFlags = o.flags();

    o << std::fixed;
    o << std::setprecision(4);

    o << std::endl;
    o << "MCMCMC chain round trips |  Number  |  Number/iteration   " << std::endl;
    o << "=======================================================" << std::endl;

    for (size_t i = 0; i < num_chains; ++i)
    {
        // i -> c -> h -> c  -> 2/2 = 1
        // i -> h -> c -> h  -> 1/2 = 0
        int round_trips = chain_half_trips[i];
        if (chain_prev_boundary[i] == boundary::hottest)
            round_trips--;
        round_trips /= 2;

        o<<std::setw(25)<<i<<std::setw(11)<<round_trips<<std::setw(19)<<double(round_trips)/(current_generation+burnin_generation)<< std::endl;
    }

    o.setf(previousFlags);
    o.precision(previousPrecision);
}


void Mcmcmc::printHeatSummary(std::ostream &o) const
{
    std::streamsize previousPrecision = o.precision();
    std::ios_base::fmtflags previousFlags = o.flags();

    o << std::fixed;
    o << std::setprecision(4);

    o << std::endl;
    o << "Heat rank |  Heat  | Temperature | Fraction" << std::endl;
    o << "===========================================" << std::endl;

    for (size_t i = 0; i < num_chains; ++i)
    {
        int c = heat_visitors[i].first;
        int h = heat_visitors[i].second;
        double B = heatForIndex(i);
        double T = 1.0/B;
        if (c + h > 0)
        {
            double fraction = double(c)/(c+h);
            o<<std::setw(10)<<i<<std::setw(9)<<B<<std::setw(14)<<T<<std::setw(10)<<fraction<<std::endl;
        }
        else
            o<<std::setw(10)<<i<<std::setw(9)<<B<<std::setw(14)<<T<<std::setw(10)<<"NA"<<std::endl;
    }

    o.setf(previousFlags);
    o.precision(previousPrecision);
}

/**
 * Print the summary of the move.
 *
 * The summary just contains the current value of the tuning parameter.
 * It is printed to the stream that it passed in.
 *
 * \param[in]     o     The stream to which we print the summary.
 */
void Mcmcmc::printSwapSummary(std::ostream &o) const
>>>>>>> 15b440a7
{
    
    std::streamsize previousPrecision = o.precision();
    std::ios_base::fmtflags previousFlags = o.flags();
    
    o << std::fixed;
    o << std::setprecision(4);
    
    std::cout << std::endl;
    
    if (useNeighborSwapping == true && useRandomSwapping == true)
    {
        std::cout << "MCMCMC chains swapping between|swapIntervalNeighbor|swapIntervalRandom| Tried | Accepted | Acc. Ratio |  HeatFrom  |  HeatTo   " << std::endl;
        std::cout << "===============================================================================================================================" << std::endl;
        
        for (size_t i = 0; i < num_chains - 1; ++i)
        {
            for (size_t j = i + 1; j < num_chains; ++j)
            {
                printSwapSummaryPair(o, i, j, current_period);
                printSwapSummaryPair(o, j, i, current_period);
            }
        }

    }
    else
    {
        std::cout << "MCMCMC chains swapping between|              swapInterval             | Tried | Accepted | Acc. Ratio |  HeatFrom  |  HeatTo   " << std::endl;
        std::cout << "===============================================================================================================================" << std::endl;
        
        if (useRandomSwapping == true)
        {
            for (size_t i = 0; i < num_chains - 1; ++i)
            {
                for (size_t j = i + 1; j < num_chains; ++j)
                {
                    printSwapSummaryPair(o, i, j, current_period);
                    printSwapSummaryPair(o, j, i, current_period);
                }
            }
        }
        else if (useNeighborSwapping == true)
        {
            for (size_t i = 0; i < num_chains - 1; ++i)
            {
                printSwapSummaryPair(o, i, i + 1, current_period);
            }
            
            for (size_t i = 1; i < num_chains; ++i)
            {
                printSwapSummaryPair(o, i, i - 1, current_period);
            }
        }

    }
    
    o.setf(previousFlags);
    o.precision(previousPrecision);

}


void Mcmcmc::printSwapSummaryPair(std::ostream &o, const size_t &row, const size_t &col, bool current_period) const
{
    // print the name
    o << row + 1;
    const std::string n1 = " to ";
    o << n1;
    o << col + 1;
    
    size_t n_length = n1.length() + (size_t)log10(row + 1) + (size_t)log10(col + 1);
    size_t spaces = 30 - (n_length > 30 ? 30 : n_length);
    for (size_t i = 0; i < spaces; ++i)
    {
        o << " ";
    }
    o << " ";
    
    // print the swap interval
    if (swap_interval2 > 0)
    {
        int si_length = 18;
        if (swap_interval > 0) si_length -= (int)log10(swap_interval);
        for (int i = 0; i < si_length; ++i)
        {
            o << " ";
        }
        o << swap_interval;
        o << " ";
        
        int si2_length = 16 - (int)log10(swap_interval2);
        for (int i = 0; i < si2_length; ++i)
        {
            o << " ";
        }
        o << swap_interval2;
        o << " ";
    }
    else if (swap_interval2 == 0)
    {
        int si_length = 36;
        if (swap_interval > 0) si_length -= (int)log10(swap_interval);
        for (int i = 0; i < si_length; ++i)
        {
            o << " ";
        }
        o << swap_interval;
        o << " ";
    }
    
    size_t num_attempted = num_attempted_swaps_total[row][col];
    size_t num_accepted = num_accepted_swaps_total[row][col];
    if (current_period == true)
    {
        num_attempted = num_attempted_swaps_current_period[row][col];
        num_accepted = num_accepted_swaps_current_period[row][col];
    }
    
    // print the number of tries
    int t_length = 6;
    if (num_attempted > 0) t_length -= (int)log10(num_attempted);
    for (int i = 0; i < t_length; ++i)
    {
        o << " ";
    }
    o << num_attempted;
    o << " ";
    
    // print the number of accepted
    int a_length = 9;
    if (num_accepted > 0) a_length -= (int)log10(num_accepted);
    for (int i = 0; i < a_length; ++i)
    {
        o << " ";
    }
    o << num_accepted;
    o << " ";
    
    // print the acceptance ratio
    double ratio = num_accepted / (double)num_attempted;
    if (num_attempted == 0) ratio = 0;
    
    int r_length = 6;
    for (int i = 0; i < r_length; ++i)
    {
        o << " ";
    }
    o << ratio;
    o << " ";
    
    // print the heat of the chain that swaps are proposed from
    int h_length = 6;
    for (int i = 0; i < h_length; ++i)
    {
        o << " ";
    }
    o << heatForIndex(row);
    o << " ";
    
    // print the heat of the chain that swaps are proposed to
    h_length = 5;
    for (int i = 0; i < h_length; ++i)
    {
        o << " ";
    }
    o << heatForIndex(col);
    o << " ";
    
    o << std::endl;
    
}


void Mcmcmc::redrawStartingValues( void )
{
    
    // initialize each chain
    for (size_t i = 0; i < num_chains; ++i)
    {
        RandomNumberGenerator *rng = GLOBAL_RNG;
        for (size_t j=0; j<10; ++j) rng->uniform01();
        
        if ( chains[i] != NULL )
        {
            chains[i]->redrawStartingValues();
        }
    }
    
}


void Mcmcmc::removeMonitors( void )
{
    
    for (size_t i = 0; i < num_chains; ++i)
    {
        
        if ( chains[i] != NULL )
        {
            chains[i]->removeMonitors();
        }
        
    }
    
}


void Mcmcmc::reset( void )
{
    
    // reset counters
    resetCounters();
    
    //    /* Reset the monitors */
    //    for (size_t i = 0; i < chainsPerProcess[pid].size(); ++i)
    //    {
    //        RbVector<Monitor>& monitors = chains[ chainsPerProcess[pid][i] ]->getMonitors();
    //        for (size_t i=0; i<monitors.size(); ++i)
    //        {
    //            monitors[i].reset();
    //        }
    //    }
    
    for (size_t i = 0; i < num_chains; ++i)
    {
        
        if ( chains[i] != NULL )
        {
            chains[i]->reset();
        }
        
    }
    
    
}


void Mcmcmc::resetCounters( void )
{
    for (size_t i = 0; i < num_chains; ++i)
    {
        for (size_t j = 0; j < num_chains; ++j)
        {
            num_attempted_swaps_current_period[i][j] = 0;
            num_accepted_swaps_current_period[i][j] = 0;
        }
    }
}


void Mcmcmc::setHeatsInitial(const std::vector<double>& ht)
{
    // 1. Check that there are num_chains heats.
    if (ht.size() != num_chains)
        throw RbException()<<"Heat vector contains "<<ht.size()<<" heats, but there are "<<num_chains<<" chains.";

    // 2. Check that the heats are non-zero
    for(int i=0; i<int(ht.size()); i++)
    {
        if (not (ht[i] > 0.0))
            throw RbException()<<"Heat "<<i+1<<" is "<<ht[i]<<", but should be > 0";
    }

    // 3. Check that the heats are sorted with the largest heat first (== smallest temperature first).
    for(int i=0;i<int(ht.size())-1;i++)
        if (ht[i] < ht[i+1])
            throw RbException()<<"Heat "<<i+1<<" ("<<ht[i]<<") should be greater than heat "<<i+2<<" ("<<ht[i+1]<<")";

    // 4. Check that the first heat is 1
    if (ht[0] != 1.0)
        throw RbException()<<"Heat 1 should be 1.0 (the cold chain), but is actually "<<ht[0];

    heat_temps = ht;
}


void Mcmcmc::setSwapInterval2(const size_t &si2)
{
    swap_interval2 = si2;
}


/**
 * Set the heat of the likelihood of the current chain.
 * This heat is used in posterior posterior MCMC algorithms to
 * heat the likelihood
 * The heat is passed to the moves for the accept-reject mechanism.
 */
void Mcmcmc::setLikelihoodHeat(double h)
{
    
    for (size_t i = 0; i < num_chains; ++i)
    {
        if (chains[i] != NULL)
        {
            chains[i]->setLikelihoodHeat( h );
        }
        
    }
    
}


/**
  * Set the model by delegating the model to the chains.
  */
void Mcmcmc::setModel( Model *m, bool redraw )
{
    
    // set the models of the chains
    for (size_t i = 0; i < num_chains; ++i)
    {
        if ( chains[i] != NULL )
        {
            Model *m_clone = m->clone();
            chains[i]->setModel( m_clone, redraw );
        }
        
    }
    
    if ( base_chain != NULL )
    {
        Model *m_clone = m->clone();
        base_chain->setModel( m_clone, redraw );
    }
    
    delete m;
    
}


void Mcmcmc::setActivePIDSpecialized(size_t i, size_t n)
{
    
    // initialize container sizes
    for (size_t i = 0; i < chains.size(); ++i)
    {
        
        if (chains[i] != NULL)
        {
            delete chains[i];
        }
        
    }
    
    chains.clear();
    chain_values.clear();
    chain_heats.clear();
    chain_prev_boundary.clear();
    chain_half_trips.clear();
    heat_visitors.clear();
    heat_ranks.clear();
    chain_moves_tuningInfo.clear();
    
    chains.resize(num_chains);
    chain_values.resize(num_chains, 0.0);
    chain_heats.resize(num_chains, 0.0);
    chain_prev_boundary.resize(num_chains, boundary::intermediate);
    chain_half_trips.resize(num_chains, 0);
    heat_visitors.resize(num_chains, {0,0});
    pid_per_chain.resize(num_chains, 0);
    heat_ranks.resize(num_chains, 0);
    
    chain_moves_tuningInfo = std::vector< std::vector<Mcmc::tuningInfo> > (num_chains);
    
    initializeChains();
}


/**
 * Start the monitors at the beginning of a run which will simply delegate this call to each chain.
 */
void Mcmcmc::startMonitors(size_t num_cycles, bool reopen)
{
    
    // Monitor
    for (size_t i = 0; i < num_chains; ++i)
    {
        
        if ( chains[i] != NULL )
        {
            chains[i]->startMonitors( num_cycles, reopen );
        }
        
    }
    
}


void Mcmcmc::setCheckpointFile(const path &f)
{
    for (size_t j = 0; j < num_chains; ++j)
    {
        
        if ( chains[j] != NULL )
        {
            path chain_file_name = appendToStem(f, "_chain_" + std::to_string(j) );
            chains[j]->setCheckpointFile( chain_file_name );
        }
        
    }
    
}


void Mcmcmc::synchronizeValues( bool likelihood_only )
{
    
    // synchronize chain values
    double results[num_chains];
    for (size_t j = 0; j < num_chains; ++j)
    {
        results[j] = 0.0;
    }
    for (size_t j = 0; j < num_chains; ++j)
    {
        
        if ( chains[j] != NULL )
        {
            results[j] = chains[j]->getModelLnProbability(likelihood_only);
        }
        
    }
    
#ifdef RB_MPI
    if ( active_PID != pid )
    {
        for (size_t i=0; i<num_chains; ++i)
        {
            if ( pid == pid_per_chain[i] )
            {
                MPI_Send(&results[i], 1, MPI_DOUBLE, (int)active_PID, 0, MPI_COMM_WORLD);
            }
            
        }
        
    }
#endif
    
    if ( active_PID == pid )
    {
#ifdef RB_MPI
        
        for (size_t j = 0; j < num_chains; ++j)
        {
            
            // ignore self
            if (pid != pid_per_chain[j])
            {
                MPI_Status status;
                MPI_Recv(&results[j], 1, MPI_DOUBLE, int(pid_per_chain[j]), 0, MPI_COMM_WORLD, &status);
            }
            
        }
#endif
        for (size_t i = 0; i < num_chains; ++i)
        {
            chain_values[i] = results[i];
        }
    }
    
#ifdef RB_MPI
    if ( active_PID == pid )
    {
        for (size_t i=1; i<num_processes; ++i)
        {
            for (size_t j=0; j<num_chains; ++j)
            {
                MPI_Send(&chain_values[j], 1, MPI_DOUBLE, int(active_PID+i), 0, MPI_COMM_WORLD);
            }
        }
    }
    else
    {
        for (size_t i=0; i<num_chains; ++i)
        {
            MPI_Status status;
            MPI_Recv(&chain_values[i], 1, MPI_DOUBLE, int(active_PID), 0, MPI_COMM_WORLD, &status);
        }
        
    }
#endif
    
}

void Mcmcmc::synchronizeHeats(void)
{
    
    // synchronize heat values
    double heats[num_chains];
    for (size_t j = 0; j < num_chains; ++j)
    {
        heats[j] = 0.0;
    }
    for (size_t j = 0; j < num_chains; ++j)
    {
        if (chains[j] != NULL)
        {
            heats[j] = chains[j]->getChainPosteriorHeat();
        }
    }
    
#ifdef RB_MPI
    // share the heats accross processes
    if ( active_PID != pid )
    {
        for (size_t i=0; i<num_chains; ++i)
        {
            if ( pid == pid_per_chain[i] )
            {
                MPI_Send(&heats[i], 1, MPI_DOUBLE, int(active_PID), 0, MPI_COMM_WORLD);
            }
            
        }
        
    }
#endif
    
    if ( active_PID == pid )
    {
#ifdef RB_MPI
        for (size_t j = 0; j < num_chains; ++j)
        {
            
            // ignore self
            if (pid != pid_per_chain[j])
            {
                MPI_Status status;
                MPI_Recv(&heats[j], 1, MPI_DOUBLE, int(pid_per_chain[j]), 0, MPI_COMM_WORLD, &status);
            }
            
        }
        
#endif
        for (size_t i = 0; i < num_chains; ++i)
        {
            chain_heats[i] = heats[i];
        }
    }
#ifdef RB_MPI
    if ( active_PID == pid )
    {
        for (size_t i=1; i<num_processes; ++i)
        {
            
            for (size_t j = 0; j < num_chains; ++j)
            {
                MPI_Send(&chain_heats[j], 1, MPI_DOUBLE, int(active_PID+i), 0, MPI_COMM_WORLD);
            }
        }
    }
    else
    {
        for (size_t i=0; i<num_chains; ++i)
        {
            MPI_Status status;
            MPI_Recv(&chain_heats[i], 1, MPI_DOUBLE, int(active_PID), 0, MPI_COMM_WORLD, &status);
        }
        
    }
#endif
    
}


void Mcmcmc::synchronizeTuningInfo(void)
{
    
    // synchronize tuning information
    std::vector< std::vector<Mcmc::tuningInfo> > chain_mvs_ti = std::vector< std::vector<Mcmc::tuningInfo> > (num_chains);
    for (size_t j = 0; j < num_chains; ++j)
    {
        if (chains[j] != NULL)
        {
            chain_mvs_ti[j] = chains[j]->getMovesTuningInfo();
        }
        else
        {
            chain_mvs_ti[j] = base_chain->getMovesTuningInfo();
        }
    }
    
#ifdef RB_MPI
    // create MPI type
    const int num_items = 5;
    int block_lengths[num_items] = {1, 1, 1, 1, 1};
    MPI_Datatype types[num_items] = {MPI_UNSIGNED_LONG, MPI_UNSIGNED_LONG, MPI_UNSIGNED_LONG, MPI_UNSIGNED_LONG, MPI_DOUBLE};
    MPI_Datatype tmp_mvs_ti_types, mvs_ti_types;
    MPI_Aint offsets[num_items];
    
    offsets[0] = offsetof(Mcmc::tuningInfo, num_tried_current_period);
    offsets[1] = offsetof(Mcmc::tuningInfo, num_tried_total);
    offsets[2] = offsetof(Mcmc::tuningInfo, num_accepted_current_period);
    offsets[3] = offsetof(Mcmc::tuningInfo, num_accepted_total);
    offsets[4] = offsetof(Mcmc::tuningInfo, tuning_parameter);
    
    MPI_Type_create_struct(num_items, block_lengths, offsets, types, &tmp_mvs_ti_types);
    
    MPI_Aint lb, extent;
    MPI_Type_get_extent(tmp_mvs_ti_types, &lb, &extent);
    
    MPI_Type_create_resized(tmp_mvs_ti_types, lb, extent, &mvs_ti_types);
    MPI_Type_commit(&mvs_ti_types);
    
    // share the heats accross processes
    if ( active_PID != pid )
    {
        for (size_t i=0; i<num_chains; ++i)
        {
            if ( pid == pid_per_chain[i] )
            {
                MPI_Send(&chain_mvs_ti[i].front(), chain_mvs_ti[i].size(), mvs_ti_types, int(active_PID), 0, MPI_COMM_WORLD);
            }
            
        }
        
    }
#endif
    
    if ( active_PID == pid )
    {
#ifdef RB_MPI
        for (size_t j = 0; j < num_chains; ++j)
        {
            
            // ignore self
            if (pid != pid_per_chain[j])
            {
                MPI_Status status;
                MPI_Recv(&chain_mvs_ti[j].front(), chain_mvs_ti[j].size(), mvs_ti_types, int(pid_per_chain[j]), 0, MPI_COMM_WORLD, &status);
            }
            
        }
        
#endif
        for (size_t i = 0; i < num_chains; ++i)
        {
            chain_moves_tuningInfo[i] = chain_mvs_ti[i];
        }
    }
    
#ifdef RB_MPI
    if ( active_PID == pid )
    {
        for (size_t i=1; i<num_processes; ++i)
        {
            
            for (size_t j = 0; j < num_chains; ++j)
            {
                MPI_Send(&chain_moves_tuningInfo[j].front(), chain_moves_tuningInfo[j].size(), mvs_ti_types, int(active_PID+i), 0, MPI_COMM_WORLD);
            }
        }
    }
    else
    {
        for (size_t i=0; i<num_chains; ++i)
        {
            MPI_Status status;
            MPI_Recv(&chain_moves_tuningInfo[i].front(), chain_moves_tuningInfo[i].size(), mvs_ti_types, int(active_PID), 0, MPI_COMM_WORLD, &status);
        }
        
    }
    
    // free the datatype
    MPI_Type_free(&mvs_ti_types);
    
#endif
    
}


// MJL: allow swapChains to take a swap function -- e.g. pairwise swap for 1..n-1
void Mcmcmc::swapChains(const std::string swap_method)
{
    
    // exit if there is only one chain
    if (num_chains < 2)
    {
        return;
    }
    
    // send all chain values to pid 0
    synchronizeValues( false );
    
    // send all chain heats to pid 0
    synchronizeHeats();
    
    // send all chain moves tuning information to pid 0
    synchronizeTuningInfo();
    
    // swap chains
    if (swap_method == "neighbor")
    {
        swapNeighborChains();
    }
    else if (swap_method == "random")
    {
        swapRandomChains();
    }

}


void Mcmcmc::swapMovesTuningInfo(RbVector<Move> &mvsj, RbVector<Move> &mvsk)
{
    
    RbIterator<Move> itk = mvsk.begin();
    for (RbIterator<Move> itj = mvsj.begin(); itj != mvsj.end(); ++itj, ++itk)
    {
        if (itj->getMoveName() != itk->getMoveName())
        {
            throw RbException( "The two moves whose tuning information is attempted to be swapped are not the same move as their names do not match." );
        }
        
        size_t tmp_numTriedCurrentPeriodj = itj->getNumberTriedCurrentPeriod();
        size_t tmp_numTriedCurrentPeriodk = itk->getNumberTriedCurrentPeriod();
        itj->setNumberTriedCurrentPeriod(tmp_numTriedCurrentPeriodk);
        itk->setNumberTriedCurrentPeriod(tmp_numTriedCurrentPeriodj);
        
        size_t tmp_numTriedTotalj = itj->getNumberTriedTotal();
        size_t tmp_numTriedTotalk = itk->getNumberTriedTotal();
        itj->setNumberTriedTotal(tmp_numTriedTotalk);
        itk->setNumberTriedTotal(tmp_numTriedTotalj);
        
        size_t tmp_numAcceptedCurrentPeriodj = itj->getNumberAcceptedCurrentPeriod();
        size_t tmp_numAcceptedCurrentPeriodk = itk->getNumberAcceptedCurrentPeriod();
        itj->setNumberAcceptedCurrentPeriod(tmp_numAcceptedCurrentPeriodk);
        itk->setNumberAcceptedCurrentPeriod(tmp_numAcceptedCurrentPeriodj);
        
        size_t tmp_numAcceptedTotalj = itj->getNumberAcceptedTotal();
        size_t tmp_numAcceptedTotalk = itk->getNumberAcceptedTotal();
        itj->setNumberAcceptedTotal(tmp_numAcceptedTotalk);
        itk->setNumberAcceptedTotal(tmp_numAcceptedTotalj);
        
        double tmp_tuningParameterj = itj->getMoveTuningParameter();
        double tmp_tuningParameterk = itk->getMoveTuningParameter();
        
        if ((std::isnan(tmp_tuningParameterj) == true && std::isnan(tmp_tuningParameterk) == false) || (std::isnan(tmp_tuningParameterj) == false && std::isnan(tmp_tuningParameterk) == true))
        {
            throw RbException( "The two moves whose tuning information is attempted to be swapped are not the same move as only one of them has tuning parameter." );
        }
        else if (std::isnan(tmp_tuningParameterj) == false)
        {
            itj->setMoveTuningParameter(tmp_tuningParameterk);
            itk->setMoveTuningParameter(tmp_tuningParameterj);
        }
    }
    
    if (itk != mvsk.end())
    {
        throw RbException( "The two moves objetcs whose tuning information is attempted to be swapped have different number of moves." );
    }
    
}


void Mcmcmc::swapNeighborChains(void)
{
    // randomly pick the indices of two chains
    
    size_t heat_rankj = size_t(GLOBAL_RNG->uniform01() * (num_chains - 1));
    size_t heat_rankk = heat_rankj;
    if (num_chains > 1)
    {
        heat_rankk = heat_rankj + 1;
    }
    
    if ( GLOBAL_RNG->uniform01() >= 0.5)
<<<<<<< HEAD
    {
        size_t heat_ranktmp = heat_rankj;
        heat_rankj = heat_rankk;
        heat_rankk = heat_ranktmp;
    }
    
    ++num_attempted_swaps_current_period[heat_rankj][heat_rankk];
    ++num_attempted_swaps_total[heat_rankj][heat_rankk];
    
    j = int(std::find(chain_heats.begin(), chain_heats.end(), tmp_chain_heats[heat_rankj]) - chain_heats.begin());
    k = int(std::find(chain_heats.begin(), chain_heats.end(), tmp_chain_heats[heat_rankk]) - chain_heats.begin());

    // compute exchange ratio
    double bj = chain_heats[j];
    double bk = chain_heats[k];
    double lnPj = chain_values[j];
    double lnPk = chain_values[k];
    double lnR = bj * (lnPk - lnPj) + bk * (lnPj - lnPk) + lnProposalRatio;
    
    // determine whether we accept or reject the chain swap
    double u = GLOBAL_RNG->uniform01();
    if (lnR >= 0)
    {
        accept = true;
    }
    else if (lnR < -100)
    {
        accept = false;
    }
    else if (u < exp(lnR))
    {
        accept = true;
    }
    else
    {
        accept = false;
    }
    
    
#ifdef RB_MPI
    if ( active_PID == pid )
    {
        for (size_t i = 1; i < num_processes; ++i)
        {
            MPI_Send(&j, 1, MPI_INT, int(active_PID+i), 0, MPI_COMM_WORLD);
            MPI_Send(&k, 1, MPI_INT, int(active_PID+i), 0, MPI_COMM_WORLD);
            MPI_Send(&accept, 1, MPI_C_BOOL, int(active_PID+i), 0, MPI_COMM_WORLD);
        }
    }
    else
    {
        MPI_Status status;
        MPI_Recv(&j, 1, MPI_INT, int(active_PID), 0, MPI_COMM_WORLD, &status);
        MPI_Recv(&k, 1, MPI_INT, int(active_PID), 0, MPI_COMM_WORLD, &status);
        MPI_Recv(&accept, 1, MPI_C_BOOL, int(active_PID), 0, MPI_COMM_WORLD, &status);
    }
#endif
    
    // on accept, swap beta values and active chains
    if (accept == true )
    {
        ++num_accepted_swaps_current_period[heat_rankj][heat_rankk];
        ++num_accepted_swaps_total[heat_rankj][heat_rankk];
        
        // swap active chain
        if (active_chain_index == j)
        {
            active_chain_index = k;
        }
        else if (active_chain_index == k)
        {
            active_chain_index = j;
        }
        
        double bj = chain_heats[j];
        double bk = chain_heats[k];
        chain_heats[j] = bk;
        chain_heats[k] = bj;
        size_t tmp = heat_ranks[j];
        heat_ranks[j] = heat_ranks[k];
        heat_ranks[k] = tmp;
        
        // also swap the tuning information of each move
//        RbVector<Move>& tmp_movesj = chains[j]->getMoves();
//        RbVector<Move>& tmp_movesk = chains[k]->getMoves();
//        swapMovesTuningInfo(tmp_movesj, tmp_movesk);
//        chains[j]->setMoves(tmp_movesj);
//        chains[k]->setMoves(tmp_movesk);
        
        std::vector<Mcmc::tuningInfo> tmp_mvs_ti = chain_moves_tuningInfo[j];
        chain_moves_tuningInfo[j] = chain_moves_tuningInfo[k];
        chain_moves_tuningInfo[k] = tmp_mvs_ti;
=======
        std::swap( heat_rankj, heat_rankk );
    
    int j = chainForHeatIndex(heat_rankj);
    int k = chainForHeatIndex(heat_rankk);
>>>>>>> 15b440a7

    swapGivenChains(j, k);
}



void Mcmcmc::swapRandomChains(void)
{
    // randomly pick the indices of two chains
    int j = 0;
    int k = 0;
    
    // swap?
    bool accept = false;
    
    j = int(GLOBAL_RNG->uniform01() * num_chains);
    if (num_chains > 1)
    {
        do {
            k = int(GLOBAL_RNG->uniform01() * num_chains);
        }
        while(j == k);
    }
    
<<<<<<< HEAD
    std::vector<double> tmp_chain_heats = chain_heats;
    std::sort(tmp_chain_heats.begin(), tmp_chain_heats.end(), std::greater<double>());
    
    size_t heat_rankj = std::find(tmp_chain_heats.begin(), tmp_chain_heats.end(), chain_heats[j]) - tmp_chain_heats.begin();
    size_t heat_rankk = std::find(tmp_chain_heats.begin(), tmp_chain_heats.end(), chain_heats[k]) - tmp_chain_heats.begin();
    
    ++num_attempted_swaps_current_period[heat_rankj][heat_rankk];
    ++num_attempted_swaps_total[heat_rankj][heat_rankk];
    
=======
    swapGivenChains(j, k);
}

void Mcmcmc::updateTrips(int j)
{
    // I think this code assumes that there is only one coldest chain and one hottest chain.
    // For example, there are not two chains with heat == 1.0.
    // This is true, and would probably stay true.

    // The assumption is that we run this right after we have swapped j with another chain.
    // Therefore heatIndexForChain(j) is the NEW heat rank for chain j.

    if ( heatIndexForChain(j) == 0)
    {
        if (chain_prev_boundary[j] == boundary::hottest)
            chain_half_trips[j]++;

        chain_prev_boundary[j] = boundary::coldest;
    }
    else if (heatIndexForChain(j) == num_chains - 1)
    {
        if (chain_prev_boundary[j] == boundary::coldest)
            chain_half_trips[j]++;

        chain_prev_boundary[j] = boundary::hottest;
    }
}

void Mcmcmc::swapGivenChains(int j, int k, double lnProposalRatio)
{
    size_t heat_rankj = heatIndexForChain(j);
    size_t heat_rankk = heatIndexForChain(k);

    ++num_attempted_swaps[heat_rankj][heat_rankk];

>>>>>>> 15b440a7
    // compute exchange ratio
    double bj = chain_heats[j];
    double bk = chain_heats[k];
    double lnPj = chain_values[j];
    double lnPk = chain_values[k];
    double lnR = bj * (lnPk - lnPj) + bk * (lnPj - lnPk) + lnProposalRatio;
<<<<<<< HEAD
    
=======
    //        std::cout << "bj=" << bj << ", bk=" << bk << ", lnPj=" << lnPj << ", lnPk=" << lnPk << ", lnR=" << lnR << std::endl;

>>>>>>> 15b440a7
    // determine whether we accept or reject the chain swap
    double u = GLOBAL_RNG->uniform01();
    bool accept = false;
    if (lnR >= 0)
    {
        accept = true;
    }
    else if (lnR < -100)
    {
        accept = false;
    }
    else if (u < exp(lnR))
    {
        accept = true;
    }
    else
    {
        accept = false;
    }


#ifdef RB_MPI
    if ( active_PID == pid )
    {
        for (size_t i = 1; i < num_processes; ++i)
        {
            MPI_Send(&j, 1, MPI_INT, int(active_PID+i), 0, MPI_COMM_WORLD);
            MPI_Send(&k, 1, MPI_INT, int(active_PID+i), 0, MPI_COMM_WORLD);
            MPI_Send(&accept, 1, MPI_C_BOOL, int(active_PID+i), 0, MPI_COMM_WORLD);
        }
    }
    else
    {
        MPI_Status status;
        MPI_Recv(&j, 1, MPI_INT, int(active_PID), 0, MPI_COMM_WORLD, &status);
        MPI_Recv(&k, 1, MPI_INT, int(active_PID), 0, MPI_COMM_WORLD, &status);
        MPI_Recv(&accept, 1, MPI_C_BOOL, int(active_PID), 0, MPI_COMM_WORLD, &status);
    }
#endif


    // on accept, swap beta values and active chains
    if (accept == true )
    {
<<<<<<< HEAD
        ++num_accepted_swaps_current_period[heat_rankj][heat_rankk];
        ++num_accepted_swaps_total[heat_rankj][heat_rankk];
        
=======
        ++num_accepted_swaps[heat_rankj][heat_rankk];

>>>>>>> 15b440a7
        // swap active chain
        if (active_chain_index == j)
        {
            active_chain_index = k;
        }
        else if (active_chain_index == k)
        {
            active_chain_index = j;
        }

        std::swap( chain_heats[j], chain_heats[k] );
        std::swap( heat_ranks[j], heat_ranks[k] );
        std::swap( chain_moves_tuningInfo[j], chain_moves_tuningInfo[k] );

        for (size_t i=0; i<num_chains; ++i)
        {
            if ( chains[i] != NULL )
            {
                chains[i]->setChainPosteriorHeat( heatForChain(i) );
                chains[i]->setMovesTuningInfo(chain_moves_tuningInfo[i]);
                chains[i]->setChainActive( isColdChain(i) );
            }
        }

        // Update statistics on round trips (well, half trips) for the swapped chains.
        updateTrips(j);
        updateTrips(k);
    }

    // update the chains accross processes
    // this is necessary because only process 0 does the swap
    // all the other processes need to be told that there was a swap
    //    updateChainState(j);
    //    updateChainState(k);
}


void Mcmcmc::tune( void )
{
    // send all chain heats to pid 0
    synchronizeHeats();
    
    // send all chain moves tuning information to pid 0
    synchronizeTuningInfo();
    
    if (tune_heat == true && num_chains > 1)
    {
        std::vector<double> heats_diff(num_chains - 1, 0.0);
        
        for (size_t i = 1; i < num_chains; ++i)
        {
            heats_diff[i - 1] = heatForIndex(i-1) - heatForIndex(i);
        }
        
        for (size_t i = 1; i < num_chains; ++i)
        {
            
            size_t num_attempted_swaps_neighbor = num_attempted_swaps_current_period[i - 1][i] + num_attempted_swaps_current_period[i][i - 1];
            if ( num_attempted_swaps_neighbor > 2 ) {
                
                size_t num_accepted_swaps_neighbor = num_accepted_swaps_current_period[i - 1][i] + num_accepted_swaps_current_period[i][i - 1];
                double rate = num_accepted_swaps_neighbor / (double)num_attempted_swaps_neighbor;
                
                if ( rate > tune_heat_target )
                {
                    heats_diff[i - 1] *= (1.0 + (rate - tune_heat_target) / (1.0 - tune_heat_target));
                }
                else
                {
                    heats_diff[i - 1] /= (2.0 - rate / tune_heat_target);
                }
                
            }
        }
        
        double heatMinBound = 0.01;
        size_t j = 1;
        size_t colderChainIdx = chainForHeatIndex(j-1);
        size_t hotterChainIdx = colderChainIdx;
        
        for (; j < num_chains; ++j)
        {
            hotterChainIdx = chainForHeatIndex(j);
            chain_heats[hotterChainIdx] = chain_heats[colderChainIdx] - heats_diff[j - 1];
            
            if (chain_heats[hotterChainIdx] < heatMinBound)
            {
                break;
            }
            else
            {
                colderChainIdx = hotterChainIdx;
            }
        }
        
        // if the heat of a given hot chain is smaller than the minimum bound
        // interpolate this heat and the heats of all the hotter chains
        // to fall between the lowest heat that is greater than the minimum bound and the minimum bound
        if (j < num_chains)
        {
            double rho = pow(chain_heats[colderChainIdx] / heatMinBound, 1.0 / (num_chains - j));
            size_t k = j;
            
            for (; k < num_chains; ++k)
            {
                chain_heats[hotterChainIdx] = chain_heats[colderChainIdx] / pow(rho, k + 1 - j);
            }
        }
        
        resetCounters();
    }

    
    for (size_t i=0; i<num_chains; ++i)
    {
        if ( chains[i] != NULL )
        {
            chains[i]->setChainPosteriorHeat( heatForChain(i) );
            chains[i]->setChainActive( isColdChain( i ) );
            
            chains[i]->tune();
        }
    }
    
}


void Mcmcmc::updateChainState(size_t j)
{
    
#ifdef RB_MPI
    // update heat
    if ( active_PID == pid )
    {
        for (size_t i = 1; i < num_processes; ++i)
        {
            MPI_Send(&chain_heats[j], 1, MPI_DOUBLE, int(active_PID+i), 0, MPI_COMM_WORLD);
        }
    }
    else
    {
        MPI_Status status;
        MPI_Recv(&chain_heats[j], 1, MPI_DOUBLE, int(active_PID), 0, MPI_COMM_WORLD, &status);
    }
#endif
    
    if ( chains[j] != NULL )
    {
        chains[j]->setChainPosteriorHeat( chain_heats[j] );
    }
    
    for (size_t i=0; i<num_chains; ++i)
    {
        if ( chains[i] != NULL )
        {
            chains[i]->setChainActive( isColdChain(i) );
        }
    }
    
}


/**
 * Start the monitors at the beginning of a run which will simply delegate this call to each chain.
 */
void Mcmcmc::writeMonitorHeaders( bool screen_monitor_only )
{
    
    // Monitor
    for (size_t i = 0; i < num_chains; ++i)
    {
        
        if ( chains[i] != NULL )
        {
            chains[i]->writeMonitorHeaders( screen_monitor_only );
        }
        
    }
    
}
<|MERGE_RESOLUTION|>--- conflicted
+++ resolved
@@ -806,9 +806,7 @@
  *
  * \param[in]     o     The stream to which we print the summary.
  */
-<<<<<<< HEAD
-void Mcmcmc::printSwapSummary(std::ostream &o, bool current_period) const
-=======
+
 void Mcmcmc::printTripSummary(std::ostream &o) const
 {
     std::streamsize previousPrecision = o.precision();
@@ -877,8 +875,7 @@
  *
  * \param[in]     o     The stream to which we print the summary.
  */
-void Mcmcmc::printSwapSummary(std::ostream &o) const
->>>>>>> 15b440a7
+void Mcmcmc::printSwapSummary(std::ostream &o, bool current_period) const
 {
     
     std::streamsize previousPrecision = o.precision();
@@ -1647,18 +1644,69 @@
     }
     
     if ( GLOBAL_RNG->uniform01() >= 0.5)
-<<<<<<< HEAD
-    {
-        size_t heat_ranktmp = heat_rankj;
-        heat_rankj = heat_rankk;
-        heat_rankk = heat_ranktmp;
-    }
-    
+        std::swap( heat_rankj, heat_rankk );
+    
+    int j = chainForHeatIndex(heat_rankj);
+    int k = chainForHeatIndex(heat_rankk);
+
+    swapGivenChains(j, k);
+}
+
+
+
+void Mcmcmc::swapRandomChains(void)
+{
+    // randomly pick the indices of two chains
+    int j = 0;
+    int k = 0;
+    
+    // swap?
+    bool accept = false;
+    
+    j = int(GLOBAL_RNG->uniform01() * num_chains);
+    if (num_chains > 1)
+    {
+        do {
+            k = int(GLOBAL_RNG->uniform01() * num_chains);
+        }
+        while(j == k);
+    }
+    
+    swapGivenChains(j, k);
+}
+
+void Mcmcmc::updateTrips(int j)
+{
+    // I think this code assumes that there is only one coldest chain and one hottest chain.
+    // For example, there are not two chains with heat == 1.0.
+    // This is true, and would probably stay true.
+
+    // The assumption is that we run this right after we have swapped j with another chain.
+    // Therefore heatIndexForChain(j) is the NEW heat rank for chain j.
+
+    if ( heatIndexForChain(j) == 0)
+    {
+        if (chain_prev_boundary[j] == boundary::hottest)
+            chain_half_trips[j]++;
+
+        chain_prev_boundary[j] = boundary::coldest;
+    }
+    else if (heatIndexForChain(j) == num_chains - 1)
+    {
+        if (chain_prev_boundary[j] == boundary::coldest)
+            chain_half_trips[j]++;
+
+        chain_prev_boundary[j] = boundary::hottest;
+    }
+}
+
+void Mcmcmc::swapGivenChains(int j, int k, double lnProposalRatio)
+{
+    size_t heat_rankj = heatIndexForChain(j);
+    size_t heat_rankk = heatIndexForChain(k);
+
     ++num_attempted_swaps_current_period[heat_rankj][heat_rankk];
     ++num_attempted_swaps_total[heat_rankj][heat_rankk];
-    
-    j = int(std::find(chain_heats.begin(), chain_heats.end(), tmp_chain_heats[heat_rankj]) - chain_heats.begin());
-    k = int(std::find(chain_heats.begin(), chain_heats.end(), tmp_chain_heats[heat_rankk]) - chain_heats.begin());
 
     // compute exchange ratio
     double bj = chain_heats[j];
@@ -1669,6 +1717,7 @@
     
     // determine whether we accept or reject the chain swap
     double u = GLOBAL_RNG->uniform01();
+    bool accept = false;
     if (lnR >= 0)
     {
         accept = true;
@@ -1685,8 +1734,8 @@
     {
         accept = false;
     }
-    
-    
+
+
 #ifdef RB_MPI
     if ( active_PID == pid )
     {
@@ -1705,182 +1754,14 @@
         MPI_Recv(&accept, 1, MPI_C_BOOL, int(active_PID), 0, MPI_COMM_WORLD, &status);
     }
 #endif
-    
+
+
     // on accept, swap beta values and active chains
     if (accept == true )
     {
         ++num_accepted_swaps_current_period[heat_rankj][heat_rankk];
         ++num_accepted_swaps_total[heat_rankj][heat_rankk];
         
-        // swap active chain
-        if (active_chain_index == j)
-        {
-            active_chain_index = k;
-        }
-        else if (active_chain_index == k)
-        {
-            active_chain_index = j;
-        }
-        
-        double bj = chain_heats[j];
-        double bk = chain_heats[k];
-        chain_heats[j] = bk;
-        chain_heats[k] = bj;
-        size_t tmp = heat_ranks[j];
-        heat_ranks[j] = heat_ranks[k];
-        heat_ranks[k] = tmp;
-        
-        // also swap the tuning information of each move
-//        RbVector<Move>& tmp_movesj = chains[j]->getMoves();
-//        RbVector<Move>& tmp_movesk = chains[k]->getMoves();
-//        swapMovesTuningInfo(tmp_movesj, tmp_movesk);
-//        chains[j]->setMoves(tmp_movesj);
-//        chains[k]->setMoves(tmp_movesk);
-        
-        std::vector<Mcmc::tuningInfo> tmp_mvs_ti = chain_moves_tuningInfo[j];
-        chain_moves_tuningInfo[j] = chain_moves_tuningInfo[k];
-        chain_moves_tuningInfo[k] = tmp_mvs_ti;
-=======
-        std::swap( heat_rankj, heat_rankk );
-    
-    int j = chainForHeatIndex(heat_rankj);
-    int k = chainForHeatIndex(heat_rankk);
->>>>>>> 15b440a7
-
-    swapGivenChains(j, k);
-}
-
-
-
-void Mcmcmc::swapRandomChains(void)
-{
-    // randomly pick the indices of two chains
-    int j = 0;
-    int k = 0;
-    
-    // swap?
-    bool accept = false;
-    
-    j = int(GLOBAL_RNG->uniform01() * num_chains);
-    if (num_chains > 1)
-    {
-        do {
-            k = int(GLOBAL_RNG->uniform01() * num_chains);
-        }
-        while(j == k);
-    }
-    
-<<<<<<< HEAD
-    std::vector<double> tmp_chain_heats = chain_heats;
-    std::sort(tmp_chain_heats.begin(), tmp_chain_heats.end(), std::greater<double>());
-    
-    size_t heat_rankj = std::find(tmp_chain_heats.begin(), tmp_chain_heats.end(), chain_heats[j]) - tmp_chain_heats.begin();
-    size_t heat_rankk = std::find(tmp_chain_heats.begin(), tmp_chain_heats.end(), chain_heats[k]) - tmp_chain_heats.begin();
-    
-    ++num_attempted_swaps_current_period[heat_rankj][heat_rankk];
-    ++num_attempted_swaps_total[heat_rankj][heat_rankk];
-    
-=======
-    swapGivenChains(j, k);
-}
-
-void Mcmcmc::updateTrips(int j)
-{
-    // I think this code assumes that there is only one coldest chain and one hottest chain.
-    // For example, there are not two chains with heat == 1.0.
-    // This is true, and would probably stay true.
-
-    // The assumption is that we run this right after we have swapped j with another chain.
-    // Therefore heatIndexForChain(j) is the NEW heat rank for chain j.
-
-    if ( heatIndexForChain(j) == 0)
-    {
-        if (chain_prev_boundary[j] == boundary::hottest)
-            chain_half_trips[j]++;
-
-        chain_prev_boundary[j] = boundary::coldest;
-    }
-    else if (heatIndexForChain(j) == num_chains - 1)
-    {
-        if (chain_prev_boundary[j] == boundary::coldest)
-            chain_half_trips[j]++;
-
-        chain_prev_boundary[j] = boundary::hottest;
-    }
-}
-
-void Mcmcmc::swapGivenChains(int j, int k, double lnProposalRatio)
-{
-    size_t heat_rankj = heatIndexForChain(j);
-    size_t heat_rankk = heatIndexForChain(k);
-
-    ++num_attempted_swaps[heat_rankj][heat_rankk];
-
->>>>>>> 15b440a7
-    // compute exchange ratio
-    double bj = chain_heats[j];
-    double bk = chain_heats[k];
-    double lnPj = chain_values[j];
-    double lnPk = chain_values[k];
-    double lnR = bj * (lnPk - lnPj) + bk * (lnPj - lnPk) + lnProposalRatio;
-<<<<<<< HEAD
-    
-=======
-    //        std::cout << "bj=" << bj << ", bk=" << bk << ", lnPj=" << lnPj << ", lnPk=" << lnPk << ", lnR=" << lnR << std::endl;
-
->>>>>>> 15b440a7
-    // determine whether we accept or reject the chain swap
-    double u = GLOBAL_RNG->uniform01();
-    bool accept = false;
-    if (lnR >= 0)
-    {
-        accept = true;
-    }
-    else if (lnR < -100)
-    {
-        accept = false;
-    }
-    else if (u < exp(lnR))
-    {
-        accept = true;
-    }
-    else
-    {
-        accept = false;
-    }
-
-
-#ifdef RB_MPI
-    if ( active_PID == pid )
-    {
-        for (size_t i = 1; i < num_processes; ++i)
-        {
-            MPI_Send(&j, 1, MPI_INT, int(active_PID+i), 0, MPI_COMM_WORLD);
-            MPI_Send(&k, 1, MPI_INT, int(active_PID+i), 0, MPI_COMM_WORLD);
-            MPI_Send(&accept, 1, MPI_C_BOOL, int(active_PID+i), 0, MPI_COMM_WORLD);
-        }
-    }
-    else
-    {
-        MPI_Status status;
-        MPI_Recv(&j, 1, MPI_INT, int(active_PID), 0, MPI_COMM_WORLD, &status);
-        MPI_Recv(&k, 1, MPI_INT, int(active_PID), 0, MPI_COMM_WORLD, &status);
-        MPI_Recv(&accept, 1, MPI_C_BOOL, int(active_PID), 0, MPI_COMM_WORLD, &status);
-    }
-#endif
-
-
-    // on accept, swap beta values and active chains
-    if (accept == true )
-    {
-<<<<<<< HEAD
-        ++num_accepted_swaps_current_period[heat_rankj][heat_rankk];
-        ++num_accepted_swaps_total[heat_rankj][heat_rankk];
-        
-=======
-        ++num_accepted_swaps[heat_rankj][heat_rankk];
-
->>>>>>> 15b440a7
         // swap active chain
         if (active_chain_index == j)
         {
