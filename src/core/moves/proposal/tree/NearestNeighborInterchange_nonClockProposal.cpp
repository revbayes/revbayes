#include "NearestNeighborInterchange_nonClockProposal.h"

#include <stddef.h>
#include <cmath>

#include "RandomNumberFactory.h"
#include "RandomNumberGenerator.h"
#include "Cloneable.h"
#include "StochasticNode.h"
#include "TopologyNode.h"
#include "Tree.h"

namespace RevBayesCore { class DagNode; }

using namespace RevBayesCore;

/**
 * Constructor
 *
 * Here we simply allocate and initialize the Proposal object.
 */
NearestNeighborInterchange_nonClockProposal::NearestNeighborInterchange_nonClockProposal( StochasticNode<Tree> *n ) : Proposal(),
    tree( n )
{
    // tell the base class to add the node
    addNode( tree );
    
}


/**
 * The cleanProposal function may be called to clean up memory allocations after AbstractMove
 * decides whether to accept, reject, etc. the proposed value.
 *
 */
void NearestNeighborInterchange_nonClockProposal::cleanProposal( void )
{
    ; // do nothing
}

/**
 * The clone function is a convenience function to create proper copies of inherited objected.
 * E.g. a.clone() will create a clone of the correct type even if 'a' is of derived type 'b'.
 *
 * \return A new copy of the proposal.
 */
NearestNeighborInterchange_nonClockProposal* NearestNeighborInterchange_nonClockProposal::clone( void ) const
{
    
    return new NearestNeighborInterchange_nonClockProposal( *this );
}


/**
 * Get Proposals' name of object
 *
 * \return The Proposals' name.
 */
const std::string& NearestNeighborInterchange_nonClockProposal::getProposalName( void ) const
{
    static std::string name = "NNI";
    
    return name;
}


double NearestNeighborInterchange_nonClockProposal::getProposalTuningParameter( void ) const
{
    // this proposal has no tuning parameter
    return RbConstants::Double::nan;
}


/**
 * Perform the proposal.
 *
 * A SPR proposal.
 *
 * \return The hastings ratio.
 */
double NearestNeighborInterchange_nonClockProposal::doProposal( void )
{

    // reset flag
    failed = false;
    
    // Get random number generator
    RandomNumberGenerator* rng     = GLOBAL_RNG;
    
    Tree& tau = tree->getValue();
    
    // when the tree has fewer than 4 tips, nothing should be done
    size_t num_tips = tau.getNumberOfTips();
    size_t num_root_children = tau.getRoot().getNumberOfChildren();
    if ( num_tips <= num_root_children)
    {
        failed = true;
        return RbConstants::Double::neginf;
    }
    
    // pick a random internal branch on which we are going to perform the NNI
    // the branch is represented by it's tipward node, so we can pick any internal node
    // which is not the root node
    TopologyNode* node;
    do {
        double u = rng->uniform01();
        size_t index = size_t( std::floor((tau.getNumberOfNodes()-tau.getNumberOfTips()) * u) ) + tau.getNumberOfTips();
        node = &tau.getNode(index);
    } while ( node->isRoot() || node->isTip() );
    
    // some important nodes that we need several times
    TopologyNode& parent = node->getParent();
    
    // some flags to tell us how to perform the tree modifications
    picked_uncle = true;
    picked_root_branch = parent.isRoot();
    
    // we first need to decide if we use the left or right child of this node
    TopologyNode* node_A = NULL;
    if ( rng->uniform01() < 0.5 )
    {
        node_A = &node->getChild(0);
    }
    else
    {
        node_A = &node->getChild(1);
    }
    
    // now we randomly pick the second node for the swap
    // here we need to check if this branch "begins" at the root
    TopologyNode* node_B = NULL;
    if ( picked_root_branch == false )
    {
        // it does not start at the root
        // so we can either pick the sibling, or the grand parent
        if ( rng->uniform01() < 0.5 )
        {
            // we picked the sibling of the chose node
            node_B = &parent.getChild(0);
            if ( node_B == node )
            {
                node_B = &parent.getChild(1);
            }
            
            picked_uncle = true;
        }
        else
        {
            // we picked the grant parent
            node_B = &parent.getParent();
            
            picked_uncle = false;
        }
    }
    else
    {
        // the branch begins at the root

        // If the root only has two children, then the switch we want to perform here isn't an NNI!
        if (parent.getNumberOfChildren() < 3)
            throw RbException()<<"NearestNeighborInterchange_nonClockProposal::doProposal( ): root has only "<<parent.getNumberOfChildren()<<" children, but should be at least 3.";

        std::vector<TopologyNode*> children;
        for(auto child:  parent.getChildren())
            if (child != node)
                children.push_back(child);
        
        assert(children.size() >= 2);

        int index = int(rng->uniform01() * children.size());
        node_B = children[ index ];
        assert(&node_B->getParent() == &parent);

        picked_uncle = true;
    }

    // now we store all necessary values
    stored_node_A = node_A;
    stored_node_B = node_B;

    if ( picked_root_branch == false && picked_uncle == true )
    {
        
        // now exchange the two nodes
        parent.removeChild( node_B );
        node->removeChild( node_A );
        parent.addChild( node_A );
        node->addChild( node_B );
        node_A->setParent( &parent, false );
        node_B->setParent( node, false );
    }
    else if ( picked_root_branch == false && picked_uncle == false )
    {
        node_B->removeChild( &parent );
        parent.removeChild( node );
        node->removeChild( node_A );
        node_B->addChild( node );
        node->addChild( &parent );
        parent.addChild( node_A );
        node->setParent( node_B, false );
        parent.setParent( node, false );
        node_A->setParent( &parent, false );
        
        size_t index = node->getIndex();
        double bl = node->getBranchLength();
        node->setIndex(parent.getIndex());
        node->setBranchLength(parent.getBranchLength());
        parent.setIndex(index);
        parent.setBranchLength(bl);
        
        tau.orderNodesByIndex();
    }
    else if ( picked_root_branch == true  )
    {
        
        // now exchange the two nodes
        parent.removeChild( node_B );
        node->removeChild( node_A );
        parent.addChild( node_A );
        node->addChild( node_B );
        node_A->setParent( &parent, false );
        node_B->setParent( node, false );
    }
    
    return 0.0;
}


/**
 *
 */
void NearestNeighborInterchange_nonClockProposal::prepareProposal( void )
{
    
}


/**
 * Print the summary of the Proposal.
 *
 * The summary just contains the current value of the tuning parameter.
 * It is printed to the stream that it passed in.
 *
 * \param[in]     o     The stream to which we print the summary.
 */
void NearestNeighborInterchange_nonClockProposal::printParameterSummary(std::ostream &o, bool name_only) const
{
    
    // no parameters
    
}


/**
 * Reject the Proposal.
 *
 * Since the Proposal stores the previous value and it is the only place
 * where complex undo operations are known/implement, we need to revert
 * the value of the variable/DAG-node to its original value.
 */
void NearestNeighborInterchange_nonClockProposal::undoProposal( void )
{
    // we undo the proposal only if it didn't fail
    if ( failed == true )
    {
        return;
    }
    
    // undo the proposal
    TopologyNode* parent = &stored_node_A->getParent();
    TopologyNode* node   = ( (picked_root_branch == false && picked_uncle == false) ? &parent->getParent() : &stored_node_B->getParent());
    
    TopologyNode* node_A = stored_node_A;
    TopologyNode* node_B = stored_node_B;
    
    // now exchange the two nodes
    if ( picked_root_branch == false && picked_uncle == true )
    {
        
        // now exchange the two nodes
        parent->removeChild( node_A );
        node->removeChild( node_B );
        parent->addChild( node_B );
        node->addChild( node_A );
        node_A->setParent( node, false );
        node_B->setParent( parent, false );
    }
    else if ( picked_root_branch == false && picked_uncle == false )
    {
        Tree& tau = tree->getValue();
        node = &parent->getParent();
            
        node_B->removeChild( node );
        parent->removeChild( node_A );
        node->removeChild( parent );
        node_B->addChild( parent );
        node->addChild( node_A );
        parent->addChild( node );
<<<<<<< HEAD
        node->setParent( parent, false );
        parent->setParent( node_B, false );
        node_A->setParent( node, false );
        
        size_t index = parent->getIndex();
        double bl = parent->getBranchLength();
        parent->setIndex(node->getIndex());
        parent->setBranchLength(node->getBranchLength());
        node->setIndex(index);
        node->setBranchLength(bl);
=======
        parent->setParent( node_B );
        node->setParent( parent );
        node_A->setParent( node );
>>>>>>> 15b440a7
        
        tau.orderNodesByIndex();
    }
    else if ( picked_root_branch == true  )
    {
        
        // now exchange the two nodes
        parent->removeChild( node_A );
        node->removeChild( node_B );
        parent->addChild( node_B );
        node->addChild( node_A );
        node_A->setParent( node, false );
        node_B->setParent( parent, false );
    }
    
}


/**
 * Swap the current variable for a new one.
 *
 * \param[in]     oldN     The old variable that needs to be replaced.
 * \param[in]     newN     The new RevVariable.
 */
void NearestNeighborInterchange_nonClockProposal::swapNodeInternal(DagNode *oldN, DagNode *newN)
{
    
    tree = static_cast<StochasticNode<Tree>* >(newN) ;
    
}


void NearestNeighborInterchange_nonClockProposal::setProposalTuningParameter(double tp)
{
    // this proposal has no tuning parameter: nothing to do
}


/**
 * Tune the Proposal to accept the desired acceptance ratio.
 *
 * The acceptance ratio for this Proposal should be around 0.44.
 * If it is too large, then we increase the proposal size,
 * and if it is too small, then we decrease the proposal size.
 */
void NearestNeighborInterchange_nonClockProposal::tune( double rate )
{
    
    // nothing to tune
    
}
<|MERGE_RESOLUTION|>--- conflicted
+++ resolved
@@ -296,9 +296,8 @@
         node_B->addChild( parent );
         node->addChild( node_A );
         parent->addChild( node );
-<<<<<<< HEAD
+        parent->setParent( node_B, false );
         node->setParent( parent, false );
-        parent->setParent( node_B, false );
         node_A->setParent( node, false );
         
         size_t index = parent->getIndex();
@@ -307,11 +306,6 @@
         parent->setBranchLength(node->getBranchLength());
         node->setIndex(index);
         node->setBranchLength(bl);
-=======
-        parent->setParent( node_B );
-        node->setParent( parent );
-        node_A->setParent( node );
->>>>>>> 15b440a7
         
         tau.orderNodesByIndex();
     }
