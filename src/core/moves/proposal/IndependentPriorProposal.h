--- conflicted
+++ resolved
@@ -119,14 +119,6 @@
     
     double ln_forw_prob = variable->getLnProbability();
 
-<<<<<<< HEAD
-    if (metropolisHastings == false)
-    {
-        return RbConstants::Double::inf;
-    }
-
-=======
->>>>>>> 217871a8
     return ln_back_prob - ln_forw_prob;
 }
 
