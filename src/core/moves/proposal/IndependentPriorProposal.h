--- conflicted
+++ resolved
@@ -119,14 +119,6 @@
     
     double ln_forw_prob = variable->getLnProbability();
 
-<<<<<<< HEAD
-    if (metropolisHastings == false)
-    {
-        return RbConstants::Double::inf;
-    }
-
-=======
->>>>>>> 5ad91f86
     return ln_back_prob - ln_forw_prob;
 }
 
