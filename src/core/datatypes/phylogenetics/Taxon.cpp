#include "Taxon.h"

#include <string>

using namespace RevBayesCore;


/**
 * Default constructor.
 */
Taxon::Taxon( void ) :
    age_range(  ),
    name( "" ),
    species_name( "" )
{
    
}


/**
 * Constructor simply initiating the object and its members.
 *
 * \param[in]    n     The name of the taxon.
 */
Taxon::Taxon(const std::string &n) :
    age_range(  ),
    name( n ),
    species_name( n )
{
    
}


/**
 * Equals operator.
 * We check the species name and the individuals name.
 */
bool Taxon::operator==(const RevBayesCore::Taxon &t) const
{
    
    if ( species_name != t.species_name )
    {
        return false;
    }
    
    if ( name != t.name)
    {
        return false;
    }
    
//    if ( age_range != t.age_range)
//    {
//        return false;
//    }

    return true;
}


/**
 * Not equals operator. We simply invert the result of the equals operation.
 */
bool Taxon::operator!=(const RevBayesCore::Taxon &t) const
{
    
    return !operator==(t);
}


/**
 * Less-than operator.
 * We check first the species name and then the indidivuals name.
 */
bool Taxon::operator<(const RevBayesCore::Taxon &t) const
{
    
    if ( species_name < t.species_name)
    {
        return true;
    }
    else if ( species_name > t.species_name )
    {
        return false;
    }
    
    if ( name < t.name )
    {
        return true;
    }
    else if ( name > t.name )
    {
        return false;
    }
    
    // by default return false.
    return false;
}



/**
 * Less-than or equals operator.
 */
bool Taxon::operator<=(const RevBayesCore::Taxon &t) const
{
    
    return operator<(t) || operator==(t);
}


/**
 * Greater-than operator.
 * We check first the species name and then the indidivuals name.
 */
bool Taxon::operator>(const RevBayesCore::Taxon &t) const
{
    
    return operator<=(t) == false;
}



/**
 * Greater-than or equals operator.
 */
bool Taxon::operator>=(const RevBayesCore::Taxon &t) const
{
    
    return operator>(t) || operator==(t);
}


/**
 * Get the age for this taxon.
 *
 * \return    The age.
 */
double Taxon::getAge( void ) const
{
    return age_range.getMin();
}


/**
 * Get the date info for this taxon.
 *
 * \return    The date.
 */
const TimeInterval& Taxon::getAgeRange( void ) const
{
    return age_range;
}


/**
* Get a JSON-formatted string description of this object.
*
* \return    The JSON-formatted string.
*/
const std::string Taxon::getJsonRespresentation(void) const {

    std::string jsonStr = "";
    jsonStr += "{\"Taxon\": {";
    jsonStr += "\"name\": \"" + name + "\", ";
    jsonStr += "\"speciesName\": \"" + species_name + "\", ";
    jsonStr += "\"TimeInterval\": {\"minAge\": " + std::to_string(age_range.getMin()) + ", ";
    jsonStr += "\"maxAge\": " + std::to_string(age_range.getMax()) + "}}";
    return jsonStr;
}


/**
 * Get the name info for this taxon.
 *
 * \return    The name.
 */
const std::string& Taxon::getName( void ) const
{
    return name;
}


/**
 * Get the species name for this taxon.
 *
 * \return    The species name.
 */
const std::string& Taxon::getSpeciesName( void ) const
{
    return species_name;
}


/**
 * Set the age for this taxon.
 *
 * \param[in]    a     The age.
 */
void Taxon::setAge(double a)
{
<<<<<<< HEAD
    if ( age_range.getMax() < a )
    {
        age_range.setMax(a);
        age_range.setMin(a);
    }
    else
    {
        age_range.setMin(a);
        age_range.setMax(a);
    }
=======
    age_range.setMax(a);
    age_range.setMin(a);
>>>>>>> 7ba8d5a2
}


/**
 * Set the date info for this taxon.
 *
 * \param[in]    d     The date.
 */
void Taxon::setAgeRange( const TimeInterval &d )
{
    age_range = d;
}


/**
 * Set the name info for this taxon.
 *
 * \param[in]    n     The name.
 */
void Taxon::setName( const std::string &n )
{
    name = n;
}


/**
 * Set the species name for this taxon.
 *
 * \param[in]    sn     The species name.
 */
void Taxon::setSpeciesName( const std::string &sn )
{
    species_name = sn;
}


std::ostream& RevBayesCore::operator<<(std::ostream& o, const Taxon& x)
{
    // Sebastian: We will not write out the species name or date anymore
    // These info need to be queried specifically
//    o << x.getName() << ":" << x.getspecies_name() << ":" << x.getDate();
    o << x.getName();
    return o;
}<|MERGE_RESOLUTION|>--- conflicted
+++ resolved
@@ -198,7 +198,7 @@
  */
 void Taxon::setAge(double a)
 {
-<<<<<<< HEAD
+    
     if ( age_range.getMax() < a )
     {
         age_range.setMax(a);
@@ -209,10 +209,6 @@
         age_range.setMin(a);
         age_range.setMax(a);
     }
-=======
-    age_range.setMax(a);
-    age_range.setMin(a);
->>>>>>> 7ba8d5a2
 }
 
 
