#ifndef DiscreteCharacterState_H
#define DiscreteCharacterState_H

#include <stddef.h>
#include <ostream>
#include <vector>

#include "CharacterState.h"
#include "RbBitSet.h"

namespace RevBayesCore {


    /** @brief Abstract base class for discrete characters data types.
     *
     * To accommodate ambiguous characters, derived classes can implement the current state
     * as a set of states instead of a single state.
    **/
    class DiscreteCharacterState : public CharacterState {

    public:
        virtual                                ~DiscreteCharacterState(void) {}

        virtual bool                            operator==(const CharacterState& x) const;
        bool                                    operator!=(const CharacterState& x) const;
<<<<<<< HEAD
        virtual bool                            operator<(const CharacterState& x) const;
        void                                    operator++();                                   //!< Increment
        void                                    operator++(int i);                              //!< Increment
        virtual void                            operator+=(int i);                              //!< Increment
        void                                    operator--();                                   //!< Decrement
        void                                    operator--(int i);                              //!< Decrement
        virtual void                            operator-=(int i);                              //!< Decrement

        virtual bool                            isAmbiguous(void) const;
=======
        bool                                    operator<(const CharacterState& x) const;
        void                                    operator++();                                   //!< Increment
        void                                    operator++(int i);                              //!< Increment
        void                                    operator+=(int i);                              //!< Increment
        void                                    operator--();                                   //!< Decrement
        void                                    operator--(int i);                              //!< Decrement
        void                                    operator-=(int i);                              //!< Decrement

        bool                                    isAmbiguous(void) const;
>>>>>>> 37f5740a
        virtual bool                            isStateIncludedInAscertainmentBiasCorrection(void) const;  //!< Is the currently set state included in ascertainment bias correction
        virtual std::string                     getStringValue(void) const;
        virtual std::string                     getStateDescription(void) const;                //!< Get a description of the current state
        virtual std::vector<std::string>        getStateDescriptions(void) const;               //!< Get all possible state labels as a vector
        virtual size_t                          getNumberObservedStates(void) const;            //!< How many states are in the set of current states
        virtual size_t                          getNumberOfStates(void) const;                  //!< Get the size of the state space, i.e., the number of possible states
        virtual size_t                          getStateIndex(void) const;                      //!< Get the index of the current state
        virtual bool                            isStateSet(size_t index) const;                 //!< Is this state part of the current set?
<<<<<<< HEAD

        virtual DiscreteCharacterState*         clone(void) const = 0;

=======


        virtual DiscreteCharacterState*         clone(void) const = 0;


>>>>>>> 37f5740a
        virtual void                            addState(const std::string &symbol) = 0;        //!< Add a state to the set of current states
        virtual RbBitSet                        getState(void) const = 0;                       //!< Get the current state (as a bitset)
        virtual void                            setToFirstState(void) = 0;                      //!< Set the state to the first (lowest) possible state
        virtual void                            setStateByIndex(size_t index) = 0;              //!< Set the current state (by index)
        virtual void                            setState(const std::string &symbol) = 0;        //!< Set the current state (by state)

        // Discrete character observation functions
        virtual std::string                     getStateLabels(void) const = 0;                 //!< Get labels for all possible states
        const std::vector<double>&              getWeights() const;                             //!< Get the weights of each state
        bool                                    isWeighted() const;                             //!< Is the state weighted?
        void                                    setWeighted( bool tf );                         //!< Sets whether the state is weighted or not

    protected:
<<<<<<< HEAD
                                                DiscreteCharacterState(size_t n);   //!< Constructor
=======
                                                DiscreteCharacterState(size_t n);               //!< Constructor
        
        bool                                    weighted;                                       //!< whether the current state is weighted
        std::vector<double>                     weights;                                        //!< vector of weights for each state
>>>>>>> 37f5740a
    };

}

#endif<|MERGE_RESOLUTION|>--- conflicted
+++ resolved
@@ -23,7 +23,6 @@
 
         virtual bool                            operator==(const CharacterState& x) const;
         bool                                    operator!=(const CharacterState& x) const;
-<<<<<<< HEAD
         virtual bool                            operator<(const CharacterState& x) const;
         void                                    operator++();                                   //!< Increment
         void                                    operator++(int i);                              //!< Increment
@@ -33,17 +32,7 @@
         virtual void                            operator-=(int i);                              //!< Decrement
 
         virtual bool                            isAmbiguous(void) const;
-=======
-        bool                                    operator<(const CharacterState& x) const;
-        void                                    operator++();                                   //!< Increment
-        void                                    operator++(int i);                              //!< Increment
-        void                                    operator+=(int i);                              //!< Increment
-        void                                    operator--();                                   //!< Decrement
-        void                                    operator--(int i);                              //!< Decrement
-        void                                    operator-=(int i);                              //!< Decrement
 
-        bool                                    isAmbiguous(void) const;
->>>>>>> 37f5740a
         virtual bool                            isStateIncludedInAscertainmentBiasCorrection(void) const;  //!< Is the currently set state included in ascertainment bias correction
         virtual std::string                     getStringValue(void) const;
         virtual std::string                     getStateDescription(void) const;                //!< Get a description of the current state
@@ -52,17 +41,11 @@
         virtual size_t                          getNumberOfStates(void) const;                  //!< Get the size of the state space, i.e., the number of possible states
         virtual size_t                          getStateIndex(void) const;                      //!< Get the index of the current state
         virtual bool                            isStateSet(size_t index) const;                 //!< Is this state part of the current set?
-<<<<<<< HEAD
-
-        virtual DiscreteCharacterState*         clone(void) const = 0;
-
-=======
 
 
         virtual DiscreteCharacterState*         clone(void) const = 0;
 
 
->>>>>>> 37f5740a
         virtual void                            addState(const std::string &symbol) = 0;        //!< Add a state to the set of current states
         virtual RbBitSet                        getState(void) const = 0;                       //!< Get the current state (as a bitset)
         virtual void                            setToFirstState(void) = 0;                      //!< Set the state to the first (lowest) possible state
@@ -76,14 +59,10 @@
         void                                    setWeighted( bool tf );                         //!< Sets whether the state is weighted or not
 
     protected:
-<<<<<<< HEAD
-                                                DiscreteCharacterState(size_t n);   //!< Constructor
-=======
                                                 DiscreteCharacterState(size_t n);               //!< Constructor
         
         bool                                    weighted;                                       //!< whether the current state is weighted
         std::vector<double>                     weights;                                        //!< vector of weights for each state
->>>>>>> 37f5740a
     };
 
 }
