#include "RateMatrix_PoMo2N.h"

#include <assert.h>
#include <cstddef>

#include "RbException.h"
#include "Assignable.h"
#include "Cloneable.h"
#include "EigenSystem.h"
#include "MatrixReal.h"
#include "TransitionProbabilityMatrix.h"
#include "RbMathCombinatorialFunctions.h"
#include "RbVector.h"
#include "RbVectorImpl.h"

using namespace RevBayesCore;

/*
RateMatrix_PoMo2N::RateMatrix_PoMo2N(size_t num_states) : 
AbstractRateMatrix( num_states ), 
K( in_k ),
N( in_n ),
mu( in_nmr, 0.01 ),
phi( in_k, 1.0 )
{
    update();
}
*/

/** Construct rate matrix with n states, an exchangeability matrix, a simplex of equilibrium frequencies, and a virtual population size */
RateMatrix_PoMo2N::RateMatrix_PoMo2N(long num_states, long in_n, bool mu_corr, bool d_corr )  :
AbstractRateMatrix( num_states ), 
N( in_n ),
mu( 2 , 0.01 ),
phi( 2 , 1.0 ),
use_mutation_correction( mu_corr ),
use_drift_correction( d_corr ),
N_eff( 1000.0 )
{
    theEigenSystem       = new EigenSystem(the_rate_matrix);
    c_ijk.resize(num_states * num_states * num_states);
    cc_ijk.resize(num_states * num_states * num_states);
    
    harmonic_number_M = RbMath::fastHarmonicNumber(N-1);
    
  
    update();
}

/** Copy constructor */
RateMatrix_PoMo2N::RateMatrix_PoMo2N(const RateMatrix_PoMo2N& m) : 
AbstractRateMatrix( m ), 
N( m.N ),
mu( m.mu ),
phi( m.phi ),
use_mutation_correction( m.use_mutation_correction ),
use_drift_correction( m.use_drift_correction ),
N_eff( m.N_eff),
harmonic_number_M( m.harmonic_number_M ),
harmonic_number_N( m.harmonic_number_N )
{

    
    theEigenSystem       = new EigenSystem( *m.theEigenSystem );
    c_ijk                = m.c_ijk;
    cc_ijk               = m.cc_ijk;
    
    theEigenSystem->setRateMatrixPtr(the_rate_matrix);
    
}


/** Destructor */
RateMatrix_PoMo2N::~RateMatrix_PoMo2N(void)
{
    
    delete theEigenSystem;
}


RateMatrix_PoMo2N& RateMatrix_PoMo2N::operator=(const RateMatrix_PoMo2N &r)
{

    if (this != &r)
    {
        AbstractRateMatrix::operator=( r );
        N                   = r.N;
        mu                  = r.mu;
        phi                 = r.phi;
        
        use_mutation_correction = r.use_mutation_correction;
        use_drift_correction    = r.use_drift_correction;
        
        N_eff               = r.N_eff;
        harmonic_number_M   = r.harmonic_number_M;
        harmonic_number_N   = r.harmonic_number_N;
        
        
        delete theEigenSystem;
        
        theEigenSystem       = new EigenSystem( *r.theEigenSystem );
        c_ijk                = r.c_ijk;
        cc_ijk               = r.cc_ijk;
        
        theEigenSystem->setRateMatrixPtr(the_rate_matrix);
        
  }

  return *this;
}



RateMatrix_PoMo2N& RateMatrix_PoMo2N::assign(const Assignable &m)
{

    const RateMatrix_PoMo2N *rm = dynamic_cast<const RateMatrix_PoMo2N*>(&m);
    if ( rm != NULL )
    {
        return operator=(*rm);
    }
    else
    {
        throw RbException("Could not assign rate matrix.");
    }
}


double RateMatrix_PoMo2N::averageRate(void) const
{
    throw RbException("Missing implementation of average rate in PoMo2N.");
    
    return 1.0;
}





void RateMatrix_PoMo2N::buildRateMatrix(void)
{

    /*
     INFORMATION ABOUT THE PoMo2N RATE MATRIX

     It includes both fixed and polymorphic sites, but only biallelic states are considered.

     The pomo rate matrices defined here first list the fixed states {Na0}, {Na1} ...,
     these occupying positions 0:(K-1), and then polymorphic states.

     K alleles comprise (K*K-K)/2 pairwise combinations of alleles.
     This is the number of edges in the pomo state-space. Each edge comprises N-1 polymorphic states,
     each of which represents a state of allelic frequencies in the population (summing to N).
     Example for a random allele pair aiaj: {(N-1)ai,1aj}, {(N-2)ai,2aj}, ..., {1ai,(N-1)aj}

     The polymorphic edges are listed in the following order a0a1, a0a2, a0a3, ..., a(K-2)aK-1
     We say the a0a1 polymorphic states sit at edge 0. Thus, {(N-1)a0,1a1} sits at position K and
     {1a0,(N-1)a1} sits N-2 positions further (i.e., K+N-2).
     More generally, the polymorphic states of the allele pair sitting at edge E occupy the positions
     [K+E*N-E]:[K+(E+1)*(N-1)-1].
     */

    MatrixReal& m = *the_rate_matrix;

    // populate rate matrix with 0.0
    // **total waste of time with sparse matrices like pomos**
    for (int i=0; i< num_states; i++)
    {
        for (int j=0; j< num_states; j++)
        {
            m[i][j] = 0.0;
        }
    }
<<<<<<< HEAD

    // set the diagonal vector
    std::vector< double > diagonal(num_states,0.0);
    
    harmonic_number_N = RbMath::fastHarmonicNumber(N_eff-1);
    
    double rescaling_factor_to_effective_population = (N_eff) / (N)   *    (harmonic_number_N/harmonic_number_M);
    if ( use_drift_correction == false )
    {
        rescaling_factor_to_effective_population = 1.0;
    }
    
    // mutations
    if ( use_mutation_correction == false )
    {
        m[0][2]  = N*mu[0];  //{Na0} -> {(N-1)a0,1a1}
        m[1][N]  = N*mu[1];  //{Na1} -> {1a0,(N-1)a1}
    }
    else
    {
//        m[0][2]  = N_eff*mu[0];  //{Na0} -> {(N-1)a0,1a1}
//        m[1][N]  = N_eff*mu[1];  //{Na1} -> {1a0,(N-1)a1}
//        m[0][2]  = N*mu[0]*harmonic_number_M/harmonic_number_N;  //{Na0} -> {(N-1)a0,1a1}
//        m[1][N]  = N*mu[1]*harmonic_number_M/harmonic_number_N;  //{Na1} -> {1a0,(N-1)a1}
        m[0][2]  = N*mu[0]*N/N_eff;  //{Na0} -> {(N-1)a0,1a1}
        m[1][N]  = N*mu[1]*N/N_eff;  //{Na1} -> {1a0,(N-1)a1}
    }
    diagonal[0] = m[0][2];
    diagonal[1] = m[1][N];


    // fixations
//    m[2][0]  = (N-1.0)*phi[0]/((N-1)*phi[0]+phi[1]);  //{(N-1)a0,1a1} -> {Na0}
//    m[N][1]  = (N-1.0)*phi[1]/((N-1)*phi[1]+phi[0]);  //{1a0,(N-1)a1} -> {Na1}
//    m[2][0]  = ((N-1.0)*phi[0]/((N-1)*phi[0]+phi[1])) / rescaling_factor_to_effective_population;  //{(N-1)a0,1a1} -> {Na0}
//    m[N][1]  = ((N-1.0)*phi[1]/((N-1)*phi[1]+phi[0])) / rescaling_factor_to_effective_population;  //{1a0,(N-1)a1} -> {Na1}
    m[2][0]  = ((N-1.0)/double(N)) / rescaling_factor_to_effective_population;  //{(N-1)a0,1a1} -> {Na0}
    m[N][1]  = ((N-1.0)/double(N)) / rescaling_factor_to_effective_population;  //{1a0,(N-1)a1} -> {Na1}
    diagonal[2] += m[2][0];
    diagonal[N] += m[N][1];
    

    // the pomo rate matrix is entirely defined by fixations and mutations if N=2
    if (N>2)
    {

        //frequency shifts from singletons

//        m[2][3]   = (N-1.0)*phi[1]/((N-1)*phi[0]+phi[1]);  //{(N-1)a0,1a1} -> {(N-2)a0,2a1}
//        m[N][N-1] = (N-1.0)*phi[0]/((N-1)*phi[1]+phi[0]);  //{1a0,(N-1)a1} -> {2a0,(N-2)a1}
//        m[2][3]   = (N-1.0)*phi[1]/((N-1)*phi[0]+phi[1]) / rescaling_factor_to_effective_population;  //{(N-1)a0,1a1} -> {(N-2)a0,2a1}
//        m[N][N-1] = (N-1.0)*phi[0]/((N-1)*phi[1]+phi[0]) / rescaling_factor_to_effective_population;  //{1a0,(N-1)a1} -> {2a0,(N-2)a1}
        m[2][3]   = ((N-1.0)/double(N)) / rescaling_factor_to_effective_population;  //{(N-1)a0,1a1} -> {(N-2)a0,2a1}
        m[N][N-1] = ((N-1.0)/double(N)) / rescaling_factor_to_effective_population;  //{1a0,(N-1)a1} -> {2a0,(N-2)a1}
        diagonal[2] += m[2][3] ;
        diagonal[N] += m[N][N-1];

        //frequency shifts for all the other polymorphic states
        if (N>3)
        {

            //polymorphic states are populated
            for (int n=2; n<(N-1); n++)
            {

                //ai aj
//                m[n+1][2+n]  = n*(N-n)*phi[1]/(n*phi[1]+(N-n)*phi[0]); //{naj,(N-n)ai} -> {(n+1)aj,(N-n-1)ai}
//                m[n+1][n]    = n*(N-n)*phi[0]/(n*phi[1]+(N-n)*phi[0]); //{naj,(N-n)ai} -> {(n-1)aj,(N-n+1)ai}
//                m[n+1][2+n]  = (n*(N-n)*phi[1]/(n*phi[1]+(N-n)*phi[0])) / rescaling_factor_to_effective_population; //{naj,(N-n)ai} -> {(n+1)aj,(N-n-1)ai}
//                m[n+1][n]    = (n*(N-n)*phi[0]/(n*phi[1]+(N-n)*phi[0])) / rescaling_factor_to_effective_population; //{naj,(N-n)ai} -> {(n-1)aj,(N-n+1)ai}
                m[n+1][2+n]  = (n*(N-n)/double(N)) / rescaling_factor_to_effective_population; //{naj,(N-n)ai} -> {(n+1)aj,(N-n-1)ai}
                m[n+1][n]    = (n*(N-n)/double(N)) / rescaling_factor_to_effective_population; //{naj,(N-n)ai} -> {(n-1)aj,(N-n+1)ai}
                diagonal[n+1] += m[n+1][2+n] + m[n+1][n];

            }

=======

    // set the diagonal vector
    std::vector< double > diagonal(num_states,0.0);
    
    harmonic_number_N = RbMath::fastHarmonicNumber(N_eff-1);
    
    double rescaling_factor_to_effective_population = (N_eff) / (N)   *    (harmonic_number_N/harmonic_number_M);
    if ( use_drift_correction == false )
    {
        rescaling_factor_to_effective_population = 1.0;
    }
    
    // mutations
    if ( use_mutation_correction == false )
    {
        m[0][2]  = N*mu[0];  //{Na0} -> {(N-1)a0,1a1}
        m[1][N]  = N*mu[1];  //{Na1} -> {1a0,(N-1)a1}
    }
    else
    {
//        m[0][2]  = N_eff*mu[0];  //{Na0} -> {(N-1)a0,1a1}
//        m[1][N]  = N_eff*mu[1];  //{Na1} -> {1a0,(N-1)a1}
//        m[0][2]  = N*mu[0]*harmonic_number_M/harmonic_number_N;  //{Na0} -> {(N-1)a0,1a1}
//        m[1][N]  = N*mu[1]*harmonic_number_M/harmonic_number_N;  //{Na1} -> {1a0,(N-1)a1}
        m[0][2]  = N*mu[0]*N/N_eff;  //{Na0} -> {(N-1)a0,1a1}
        m[1][N]  = N*mu[1]*N/N_eff;  //{Na1} -> {1a0,(N-1)a1}
    }
    diagonal[0] = m[0][2];
    diagonal[1] = m[1][N];

    // fixations
//    m[2][0]  = (N-1.0)*phi[0]/((N-1)*phi[0]+phi[1]);  //{(N-1)a0,1a1} -> {Na0}
//    m[N][1]  = (N-1.0)*phi[1]/((N-1)*phi[1]+phi[0]);  //{1a0,(N-1)a1} -> {Na1}
//    m[2][0]  = ((N-1.0)*phi[0]/((N-1)*phi[0]+phi[1])) / rescaling_factor_to_effective_population;  //{(N-1)a0,1a1} -> {Na0}
//    m[N][1]  = ((N-1.0)*phi[1]/((N-1)*phi[1]+phi[0])) / rescaling_factor_to_effective_population;  //{1a0,(N-1)a1} -> {Na1}
    m[2][0]  = ((N-1.0)/double(N)) / rescaling_factor_to_effective_population;  //{(N-1)a0,1a1} -> {Na0}
    m[N][1]  = ((N-1.0)/double(N)) / rescaling_factor_to_effective_population;  //{1a0,(N-1)a1} -> {Na1}
    diagonal[2] += m[2][0];
    diagonal[N] += m[N][1];
    

    // the pomo rate matrix is entirely defined by fixations and mutations if N=2
    if (N>2)
    {

        //frequency shifts from singletons
//        m[2][3]   = (N-1.0)*phi[1]/((N-1)*phi[0]+phi[1]);  //{(N-1)a0,1a1} -> {(N-2)a0,2a1}
//        m[N][N-1] = (N-1.0)*phi[0]/((N-1)*phi[1]+phi[0]);  //{1a0,(N-1)a1} -> {2a0,(N-2)a1}
//        m[2][3]   = (N-1.0)*phi[1]/((N-1)*phi[0]+phi[1]) / rescaling_factor_to_effective_population;  //{(N-1)a0,1a1} -> {(N-2)a0,2a1}
//        m[N][N-1] = (N-1.0)*phi[0]/((N-1)*phi[1]+phi[0]) / rescaling_factor_to_effective_population;  //{1a0,(N-1)a1} -> {2a0,(N-2)a1}
        m[2][3]   = ((N-1.0)/double(N)) / rescaling_factor_to_effective_population;  //{(N-1)a0,1a1} -> {(N-2)a0,2a1}
        m[N][N-1] = ((N-1.0)/double(N)) / rescaling_factor_to_effective_population;  //{1a0,(N-1)a1} -> {2a0,(N-2)a1}
        diagonal[2] += m[2][3] ;
        diagonal[N] += m[N][N-1];

        //frequency shifts for all the other polymorphic states
        if (N>3)
        {

            //polymorphic states are populated
            for (int n=2; n<(N-1); n++)
            {

                //ai aj
//                m[n+1][2+n]  = n*(N-n)*phi[1]/(n*phi[1]+(N-n)*phi[0]); //{naj,(N-n)ai} -> {(n+1)aj,(N-n-1)ai}
//                m[n+1][n]    = n*(N-n)*phi[0]/(n*phi[1]+(N-n)*phi[0]); //{naj,(N-n)ai} -> {(n-1)aj,(N-n+1)ai}
//                m[n+1][2+n]  = (n*(N-n)*phi[1]/(n*phi[1]+(N-n)*phi[0])) / rescaling_factor_to_effective_population; //{naj,(N-n)ai} -> {(n+1)aj,(N-n-1)ai}
//                m[n+1][n]    = (n*(N-n)*phi[0]/(n*phi[1]+(N-n)*phi[0])) / rescaling_factor_to_effective_population; //{naj,(N-n)ai} -> {(n-1)aj,(N-n+1)ai}
                m[n+1][2+n]  = (n*(N-n)/double(N)) / rescaling_factor_to_effective_population; //{naj,(N-n)ai} -> {(n+1)aj,(N-n-1)ai}
                m[n+1][n]    = (n*(N-n)/double(N)) / rescaling_factor_to_effective_population; //{naj,(N-n)ai} -> {(n-1)aj,(N-n+1)ai}
                diagonal[n+1] += m[n+1][2+n] + m[n+1][n];

            }

>>>>>>> 37f5740a
        }

    }


    // set the diagonal values and calculate the reciprocal of the average rate
    for (int j=0; j< num_states; j++)
    {
        m[j][j] = -diagonal[j];
    }
  
    
}



/** Do precalculations on eigenvectors */
void RateMatrix_PoMo2N::calculateCijk(void)
{
    
    if ( theEigenSystem->isComplex() == false )
    {
        // real case
        const MatrixReal& ev  = theEigenSystem->getEigenvectors();
        const MatrixReal& iev = theEigenSystem->getInverseEigenvectors();
        double* pc = &c_ijk[0];
        for (size_t i=0; i<num_states; i++)
        {
            for (size_t j=0; j<num_states; j++)
            {
                for (size_t k=0; k<num_states; k++)
                {
                    *(pc++) = ev[i][k] * iev[k][j];
                }
            }
        }
    }
    else
    {
        // complex case
        const MatrixComplex& cev  = theEigenSystem->getComplexEigenvectors();
        const MatrixComplex& ciev = theEigenSystem->getComplexInverseEigenvectors();
        std::complex<double>* pc = &cc_ijk[0];
        for (size_t i=0; i<num_states; i++)
        {
            for (size_t j=0; j<num_states; j++)
            {
                for (size_t k=0; k<num_states; k++)
                {
                    *(pc++) = cev[i][k] * ciev[k][j];
                }
            }
        }
    }
}


/** Calculate the transition probabilities */
void RateMatrix_PoMo2N::calculateTransitionProbabilities(double startAge, double endAge, double rate, TransitionProbabilityMatrix& P) const
{

//  // We use repeated squaring to quickly obtain exponentials, as in Poujol and Lartillot, Bioinformatics 2014.
//  // Mayrose et al. 2010 also used this method for chromosome evolution (named the squaring and scaling method in Moler and Van Loan 2003).
//  double t = rate * (startAge - endAge);
//  exponentiateMatrixByScalingAndSquaring(t, P );

    
    double t = rate * (startAge - endAge);
    if ( theEigenSystem->isComplex() == false )
    {
        tiProbsEigens(t, P);
    }
    else
    {
        tiProbsComplexEigens(t, P);
    }
}


RateMatrix_PoMo2N* RateMatrix_PoMo2N::clone( void ) const
{
    return new RateMatrix_PoMo2N( *this );
}


std::vector<double> RateMatrix_PoMo2N::getStationaryFrequencies( void ) const
{
    return calculateStationaryFrequencies();

//    return stationaryVector;
}


void RateMatrix_PoMo2N::setNeff( double ni )
{
    N_eff = ni;
    
    // set flags
    needs_update = true;
    
}


void RateMatrix_PoMo2N::setMu( const std::vector<double> &m )
{
    mu = m;
    
    // set flags
    needs_update = true;
}

void RateMatrix_PoMo2N::setPhi( const std::vector<double> &f )
{
    phi = f;
    
    // set flags
    needs_update = true;
}


/** Calculate the transition probabilities for the real case */
void RateMatrix_PoMo2N::tiProbsEigens(double t, TransitionProbabilityMatrix& P) const
{
    
    // get a reference to the eigenvalues
    const std::vector<double>& eigenValue = theEigenSystem->getRealEigenvalues();
    
    // precalculate the product of the eigenvalue and the branch length
    std::vector<double> eigValExp(num_states);
    for (size_t s=0; s<num_states; s++)
    {
        eigValExp[s] = exp(eigenValue[s] * t);
    }
    
    // calculate the transition probabilities
    const double* ptr = &c_ijk[0];
    double*         p = P.theMatrix;
    for (size_t i=0; i<num_states; i++)
    {
        double rowsum = 0.0;
        for (size_t j=0; j<num_states; j++, ++p)
        {
            double sum = 0.0;
            for (size_t s=0; s<num_states; s++)
            {
                sum += (*ptr++) * eigValExp[s];
            }
            
            sum = (sum < 0.0) ? 0.0 : sum;
            rowsum += sum;
            (*p) = sum;
        }

        // Normalize transition probabilities for row to sum to 1.0
        double* p2 = p - num_states;
        for (size_t j=0; j<num_states; j++, ++p2)
            *p2 /= rowsum;
    }
}



/** Calculate the transition probabilities for the complex case */
void RateMatrix_PoMo2N::tiProbsComplexEigens(double t, TransitionProbabilityMatrix& P) const
{
    
    // get a reference to the eigenvalues
    const std::vector<double>& eigenValueReal = theEigenSystem->getRealEigenvalues();
    const std::vector<double>& eigenValueComp = theEigenSystem->getImagEigenvalues();
    
    // precalculate the product of the eigenvalue and the branch length
    std::vector<std::complex<double> > ceigValExp(num_states);
    for (size_t s=0; s<num_states; s++)
    {
        std::complex<double> ev = std::complex<double>(eigenValueReal[s], eigenValueComp[s]);
        ceigValExp[s] = exp(ev * t);
    }
    
    // calculate the transition probabilities
    const std::complex<double>* ptr = &cc_ijk[0];
    for (size_t i=0; i<num_states; i++)
    {
        double rowsum = 0.0;
        for (size_t j=0; j<num_states; j++)
        {
            std::complex<double> sum = std::complex<double>(0.0, 0.0);
            for (size_t s=0; s<num_states; s++)
                sum += (*ptr++) * ceigValExp[s];

            double real_sum = (sum.real() < 0.0) ? 0.0 : sum.real();
            P[i][j] = real_sum;
            rowsum += real_sum;
        }
        // Normalize transition probabilities for row to sum to 1.0
        for (size_t j=0; j<num_states; j++)
            P[i][j] /= rowsum;
    }
}


/** Update the eigen system */
void RateMatrix_PoMo2N::updateEigenSystem(void)
{
    
    theEigenSystem->update();
    calculateCijk();
    
}



void RateMatrix_PoMo2N::update( void )
{

    if ( needs_update )
    {

        buildRateMatrix();
        
        // now update the eigensystem
        updateEigenSystem();

        // clean flags
        needs_update = false;
    }
}<|MERGE_RESOLUTION|>--- conflicted
+++ resolved
@@ -171,7 +171,6 @@
             m[i][j] = 0.0;
         }
     }
-<<<<<<< HEAD
 
     // set the diagonal vector
     std::vector< double > diagonal(num_states,0.0);
@@ -202,17 +201,7 @@
     diagonal[0] = m[0][2];
     diagonal[1] = m[1][N];
 
-
-    // fixations
-//    m[2][0]  = (N-1.0)*phi[0]/((N-1)*phi[0]+phi[1]);  //{(N-1)a0,1a1} -> {Na0}
-//    m[N][1]  = (N-1.0)*phi[1]/((N-1)*phi[1]+phi[0]);  //{1a0,(N-1)a1} -> {Na1}
-//    m[2][0]  = ((N-1.0)*phi[0]/((N-1)*phi[0]+phi[1])) / rescaling_factor_to_effective_population;  //{(N-1)a0,1a1} -> {Na0}
-//    m[N][1]  = ((N-1.0)*phi[1]/((N-1)*phi[1]+phi[0])) / rescaling_factor_to_effective_population;  //{1a0,(N-1)a1} -> {Na1}
-    m[2][0]  = ((N-1.0)/double(N)) / rescaling_factor_to_effective_population;  //{(N-1)a0,1a1} -> {Na0}
-    m[N][1]  = ((N-1.0)/double(N)) / rescaling_factor_to_effective_population;  //{1a0,(N-1)a1} -> {Na1}
-    diagonal[2] += m[2][0];
-    diagonal[N] += m[N][1];
-    
+       
 
     // the pomo rate matrix is entirely defined by fixations and mutations if N=2
     if (N>2)
@@ -248,82 +237,6 @@
 
             }
 
-=======
-
-    // set the diagonal vector
-    std::vector< double > diagonal(num_states,0.0);
-    
-    harmonic_number_N = RbMath::fastHarmonicNumber(N_eff-1);
-    
-    double rescaling_factor_to_effective_population = (N_eff) / (N)   *    (harmonic_number_N/harmonic_number_M);
-    if ( use_drift_correction == false )
-    {
-        rescaling_factor_to_effective_population = 1.0;
-    }
-    
-    // mutations
-    if ( use_mutation_correction == false )
-    {
-        m[0][2]  = N*mu[0];  //{Na0} -> {(N-1)a0,1a1}
-        m[1][N]  = N*mu[1];  //{Na1} -> {1a0,(N-1)a1}
-    }
-    else
-    {
-//        m[0][2]  = N_eff*mu[0];  //{Na0} -> {(N-1)a0,1a1}
-//        m[1][N]  = N_eff*mu[1];  //{Na1} -> {1a0,(N-1)a1}
-//        m[0][2]  = N*mu[0]*harmonic_number_M/harmonic_number_N;  //{Na0} -> {(N-1)a0,1a1}
-//        m[1][N]  = N*mu[1]*harmonic_number_M/harmonic_number_N;  //{Na1} -> {1a0,(N-1)a1}
-        m[0][2]  = N*mu[0]*N/N_eff;  //{Na0} -> {(N-1)a0,1a1}
-        m[1][N]  = N*mu[1]*N/N_eff;  //{Na1} -> {1a0,(N-1)a1}
-    }
-    diagonal[0] = m[0][2];
-    diagonal[1] = m[1][N];
-
-    // fixations
-//    m[2][0]  = (N-1.0)*phi[0]/((N-1)*phi[0]+phi[1]);  //{(N-1)a0,1a1} -> {Na0}
-//    m[N][1]  = (N-1.0)*phi[1]/((N-1)*phi[1]+phi[0]);  //{1a0,(N-1)a1} -> {Na1}
-//    m[2][0]  = ((N-1.0)*phi[0]/((N-1)*phi[0]+phi[1])) / rescaling_factor_to_effective_population;  //{(N-1)a0,1a1} -> {Na0}
-//    m[N][1]  = ((N-1.0)*phi[1]/((N-1)*phi[1]+phi[0])) / rescaling_factor_to_effective_population;  //{1a0,(N-1)a1} -> {Na1}
-    m[2][0]  = ((N-1.0)/double(N)) / rescaling_factor_to_effective_population;  //{(N-1)a0,1a1} -> {Na0}
-    m[N][1]  = ((N-1.0)/double(N)) / rescaling_factor_to_effective_population;  //{1a0,(N-1)a1} -> {Na1}
-    diagonal[2] += m[2][0];
-    diagonal[N] += m[N][1];
-    
-
-    // the pomo rate matrix is entirely defined by fixations and mutations if N=2
-    if (N>2)
-    {
-
-        //frequency shifts from singletons
-//        m[2][3]   = (N-1.0)*phi[1]/((N-1)*phi[0]+phi[1]);  //{(N-1)a0,1a1} -> {(N-2)a0,2a1}
-//        m[N][N-1] = (N-1.0)*phi[0]/((N-1)*phi[1]+phi[0]);  //{1a0,(N-1)a1} -> {2a0,(N-2)a1}
-//        m[2][3]   = (N-1.0)*phi[1]/((N-1)*phi[0]+phi[1]) / rescaling_factor_to_effective_population;  //{(N-1)a0,1a1} -> {(N-2)a0,2a1}
-//        m[N][N-1] = (N-1.0)*phi[0]/((N-1)*phi[1]+phi[0]) / rescaling_factor_to_effective_population;  //{1a0,(N-1)a1} -> {2a0,(N-2)a1}
-        m[2][3]   = ((N-1.0)/double(N)) / rescaling_factor_to_effective_population;  //{(N-1)a0,1a1} -> {(N-2)a0,2a1}
-        m[N][N-1] = ((N-1.0)/double(N)) / rescaling_factor_to_effective_population;  //{1a0,(N-1)a1} -> {2a0,(N-2)a1}
-        diagonal[2] += m[2][3] ;
-        diagonal[N] += m[N][N-1];
-
-        //frequency shifts for all the other polymorphic states
-        if (N>3)
-        {
-
-            //polymorphic states are populated
-            for (int n=2; n<(N-1); n++)
-            {
-
-                //ai aj
-//                m[n+1][2+n]  = n*(N-n)*phi[1]/(n*phi[1]+(N-n)*phi[0]); //{naj,(N-n)ai} -> {(n+1)aj,(N-n-1)ai}
-//                m[n+1][n]    = n*(N-n)*phi[0]/(n*phi[1]+(N-n)*phi[0]); //{naj,(N-n)ai} -> {(n-1)aj,(N-n+1)ai}
-//                m[n+1][2+n]  = (n*(N-n)*phi[1]/(n*phi[1]+(N-n)*phi[0])) / rescaling_factor_to_effective_population; //{naj,(N-n)ai} -> {(n+1)aj,(N-n-1)ai}
-//                m[n+1][n]    = (n*(N-n)*phi[0]/(n*phi[1]+(N-n)*phi[0])) / rescaling_factor_to_effective_population; //{naj,(N-n)ai} -> {(n-1)aj,(N-n+1)ai}
-                m[n+1][2+n]  = (n*(N-n)/double(N)) / rescaling_factor_to_effective_population; //{naj,(N-n)ai} -> {(n+1)aj,(N-n-1)ai}
-                m[n+1][n]    = (n*(N-n)/double(N)) / rescaling_factor_to_effective_population; //{naj,(N-n)ai} -> {(n-1)aj,(N-n+1)ai}
-                diagonal[n+1] += m[n+1][2+n] + m[n+1][n];
-
-            }
-
->>>>>>> 37f5740a
         }
 
     }
