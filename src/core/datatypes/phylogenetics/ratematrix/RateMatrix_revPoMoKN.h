--- conflicted
+++ resolved
@@ -24,11 +24,6 @@
         // overloaded operators
         RateMatrix_revPoMoKN&                                   operator=(const RateMatrix_revPoMoKN& r);
         
-<<<<<<< HEAD
-        // RateMatrix functions
-        virtual RateMatrix_revPoMoKN&                           assign(const Assignable &m);                                                                                            //!< Assign operation that can be called on a base class instance.
-=======
->>>>>>> 88f8daa0
         void                                                    calculateTransitionProbabilities(double startAge, double endAge, double rate, TransitionProbabilityMatrix& P) const;    //!< Calculate the transition matrix
         RateMatrix_revPoMoKN*                                   clone(void) const;
 
