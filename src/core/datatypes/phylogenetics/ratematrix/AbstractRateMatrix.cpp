#include "AbstractRateMatrix.h"

#include <cmath>
#include <fstream>
#include <algorithm>
#include <cstddef>

#include "MatrixReal.h"
#include "RandomNumberGenerator.h"
#include "RandomNumberFactory.h"
#include "RbConstants.h"
#include "RbException.h"
#include "RbMathMatrix.h"
#include "DistributionPoisson.h"
#include "TransitionProbabilityMatrix.h"
#include "Cloneable.h"
#include "RbVector.h"
#include "RbVectorImpl.h"
#include "RlUserInterface.h"

using namespace RevBayesCore;

/** Construct rate matrix with n states */
AbstractRateMatrix::AbstractRateMatrix(size_t n) : RateMatrix(n),
    the_rate_matrix( new MatrixReal(num_states, num_states, 1.0) ),
    needs_update( true )
{

    // I cannot call a pure virtual function from the constructor (Sebastian)
    //    update();
}



/** Copy constructor */
AbstractRateMatrix::AbstractRateMatrix(const AbstractRateMatrix& m) : RateMatrix(m),
    the_rate_matrix( new MatrixReal(*m.the_rate_matrix) ),
    needs_update( true )
{

}


/** Destructor */
AbstractRateMatrix::~AbstractRateMatrix(void)
{

    delete the_rate_matrix;
}


AbstractRateMatrix& AbstractRateMatrix::operator=(const AbstractRateMatrix &r)
{

    if (this != &r)
    {
        // delegate to parent class
        RateMatrix::operator=( r );

        delete the_rate_matrix;

        the_rate_matrix       = new MatrixReal( *r.the_rate_matrix );
        needs_update         = true;

    }

    return *this;
}

///** Index operator (const) */
//const std::vector<double>& AbstractRateMatrix::operator[]( const size_t i ) const {
//
//    if ( i >= num_states )
//    {
//        throw RbException( "Index to RateMatrix[][] out of bounds" );
//    }
//
//    return (*the_rate_matrix)[i];
//}
//
//
///** Index operator */
//std::vector<double>& AbstractRateMatrix::operator[]( const size_t i ) {
//
//    if ( i >= num_states )
//    {
//        throw RbException( "Index to RateMatrix[][] out of bounds" );
//    }
//
//    return (*the_rate_matrix)[i];
//}


//std::vector<std::vector<double> >::const_iterator AbstractRateMatrix::begin( void ) const
//{
//    return the_rate_matrix->begin();
//}
//
//
//std::vector<std::vector<double> >::iterator AbstractRateMatrix::begin( void )
//{
//    return the_rate_matrix->begin();
//}
//
//
//std::vector<std::vector<double> >::const_iterator AbstractRateMatrix::end( void ) const
//{
//    return the_rate_matrix->end();
//}
//
//
//std::vector<std::vector<double> >::iterator AbstractRateMatrix::end( void )
//{
//    return the_rate_matrix->end();
//}


/** This function calculates the stationary frequencies of the rate matrix. The
 rate matrix, Q, is the infinitesimal generator of the Markov chain. It is an
 n X n matrix whose off-diagonal elements are q_ij >= 0 and whose diagonal elements
 are specified such that each row sums to zero. The rate matrix is finite (has
 a fixed number of states) and we assume that the input matrix is irreducible, as
 is the usual case for substitution models. Because Q is irreducible and finite,
 it has a stationary distribution, pi, which is a row vector of n probabilities.
 The stationary probabilities can be calculated by solving the homogeneous system
 of equations, pi*Q = 0, where 0 is a vector of zeros.

 We do the following to calculate the stationary frequencies.

 1. We perform an LU decomposition of the transpose of the matrix Q.

 Q' = LU

 2. Now we set Ux = z (x will eventually hold the stationary probabilities).
 Because L is nonsingular, we have z = 0. We proceed to back substitute on
 Ux = z = 0. When u_nn = 0, we can put in any solution for x. Here, we put
 in x_n = 1. We then solve the other values of x through back substitution.

 3. The solution obtained in 2 is not a probability vector. We normalize the
 vector such that the sum of the elements is 1.

 Note that the only time we need to use this function is when we don't
 know the stationary frequencies of the rate matrix beforehand. For most
 substitution models used in molecular evolution, the stationary frequencies
 are built into the rate matrix itself. These models are time-reversible.
 This function is useful for the non-reversible models.

 For more information on the fascinating topic of calculating the stationary
 probabilities of a rate matrix, see:

 Stewart, W. J. 1999. Numerical methods for computing stationary distributions of
 finite irreducible Markov chains. In "Advances in Computational
 Probability", W. Grassmann, ed. Kluwer Academic Publishers. */
std::vector<double> AbstractRateMatrix::calculateStationaryFrequencies(void) const
{

    // transpose the rate matrix and put into QT
    MatrixReal QT(num_states, num_states);
    for (size_t i=0; i<num_states; i++)
    {
        for (size_t j=0; j<num_states; j++)
        {
            QT[i][j] = (*the_rate_matrix)[j][i];
        }
    }

    // compute the LU decomposition of the transposed rate matrix
    MatrixReal L(num_states, num_states);
    MatrixReal U(num_states, num_states);
    RbMath::computeLandU(QT, L, U);

    // back substitute into z = 0 to find un-normalized stationary frequencies, starting with x_n = 1.0
    std::vector<double> pi(num_states, 0.0);
    pi[num_states-1] = 1.0;
    size_t i=num_states-1;
    while ( i > 0 )
    {
        i--;
        double dotProduct = 0.0;
        for (size_t j=i+1; j<num_states; j++)
        {
            dotProduct += U[i][j] * pi[j];
        }
        pi[i] = (0.0 - dotProduct) / U[i][i];
    }

    // normalize the solution vector
    double sum = 0.0;
    for (size_t i=0; i<num_states; i++)
    {
        sum += pi[i];
    }

    for (size_t i=0; i<num_states; i++)
    {
        pi[i] /= sum;
    }

    // return the stationary frequencies
    return pi;
}

/** This function computes the transition probability matrix that is used for
 stochastic mapping. In general, we use the matrix uniformization method
 for stochastic mapping, which requires P(t) = exp(Qt). This function may be
 overridden if an alternative method is needed to compute P(t) for the model.
 See RateMatrix_DECRateMatrix for an example.
 */
void AbstractRateMatrix::calculateTransitionProbabilitiesForStochasticMapping(double startAge, double endAge, double rate, TransitionProbabilityMatrix& P) const
{
    calculateTransitionProbabilities(startAge, endAge, rate, P);
}


/** This function checks that the rate matrix is time reversible. It takes as
 input the rate matrix, a, and the stationary frequencies of the process, f.
 It checks that f[i] * q[i][j] = f[j] * q[j][i] for all i != j. It does this
 by accumulating the difference | f[i] * q[i][j] - f[j] * q[j][i] | for all
 off-diagonal comparisons. If this difference is less than tolerance,
 it reports that the rate matrix is time-reversible. If the flag isRev
 is set to true, then we do not need to check because then we have determined
 previously that the rate matrix is reversible. */
bool AbstractRateMatrix::checkTimeReversibity(double tolerance)
{

    std::vector<double> theStationaryFreqs = getStationaryFrequencies();
	double diff = 0.0;
	for (size_t i=0; i<num_states; i++)
    {

        for (size_t j=i+1; j<num_states; j++)
        {
			diff += fabs( theStationaryFreqs[i] * (*the_rate_matrix)[i][j] - theStationaryFreqs[j] * (*the_rate_matrix)[j][i] );
        }

    }
    //    reversibilityChecked = true;
	if (diff < tolerance)
    {
        return true;
    }

	return false;
}


double AbstractRateMatrix::getDominatingRate(void) const
{
    return dominating_rate;
}

void AbstractRateMatrix::computeDominatingRate(void)
{
    dominating_rate = 0.0;
    for (size_t i = 0; i < num_states; i++)
    {
        double r = -(*the_rate_matrix)[i][i];
        if ( r > dominating_rate)
        {
            dominating_rate = r;
        }
    }
}

double AbstractRateMatrix::getRate(size_t from, size_t to, double rate) const
{
    if ( from >= num_states || to > num_states )
    {
        throw RbException( "Index to RateMatrix.getRate() out of bounds" );
    }

    return (*the_rate_matrix)[from][to] * rate;
}



double AbstractRateMatrix::getRate(size_t from, size_t to, double age, double rate) const
{
    if ( from >= num_states || to > num_states )
    {
        throw RbException( "Index to RateMatrix.getRate() out of bounds" );
    }

    return (*the_rate_matrix)[from][to] * rate;
}

MatrixReal AbstractRateMatrix::getRateMatrix() const
{
    return *the_rate_matrix;
}

MatrixReal AbstractRateMatrix::getStochasticMatrix(size_t n)
{
    if (n >= stochastic_matrix.size())
    {
        std::stringstream ss;
        ss << "Cannot access stochastic matrix R^" << n;
        throw RbException(ss.str());
    }
    return stochastic_matrix[n];
}

void AbstractRateMatrix::computeStochasticMatrix(size_t n)
{
    MatrixReal r;
    if (n == 0) {
        // identity matrix, R^0
        r = MatrixReal(num_states, num_states);
        for (size_t i = 0; i < num_states; i++) {
            r[i][i] = 1.0;
        }
    }
    else if (n == 1) {
        // stochastic matrix, R^1
        r = (*the_rate_matrix) * (1.0/dominating_rate) + stochastic_matrix[0];
    }
    else {
        // stochastic matrix, R^n = R^(n-1) * R^1
        MatrixReal r_n_minus_1 = stochastic_matrix[n-1];

        // helps manage machine precision error/underflow for large R^n
        double smallest_non_zero = 1.0; //RbConstants::Double::inf;
        for (size_t i = 0; i < this->num_states; i++)
        {
            if (r_n_minus_1[i][i] < smallest_non_zero && r_n_minus_1[i][i] > 0.0)
            {
                smallest_non_zero = r_n_minus_1[i][i];
            }
        }
        r_n_minus_1 *= (1.0 / smallest_non_zero);

//        r = stochastic_matrix[n-1] * stochastic_matrix[1];
        r = r_n_minus_1 * stochastic_matrix[1];
        r *= smallest_non_zero;

    }

    if (stochastic_matrix.size() <= n) {
        stochastic_matrix.push_back(r);
    }
}

/** Rescale the rates such that the average rate is r */
void AbstractRateMatrix::rescaleToAverageRate(double r)
{

    double cur_ave = averageRate();
    double scale_factor = r / cur_ave;
    for (size_t i=0; i<num_states; i++)
    {
        for (size_t j=0; j<num_states; j++)
        {
            (*the_rate_matrix)[i][j] *= scale_factor;
        }
    }

    // set flags
    needs_update = true;

}


bool AbstractRateMatrix::simulateStochasticMapping(double startAge, double endAge, double rate,std::vector<size_t>& transition_states, std::vector<double>& transition_times)
{
    // start and end states
    size_t start_state = transition_states[0];
    size_t end_state = transition_states[1];
    double branch_length = (startAge - endAge);

    if (branch_length == 0.0) {
        transition_states = std::vector<size_t>(1, start_state);
        transition_times = std::vector<double>(1, 0.0);
        return true;
    }

    // transition probabilities
    TransitionProbabilityMatrix P(num_states);
    calculateTransitionProbabilitiesForStochasticMapping(startAge, endAge, rate, P);
//    exponentiateMatrixByScalingAndSquaring(branch_length * rate, P);
    stochastic_matrix = std::vector<MatrixReal>();

    // dominating rate
    computeDominatingRate();

    // sample number of events
    size_t num_events = 0;
    double lambda = branch_length * rate * dominating_rate;
    double prob_transition_ctmc = P[start_state][end_state];

//    if (prob_transition_ctmc < 1e-20) {
//        std::cout << P << "\n";
//    }
    double u = GLOBAL_RNG->uniform01() * (1.0 - 1e-3);
    double g = u * prob_transition_ctmc;
    double prob_num_events_sum = 0.0;
    double prob_total_sum = 0.0;

    while (g > 0.0) {

        // probability for num_events
        double prob_num_events = RbStatistics::Poisson::pdf(lambda, (int)num_events);
        prob_num_events_sum += prob_num_events;

        // add the R^n stochastic matrix
        computeStochasticMatrix(num_events);

        // probability of start_state -> end_state after num_events
        const MatrixReal& R_n = getStochasticMatrix(num_events);
        double prob_transition_dtmc = R_n[start_state][end_state];

        // update sampling prob
        double prob_total = prob_num_events * prob_transition_dtmc;

        prob_total_sum += prob_total;

        /*
        // Debugging statements to be removed
        std::cout << "num_events " << num_events << "\n";
        std::cout << start_state << " -> " << end_state << "\n";
        std::cout << "P(n) = " << prob_num_events << "\n";
        std::cout << "P(b|a,n) = " << prob_transition_dtmc << "\n";
        std::cout << "P(b,n|a) = " << prob_total << "\n";
        std::cout << "sum_n P(b|a) = " << prob_total_sum << "\n";
        std::cout << "P(b|a) = " << prob_transition_ctmc << "\n";
        std::cout << "brlen " << branch_length << "\n";
        std::cout << "rate " << rate << "\n";
        std::cout << "dom_rate " << dominating_rate << "\n";
        std::cout << "lambda " << lambda << "\n";
        std::cout << "u " << u << "\n";
        std::cout << "log P(b|a) = " << log(prob_transition_ctmc) << "\n";
        std::cout << "P\n";
        std::cout << P << "\n";

        if (num_events > 0) {
            std::cout << "R^1\n";
            std::cout << getStochasticMatrix(1) << "\n";
        }
        std::cout << "R^" << num_events << "\n";
        std::cout << R_n << "\n";

        std::cout << "Q\n";
        std::cout << *the_rate_matrix << "\n";
        std::cout << "\n";
        */

        g -= prob_total;
        if (g <= 0.0)
        {
            break;
        }

        // make sure we simulate plenty of events
        size_t max_events = 20 + 5 * lambda;
        if (num_events > max_events) {
            return false;
            // throw RbException("AbstractRateMatrix::simulateStochasticMapping fails to converge when sampling num_events!");
        }

        num_events += 1;

    }

    // sample event types per interval
    transition_states = std::vector<size_t>(1, start_state);
    for (size_t n = 0; n < num_events; n++)
    {
        size_t prev_state = transition_states[n];
        size_t num_events_left = num_events - n - 1;

        const MatrixReal& R_1 = getStochasticMatrix(1);
        const MatrixReal& R_n = getStochasticMatrix(num_events_left);

        // get the normalization constant for sampling
        double p_sum = 0.0;
        for (size_t j = 0; j < num_states; j++)
        {
            p_sum += R_1[prev_state][j] * R_n[j][end_state];
        }

        // sample transition to next state
        size_t next_state = 0;
        double u = GLOBAL_RNG->uniform01() * p_sum;
        while (u > 0) {

            double p = R_1[prev_state][next_state] * R_n[next_state][end_state];
            u -= p;
            if (u <= 0) {
                break;
            }
            next_state += 1;
        }

        // sample the next state for the n+1 event
        transition_states.push_back(next_state);

    }

    // sample event times
    for (size_t i = 0; i < num_events; i++)
    {
        transition_times.push_back(GLOBAL_RNG->uniform01() * branch_length);
    }
    transition_times.push_back(0.0);
    std::sort( transition_times.begin(), transition_times.end() );


    // filter out the virtual events
    std::vector<size_t> save_states(1, transition_states[0]);
    std::vector<double> save_times(1, 0.0);
    size_t prev_state = transition_states[0];
    for (size_t i = 1; i < transition_states.size(); i++) {
        if (prev_state != transition_states[i]) {
            save_states.push_back(transition_states[i]);
            save_times.push_back(transition_times[i]);
            prev_state = transition_states[i];
        }
    }
    transition_states = save_states;
    transition_times = save_times;

    // convert relative times along branches into incremental times
    double sum_transition_times = 0.0;
    for (size_t i = 0; i < transition_times.size()-1; i++)
    {
        transition_times[i] = transition_times[i+1] - sum_transition_times;
        sum_transition_times += transition_times[i];
    }
    transition_times[transition_times.size()-1] = branch_length - sum_transition_times;

    // done!
    return true;
}

double L1norm(const MatrixReal& M)
{
    // ||A||_1 = sup x ||A x||_1 / ||x||_1
    //         = max 1 <= j<= n \sum_i |A_{i,j}|
    //         = max over columns of (the sum of the absolute values in each column).
    double norm = 0;
    for(int j=0; j < M.getNumberOfColumns(); j++)
    {
        double sum = 0;
        for(int i=0; i < M.getNumberOfRows(); i++)
            sum += std::abs(M[i][j]);
        norm = std::max(norm, sum);
    }
    assert(norm >= 0);
    return norm;
}

double L1norm(const TransitionProbabilityMatrix& M)
{
    // ||A||_1 = sup x ||A x||_1 / ||x||_1
    //         = max 1 <= j<= n \sum_i |A_{i,j}|
    //         = max over columns of (the sum of the absolute values in each column).
    double norm = 0;
    for(int j=0; j < M.getNumberOfStates(); j++)
    {
        double sum = 0;
        for(int i=0; i < M.getNumberOfStates(); i++)
            sum += std::abs(M[i][j]);
        norm = std::max(norm, sum);
    }
    assert(norm >= 0);
    return norm;
}

void AbstractRateMatrix::exponentiateMatrixByScalingAndSquaring(double t,  TransitionProbabilityMatrix& p) const
{
    assert(t >= 0);
    assert(p.num_states == p.getNumberOfStates());

    // Here we use the scaling and squaring method with a 4th order Taylor approximant as described in:
    //
    // Moler, C., & Van Loan, C. 2003. Nineteen dubious ways to compute the exponential of a
    // matrix, twenty-five years later. SIAM review, 45(1), 3-49.
    //
    // I tested this implementation against the Eigen C++ package and a scaling parameter s = 6 had similar time
    // efficiency and returned the same results with about 10^-9 accuracy. The scaling parameter could be
    // increased for better accuracy.
    // -- Will Freyman 11/27/16

    // Note that Will had previously chosen a fixed value of 8 scalings/squarings, but this
    // didn't work for large branch lengths.

    // We need the norm to be small enough for the 4-th order Taylor series to be a good approximation.
    // This code gives the number of scalings needed to bring the norm down below 2^-10 = 0.000977
    // This is a heuristic choice, but note that that ((2^-10)^4)/24 = 3.79e-14
    // The fifth order term would be ((2^-10)^5)/120 = 7.4e-18
    // Compare 10 with the number 12 in RateMatrix_FreeK::expMatrixTaylor( ) in RateMatrix_FreeK.cpp
    // -- Ben Redelings 10/23/22
    double norm = L1norm(*the_rate_matrix) * std::abs(t);
    int s = 0;
    std::frexp(norm, &s);
    s = std::max(10 + s, 0);

    // first scale the matrix
    double scale = t / pow(2, s);
    for ( size_t i = 0; i < num_states; i++ )
    {
        for ( size_t j = 0; j < num_states; j++ )
        {
            p[i][j] = (*the_rate_matrix)[i][j] * scale;
        }
    }

    // compute the 4th order Taylor approximant

    // BDR: Note more recent work uses Pade approximants, which I think are better.
    // Eigen implements that approach, which goes up to a (13,13) Pade approximant, depending
    //   on whether the extra work is needed.
    // Its kind of complicated, so we should probably use Eigen if we switch to that.

    // calculate the scaled matrix raised to powers 2, 3 and 4
    TransitionProbabilityMatrix p_2 = p * p;

    TransitionProbabilityMatrix p_3 = p * p_2;

    TransitionProbabilityMatrix p_4 = p_2 * p_2;

    // add k=0 (the identity matrix) and k=1 terms
    for ( size_t i = 0; i < num_states; i++ )
    {
        p[i][i] += 1;
    }

    // add the k=2, k=3, k=4 terms of the Taylor series
    for ( size_t i = 0; i < num_states; i++ )
    {
        for ( size_t j = 0; j < num_states; j++ )
        {
            p[i][j] += ( ( p_2[i][j] / 2 ) + ( p_3[i][j] / 6 ) + ( p_4[i][j] / 24 ) );
        }
    }

    // Make sure that our Taylor approximation is now a stochastic matrix
    // BEFORE we start squaring it.
    ensure_nonnegative(p);
    normalize_rows(p);

    // now perform the repeated squaring
    TransitionProbabilityMatrix r(num_states);
    for (size_t i = 0; i < s; i++)
    {
<<<<<<< HEAD
        // We could do p = p * p, but that allocates memory.
        p.multiplyTo(p, r);
        p = std::move(r);

        // Handle roundoff-error.
        normalize_rows(p);
    }
    
}

=======
        multiplyMatrices(p, p, r);
        p = r;
    }
    
}

void AbstractRateMatrix::multiplyMatrices(TransitionProbabilityMatrix& p,  TransitionProbabilityMatrix& q,  TransitionProbabilityMatrix& r) const
{

    // could probably use boost::ublas here, for the moment we do it ourselves.
    for ( size_t i = 0; i < num_states; i++ )
    {
        for ( size_t j = 0; j < num_states; j++ )
        {
            r[i][j] = 0;
            for ( size_t k = 0; k < num_states; k++ )
            {
                r[i][j] += p[i][k] * q[k][j];
            }
        }
    }
}


>>>>>>> 37f5740a
/** Set the diagonal of the rate matrix such that each row sums to zero */
void AbstractRateMatrix::setDiagonal(void)
{

    for (size_t i=0; i<num_states; ++i)
    {
        double sum = 0.0;
        for (size_t j=0; j<num_states; ++j)
        {

            if (i != j)
            {
                sum += (*the_rate_matrix)[i][j];
            }

        }
        (*the_rate_matrix)[i][i] = -sum;
    }

    // set flags
    needs_update = true;
}

std::vector<int> AbstractRateMatrix::get_emitted_letters() const
{
    std::vector<int> emit(num_states);
    for(int i=0;i<num_states;i++)
        emit[i] = i;

    return emit;
}<|MERGE_RESOLUTION|>--- conflicted
+++ resolved
@@ -642,7 +642,6 @@
     TransitionProbabilityMatrix r(num_states);
     for (size_t i = 0; i < s; i++)
     {
-<<<<<<< HEAD
         // We could do p = p * p, but that allocates memory.
         p.multiplyTo(p, r);
         p = std::move(r);
@@ -653,32 +652,7 @@
     
 }
 
-=======
-        multiplyMatrices(p, p, r);
-        p = r;
-    }
-    
-}
-
-void AbstractRateMatrix::multiplyMatrices(TransitionProbabilityMatrix& p,  TransitionProbabilityMatrix& q,  TransitionProbabilityMatrix& r) const
-{
-
-    // could probably use boost::ublas here, for the moment we do it ourselves.
-    for ( size_t i = 0; i < num_states; i++ )
-    {
-        for ( size_t j = 0; j < num_states; j++ )
-        {
-            r[i][j] = 0;
-            for ( size_t k = 0; k < num_states; k++ )
-            {
-                r[i][j] += p[i][k] * q[k][j];
-            }
-        }
-    }
-}
-
-
->>>>>>> 37f5740a
+
 /** Set the diagonal of the rate matrix such that each row sums to zero */
 void AbstractRateMatrix::setDiagonal(void)
 {
