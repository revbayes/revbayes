--- conflicted
+++ resolved
@@ -228,36 +228,14 @@
     // Mutations
     //m[0][1]   = N*mu[0]*rnm*gen;    //mutation 01
     //m[M][M-1] = N*mu[1]*rnm*gen;    //mutation 10
-<<<<<<< HEAD
     m[0][2]   = M*mu[0];    //mutation 01
     m[1][M]   = M*mu[1];    //mutation 10
-=======
-    m[0][2]   = N_eff*mu[0];    //mutation 01
-    m[1][M]   = N_eff*mu[1];    //mutation 10
->>>>>>> 665296c1
     
     // diagonal
     m[0][0] = -m[0][2];
     m[1][1] = -m[1][M];
 
-<<<<<<< HEAD
-//    double cons = 1.0*harmonic_number_m/(N_eff*harmonic_number_n);
-    double cons = 1.0/(N_eff*harmonic_number_n);
-//    double cons = 1.0/(N_eff*N_eff);
-    
-    m[2][3]   = (M-1.0)*cons/M;  //{(N-1)a0,1a1} -> {(N-2)a0,2a1}
-    m[2][0]   = (M-1.0)*cons/M;  //{(N-1)a0,1a1} -> {Na0,0a1}
-    m[2][2]   = -m[2][3]-m[2][0];
-    for (int v=2; v<(M-1); v++)
-    {
-//    org:    m[n+1][2+n]  = (n*(N-n)/N) ; //{naj,(N-n)ai} -> {(n+1)aj,(N-n-1)ai}
-        m[v+1][v+2] = 1.0*v*(M-v)*cons/M;   //{(N-v)a0,va1} -> {(N-v-1)a0,(v+1)a1}
-        m[v+1][v]   = 1.0*v*(M-v)*cons/M;   //{(N-v)a0,va1} -> {(N-v+1)a0,(v-1)a1}
-        m[v+1][v+1] = -m[v+1][v+2]-m[v+1][v];
-    }
-    m[M][1]   = (M-1.0)*cons/M;  //{1a0,(N-1)a1} -> {0a0,Na1}
-    m[M][M-1] = (M-1.0)*cons/M;  //{1a0,(N-1)a1} -> {2a0,(N-2)a1}
-=======
+
     double cons = 1.0*harmonic_number_m/(N_eff*harmonic_number_n);
 //    double cons = 1.0/(N_eff*harmonic_number_n);
     
@@ -272,7 +250,6 @@
     }
     m[M][1]   = (M-1.0)/M*cons;  //{1a0,(N-1)a1} -> {0a0,Na1}
     m[M][M-1] = (M-1.0)/M*cons;  //{1a0,(N-1)a1} -> {2a0,(N-2)a1}
->>>>>>> 665296c1
     m[M][M]   = -m[M][1]-m[M][M-1];
 
     // set flags
