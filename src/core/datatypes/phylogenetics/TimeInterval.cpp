--- conflicted
+++ resolved
@@ -90,11 +90,7 @@
  */
 void TimeInterval::setMax(double s)
 {
-<<<<<<< HEAD
-    if ( s < min )
-=======
     if ( (min - s) > 1E-6 )
->>>>>>> 7ba8d5a2
     {
         throw RbException("Time interval max < min");
     }
