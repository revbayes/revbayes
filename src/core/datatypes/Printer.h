/**
 * @file Printer.h
 *
 *
 * @brief Declaration of Printer. This class clones objects by either calling clone, if the
 * object is derived from Cloneable, or calling the copy constructor. Hence, the Printer can be
 * used in templates when it is unknown if either the copy constructor (basic classes)
 * or the clone function (abstract classes) exists.
 *
 * (c) Copyright 2009-
 * @author The RevBayes Development Core Team
 * @license GPL version 3
 */

#ifndef Printer_H
#define Printer_H

#include <string>
#include <limits>

#include "StringUtilities.h"

namespace RevBayesCore {
    
    template <typename objType, int>
<<<<<<< HEAD
    // general case: objType is not derived from Printable
    // calls copy constructor
=======
    // general case: T is not derived from Printable
    // implements printing for a general object
>>>>>>> 28a46da5
    class Printer {
        
    public:
        //!< Printer the given object.
        static void                     printForUser( const objType &a, std::ostream &o, const std::string & /*sep*/, int /*l*/, bool /*left*/ ) {
            
            long previousPrecision = o.precision();
            std::ios_base::fmtflags previousFlags = o.flags();
            
            std::fixed( o );
            o.precision( 3 );
            
            o << a;
            
            o.setf( previousFlags );
            o.precision( previousPrecision );
        }

        // print with rounding
        static void                     printForSimpleStoring( const objType &a, std::ostream &o, const std::string & /*sep*/, int l, bool left, bool flatten = true)
        {
            std::stringstream ss;
            ss << a;
            std::string s = ss.str();
            if ( l > 0 )
            {
                StringUtilities::fillWithSpaces(s, l, left);
            }
            o << s;
        }

        // print without rounding
        static void                     printForComplexStoring( const objType &a, std::ostream &o, const std::string & /*sep*/, int l, bool left, bool flatten = true )
        {
            std::stringstream ss;
            // set precision of stringstream to max
            ss.precision(std::numeric_limits<double>::digits10);
            ss << a;
            std::string s = ss.str();
            if ( l > 0 )
            {
                StringUtilities::fillWithSpaces(s, l, left);
            }
            o << s;
        }
        
    };
    
    template <typename objType>
    // T is derived from Printable
    // calls printFor... for the corresponding object type
    class Printer<objType,1> {
        
    public:
        //!< Printer the given object.
        static void                     printForUser( const objType &a, std::ostream &o, const std::string &sep, int l, bool left ) { a.printForUser(o, sep, l, left); }
        static void                     printForSimpleStoring( const objType &a, std::ostream &o, const std::string &sep, int l, bool left, bool flatten = true) { a.printForSimpleStoring(o, sep, l, left, flatten); }
        static void                     printForComplexStoring( const objType &a, std::ostream &o, const std::string &sep, int l, bool left, bool flatten = true ) { a.printForComplexStoring(o, sep, l, left, flatten); }

    };

}

#endif
<|MERGE_RESOLUTION|>--- conflicted
+++ resolved
@@ -23,13 +23,8 @@
 namespace RevBayesCore {
     
     template <typename objType, int>
-<<<<<<< HEAD
     // general case: objType is not derived from Printable
-    // calls copy constructor
-=======
-    // general case: T is not derived from Printable
     // implements printing for a general object
->>>>>>> 28a46da5
     class Printer {
         
     public:
