/**
 * @file
 * This file contains the declaration of TransitionProbabilityMatrix, which is
 * class that holds a matrix of transition probabilities in RevBayes.
 *
 * @brief Implementation of TransitionProbabilityMatrix
 *
 * (c) Copyright 2009- under GPL version 3
 * @date Last modified: $Date$
 * @author The RevBayes Development Core Team
 * @license GPL version 3
 * @version 1.0
 * @since 2009-08-27, version 1.0
 * @package datatypes
 *
 * $Id$
 */

#include <stddef.h>
#include <iomanip>
#include <ostream>

#include "TransitionProbabilityMatrix.h"
#include "Cloneable.h"


using namespace RevBayesCore;


/** Construct rate matrix with n states */
TransitionProbabilityMatrix::TransitionProbabilityMatrix(size_t n) :
    num_elements( n*n )
{

    theMatrix = new double[ num_elements ];
    for ( size_t i = 0; i < num_elements; ++i) 
    {
        theMatrix[i] = 0.0;
    }
    
    num_rows = n;
}

/** Construct rate matrix with n states */
TransitionProbabilityMatrix::TransitionProbabilityMatrix( const TransitionProbabilityMatrix &tpm ) :
    num_rows( tpm.num_rows ),
    num_elements( tpm.num_elements )
{
    
    theMatrix = new double[ num_elements ];
    for ( size_t i = 0; i < num_elements; ++i)
    {
        theMatrix[i] = tpm.theMatrix[i];
    }
    
}

TransitionProbabilityMatrix::TransitionProbabilityMatrix( TransitionProbabilityMatrix &&tpm )
{
    operator=( std::move(tpm) );
}


TransitionProbabilityMatrix::~TransitionProbabilityMatrix()
{

    delete [] theMatrix;

}


/** Construct rate matrix with n states */
TransitionProbabilityMatrix& TransitionProbabilityMatrix::operator=( const TransitionProbabilityMatrix &tpm ) {
    
    if ( this != &tpm ) 
    {
        num_elements    = tpm.num_elements;
        num_rows        = tpm.num_rows;
        
        delete [] theMatrix;
        theMatrix = new double[ num_elements ];
        for ( size_t i = 0; i < num_elements; ++i)
        {
            theMatrix[i] = tpm.theMatrix[i];
        }
    }
    
    return *this;
}


/** Construct rate matrix with n states */
TransitionProbabilityMatrix& TransitionProbabilityMatrix::operator=( TransitionProbabilityMatrix &&tpm )
{
    std::swap( num_elements , tpm.num_elements );
    std::swap( num_rows , tpm.num_rows );
    std::swap( theMatrix, tpm.theMatrix );

    return *this;
}


<<<<<<< HEAD
void TransitionProbabilityMatrix::multiplyTo(const TransitionProbabilityMatrix& B, TransitionProbabilityMatrix& C) const
{
    assert(B.getNumberOfStates() == num_states);
    assert(C.getNumberOfStates() == num_states);

    for (size_t i=0; i<num_states; i++)
=======
/** Index operator (const) */
const double* TransitionProbabilityMatrix::operator[]( const size_t i ) const
{

    return theMatrix + i*num_rows;
}


/** Index operator */
double* TransitionProbabilityMatrix::operator[]( const size_t i )
{
    
    return theMatrix + i*num_rows;
}

TransitionProbabilityMatrix& TransitionProbabilityMatrix::operator*=(const TransitionProbabilityMatrix& B)
{
    
    TransitionProbabilityMatrix C(num_rows);
    for (size_t i=0; i<num_rows; i++)
>>>>>>> 37f5740a
    {
        for (size_t j=0; j<num_rows; j++)
        {
            double sum = 0.0;
            for (size_t k=0; k<num_rows; k++)
                sum += (*this)[i][k] * B[k][j];
            C[i][j] = sum;
        }
    }
<<<<<<< HEAD
=======
    
    for (size_t i=0; i<num_rows*num_rows; i++)
        theMatrix[i] = C.theMatrix[i];
    
    return *this;
}

double TransitionProbabilityMatrix::getElement(size_t i, size_t j) const
{
    
    return *(theMatrix + num_rows*i + j);
>>>>>>> 37f5740a
}

TransitionProbabilityMatrix TransitionProbabilityMatrix::operator*(const TransitionProbabilityMatrix& B) const
{
    TransitionProbabilityMatrix C(num_states);

<<<<<<< HEAD
    multiplyTo(B, C);
=======
double& TransitionProbabilityMatrix::getElement(size_t i, size_t j)
{
    
    return *(theMatrix + num_rows*i + j);
}


const double* TransitionProbabilityMatrix::getElements( void ) const
{
    
    return theMatrix;
}


double* TransitionProbabilityMatrix::getElements( void )
{
>>>>>>> 37f5740a
    
    return C;
}

TransitionProbabilityMatrix& TransitionProbabilityMatrix::operator*=(const TransitionProbabilityMatrix& B)
{
    TransitionProbabilityMatrix C = (*this) * B;

<<<<<<< HEAD
    operator=( std::move(C) );

    return *this;
}

std::ostream& RevBayesCore::operator<<(std::ostream& o, const TransitionProbabilityMatrix& x) {
=======
size_t TransitionProbabilityMatrix::getNumberOfStates( void ) const
{
    
    return num_rows;
}


size_t TransitionProbabilityMatrix::size(void) const
{
    
    return num_elements;
}


std::ostream& RevBayesCore::operator<<(std::ostream& o, const TransitionProbabilityMatrix& x)
{
>>>>>>> 37f5740a
    
    std::streamsize previousPrecision = o.precision();
    std::ios_base::fmtflags previousFlags = o.flags();
    
    o << "[ ";
    o << std::fixed;
    o << std::setprecision(4);
    
    // print the RbMatrix with each column of equal width and each column centered on the decimal
    for (size_t i=0; i < x.getNumberOfStates(); i++) 
    {
        if (i == 0)
            o << "[ ";
        else 
            o << "  ";
        
        for (size_t j = 0; j < x.getNumberOfStates(); ++j) 
        {
            if (j != 0)
                o << ", ";
            o << x[i][j];
        }
        o <<  " ]";
        
        if (i == x.size()-1)
            o << " ]";
        else 
            o << " ,\n";
        
    }
    
    o.setf(previousFlags);
    o.precision(previousPrecision);
    
    return o;
}

void RevBayesCore::ensure_nonnegative(TransitionProbabilityMatrix& M)
{
    for (size_t i=0; i<M.getNumberOfStates(); i++)
    {
        for (size_t j=0; j<M.getNumberOfStates(); j++)
            M[i][j] = std::max(0.0, M[i][j]);
    }
}

void RevBayesCore::normalize_rows(TransitionProbabilityMatrix& M)
{
    for (size_t i=0; i<M.getNumberOfStates(); i++)
    {
        // This is going to complain about NaNs.
        // If we have NaNs, then the rows sum to NaN anyway.

        double row_sum = 0;
        for (size_t j=0; j<M.getNumberOfStates(); j++)
        {
            assert(M[i][j]>=0);
            row_sum += M[i][j];
        }
        for (size_t j=0; j<M.getNumberOfStates(); j++)
            M[i][j] /= row_sum;
    }
}<|MERGE_RESOLUTION|>--- conflicted
+++ resolved
@@ -100,14 +100,6 @@
 }
 
 
-<<<<<<< HEAD
-void TransitionProbabilityMatrix::multiplyTo(const TransitionProbabilityMatrix& B, TransitionProbabilityMatrix& C) const
-{
-    assert(B.getNumberOfStates() == num_states);
-    assert(C.getNumberOfStates() == num_states);
-
-    for (size_t i=0; i<num_states; i++)
-=======
 /** Index operator (const) */
 const double* TransitionProbabilityMatrix::operator[]( const size_t i ) const
 {
@@ -128,7 +120,6 @@
     
     TransitionProbabilityMatrix C(num_rows);
     for (size_t i=0; i<num_rows; i++)
->>>>>>> 37f5740a
     {
         for (size_t j=0; j<num_rows; j++)
         {
@@ -138,29 +129,34 @@
             C[i][j] = sum;
         }
     }
-<<<<<<< HEAD
-=======
-    
-    for (size_t i=0; i<num_rows*num_rows; i++)
-        theMatrix[i] = C.theMatrix[i];
-    
+}
+
+TransitionProbabilityMatrix TransitionProbabilityMatrix::operator*(const TransitionProbabilityMatrix& B) const
+{
+    TransitionProbabilityMatrix C(num_states);
+
+    multiplyTo(B, C);
+    
+    return C;
+}
+
+TransitionProbabilityMatrix& TransitionProbabilityMatrix::operator*=(const TransitionProbabilityMatrix& B)
+{
+    TransitionProbabilityMatrix C = (*this) * B;
+
+    operator=( std::move(C) );
+
     return *this;
 }
 
+
 double TransitionProbabilityMatrix::getElement(size_t i, size_t j) const
 {
     
     return *(theMatrix + num_rows*i + j);
->>>>>>> 37f5740a
-}
-
-TransitionProbabilityMatrix TransitionProbabilityMatrix::operator*(const TransitionProbabilityMatrix& B) const
-{
-    TransitionProbabilityMatrix C(num_states);
-
-<<<<<<< HEAD
-    multiplyTo(B, C);
-=======
+}
+
+
 double& TransitionProbabilityMatrix::getElement(size_t i, size_t j)
 {
     
@@ -177,23 +173,11 @@
 
 double* TransitionProbabilityMatrix::getElements( void )
 {
->>>>>>> 37f5740a
-    
-    return C;
-}
-
-TransitionProbabilityMatrix& TransitionProbabilityMatrix::operator*=(const TransitionProbabilityMatrix& B)
-{
-    TransitionProbabilityMatrix C = (*this) * B;
-
-<<<<<<< HEAD
-    operator=( std::move(C) );
-
-    return *this;
-}
-
-std::ostream& RevBayesCore::operator<<(std::ostream& o, const TransitionProbabilityMatrix& x) {
-=======
+    
+    return theMatrix;
+}
+
+
 size_t TransitionProbabilityMatrix::getNumberOfStates( void ) const
 {
     
@@ -208,9 +192,26 @@
 }
 
 
+void TransitionProbabilityMatrix::multiplyTo(const TransitionProbabilityMatrix& B, TransitionProbabilityMatrix& C) const
+{
+    assert(B.getNumberOfStates() == num_states);
+    assert(C.getNumberOfStates() == num_states);
+
+    for (size_t i=0; i<num_states; i++)    {
+        for (size_t j=0; j<num_rows; j++)
+        {
+            double sum = 0.0;
+            for (size_t k=0; k<num_rows; k++)
+                sum += (*this)[i][k] * B[k][j];
+            C[i][j] = sum;
+        }
+    }
+}
+
+
+
 std::ostream& RevBayesCore::operator<<(std::ostream& o, const TransitionProbabilityMatrix& x)
 {
->>>>>>> 37f5740a
     
     std::streamsize previousPrecision = o.precision();
     std::ios_base::fmtflags previousFlags = o.flags();
