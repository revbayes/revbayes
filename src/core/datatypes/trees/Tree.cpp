#include <cmath>
#include <algorithm>
#include <cstddef>
#include <iostream>
#include <map>
#include <set>
#include <string>
#include <utility>
#include <vector>

#include "NewickConverter.h"
#include "RbException.h"
#include "Tree.h"
#include "Taxon.h"
#include "TopologyNode.h"
#include "TypedDagNode.h"
#include "TreeUtilities.h"
#include "Clade.h"
#include "DagNode.h"
#include "RbBitSet.h"
#include "RbBoolean.h"
#include "RbFileManager.h"
#include "RlUserInterface.h"
#include "StringUtilities.h"
#include "TaxonMap.h"
#include "TreeChangeEventHandler.h"

namespace RevBayesCore { class AbstractHomologousDiscreteCharacterData; }
namespace RevBayesCore { class TreeChangeEventListener; }

using namespace RevBayesCore;

/* Copy constructor */
Tree::Tree(const Tree& t) :
    changeEventHandler( ),
    root( NULL ),
    rooted( t.rooted ),
    is_negative_constraint( t.is_negative_constraint ),
    num_tips( t.num_tips ),
    num_nodes( t.num_nodes ),
    taxon_bitset_map( t.taxon_bitset_map )
{

    // need to perform a deep copy of the BranchLengthTree nodes
    if (t.root != NULL)
    {
        TopologyNode * newRoot = t.getRoot().clone();

        // set the root. This will also set the nodes vector.
        // do not reorder node indices when copying (WP)
        setRoot(newRoot, false);
    }

}


/* Copy constructor */
Tree::Tree(Tree&& t)
{
    operator=( std::move(t) );
}


/* Destructor */
Tree::~Tree(void)
{

    nodes.clear();
    std::set<TreeChangeEventListener*> l = changeEventHandler.getListeners();
    for ( std::set<TreeChangeEventListener*>::iterator it = l.begin(); it != l.end(); ++it )
    {
        changeEventHandler.removeListener( *it );
    }

    delete root;

}


Tree& Tree::operator=(const Tree &t)
{

    if (this != &t)
    {
        // nothing really to do here, should be done in the derived classes
        // @todo: Find a better solution - Sebastian
        // Problem: If we redraw the tree because the initial states are invalid,
        // then we somehow need to remember the tree event change listeners.
        // But it is not nice if the tree distribution needs to remember this!!!
//        changeEventHandler = t.changeEventHandler;



        nodes.clear();
        delete root;
        root = NULL;
        num_tips               = t.num_tips;
        num_nodes              = t.num_nodes;
        rooted                 = t.rooted;
        is_negative_constraint = t.is_negative_constraint;

        TopologyNode* newRoot = t.root->clone();

        // set the root. This will also set the nodes vector
        // do not reorder node indices when copying (WP)
        setRoot(newRoot, false);

    }

    return *this;
}

Tree& Tree::operator=(Tree&& t)
{
    // If there are listeners watching t, then maybe we shouldn't steal its nodes.
    // (However, since t is a temporary variable, then it probably shouldn't have listeners.)
    if (not t.changeEventHandler.getListeners().empty())
    {
        // Use the copy constructor in this case.
        return operator=(t);
    }

    // Otherwise steal nodes from t instead of copying them.
    // By swapping with t, we let t do the work of destroying our nodes.
    if (this != &t)
    {
        std::swap( rooted                , t.rooted                );
        std::swap( num_tips              , t.num_tips              );
        std::swap( num_nodes             , t.num_nodes             );
        std::swap( is_negative_constraint, t.is_negative_constraint);
        std::swap( root                  , t.root                  );
        std::swap( nodes                 , t.nodes                 );
        std::swap( taxon_bitset_map      , t.taxon_bitset_map      );

        // This loop is maybe a reason to NOT record a tree pointer on the nodes...
        for(auto& node: nodes)
            node->setTree(this);

        for(auto& node: t.nodes)
            node->setTree(&t);
    }

    return *this;
}

bool Tree::operator==(const Tree &t) const
{

    return getNewickRepresentation() == t.getNewickRepresentation();
}


bool Tree::operator!=(const Tree &t) const
{

    return !operator==(t);
}


bool Tree::operator<(const Tree &t) const
{

    return getNewickRepresentation() < t.getNewickRepresentation();
}


bool Tree::operator<=(const Tree &t) const
{

    return operator<(t) || operator==(t);
}


void Tree::addBranchParameter(std::string const &name, const std::vector<double> &parameters, bool internalOnly)
{

    getRoot().addBranchParameters(name,parameters,internalOnly);

}


void Tree::addNodeParameter(std::string const &name, const std::vector<double> &parameters, bool internalOnly)
{

    getRoot().addNodeParameters(name,parameters,internalOnly);

}

void Tree::addNodeParameter(std::string const &name, const std::vector<std::string> &parameters, bool internalOnly)
{

    getRoot().addNodeParameters(name,parameters,internalOnly);

}


void Tree::clearParameters( void )
{

    clearNodeParameters();
    clearBranchParameters();

}

void Tree::clearBranchParameters( void )
{

    getRoot().clearBranchParameters();

}


void Tree::clearNodeParameters( void )
{

    getRoot().clearNodeParameters();

}


/* Clone function */
Tree* Tree::clone(void) const
{

    return new Tree(*this);
}


void Tree::collapseNegativeBranchLengths(double l)
{
    double age = 0.0;
    double parent_age = 0.0;
    for (size_t i = 0; i < nodes.size(); i++)
    {
        if ( nodes[i]->isRoot() == false )
        {
            age = nodes[i]->getAge();
            parent_age = nodes[i]->getParent().getAge();

            if ( parent_age < age )
            {
                nodes[i]->setAge( parent_age - l, false );
            }
        }
    }

}

/**
 * Is the argument clade contained in the clade descending from this node?
 * By strict we mean that the contained clade has to be monophyletic in the containing clade.
 */
bool Tree::containsClade(const TopologyNode &n, bool unrooted) const
{
    RbBitSet your_taxa = RbBitSet( getNumberOfTips() );
    n.getTaxa( your_taxa );

    bool contains = root->containsClade( your_taxa, true );

    if ( contains == false && unrooted == true )
    {
        your_taxa.flip();
        contains = root->containsClade( your_taxa, true );
    }

    return contains;
}


/**
 * Drop the tip node with the given name.
 * The name should correspond to the taxon name, not the species name.
 * This will throw an error if the name doesn't exist.
 */
void Tree::dropTipNodeWithName( const std::string &n )
{
    // get the index of this name
    size_t index = getTipIndex( n );
    dropTipNode( index );
}



/**
 * Drop the tip node with the given name.
 * The name should correspond to the taxon name, not the species name.
 * This will throw an error if the name doesn't exist.
 */
void Tree::dropTipNode( size_t index )
{
    // get the index of this name
    TopologyNode &node          = getTipNode( index );
    if (node.isRoot() == true && nodes.size() == 1)
    {
        // there is nothing left to prune
        node.setName("");
        return;
    }
    TopologyNode &parent        = node.getParent();
    TopologyNode &grand_parent  = parent.getParent();
    if (parent.isRoot() == false)
    {
        TopologyNode *sibling = &parent.getChild( 0 );
        if ( sibling == &node )
        {
            sibling = &parent.getChild( 1 );
        }
        grand_parent.removeChild( &parent );
        parent.removeChild( sibling );
        grand_parent.addChild( sibling );
        sibling->setParent( &grand_parent );

        // update character history
        if (parent.getTimeInStates().size() > 0 && sibling->getTimeInStates().size() > 0)
        {
            std::vector<double> sibling_state_times = sibling->getTimeInStates();
            for (size_t i = 0; i < parent.getTimeInStates().size(); i++)
            {
                sibling_state_times[i] += parent.getTimeInStates()[i];
            }
            sibling->setTimeInStates(sibling_state_times);
            sibling->setNumberOfShiftEvents( sibling->getNumberOfShiftEvents() + parent.getNumberOfShiftEvents() );
        }
    }
    else
    {
        if (root->getNumberOfChildren() > 1)
        {
            TopologyNode *sibling = &root->getChild( 0 );
            if ( sibling == &node )
            {
                sibling = &root->getChild( 1 );
            }
            root->removeChild(&node);
            sibling->setParent(NULL);
            root = sibling;
            if (root->getTimeInStates().size() > 0)
            {
                root->setTimeInStates(std::vector<double>(root->getTimeInStates().size(), 0.0));
                root->setNumberOfShiftEvents( 0 );
            }
        }
        else
        {
            root->removeChild(&node);
        }
    }

    reindexNodes();

    // count the number of tips
    num_tips = 0;
    for (size_t i = 0; i < num_nodes; ++i)
    {
        if ( nodes[i] == NULL )
        {
            throw RbException("Problem while reading in tree.");
        }
        num_tips += ( nodes[i]->isTip() ? 1 : 0);
    }

}



void Tree::executeMethod(const std::string &n, const std::vector<const DagNode *> &args, double &rv) const
{

    if ( n == "rootAge" )
    {
        rv = getRoot().getAge();
    }
    else if ( n == "branchLength" )
    {
        int index = (int)static_cast<const TypedDagNode<long> *>( args[0] )->getValue()-1;
        rv = getNode( index ).getBranchLength();
    }
    else if ( n == "nodeAge" )
    {
        int index = (int)static_cast<const TypedDagNode<long> *>( args[0] )->getValue()-1;
        rv = getNode( index ).getAge();
    }
    else if ( n == "treeLength" )
    {
        rv = getTreeLength();
    }
    else if (n == "gammaStatistic")
    {
        rv = RevBayesCore::TreeUtilities::getGammaStatistic( *this );
    }
    else if ( n == "meanInverseES" )
    {
        const TypedDagNode< AbstractHomologousDiscreteCharacterData >* c = static_cast<const TypedDagNode< AbstractHomologousDiscreteCharacterData >* >( args[0] );
        size_t state_index = (size_t)static_cast<const TypedDagNode<int> *>( args[1] )->getValue();
        rv = RevBayesCore::TreeUtilities::getMeanInverseES( *this, c->getValue(), state_index );
    }
    else if ( n == "calculateMPD" )
    {
        const TypedDagNode< AbstractHomologousDiscreteCharacterData >* c = static_cast<const TypedDagNode< AbstractHomologousDiscreteCharacterData >* >( args[0] );
        size_t state_index = (size_t)static_cast<const TypedDagNode<int> *>( args[1] )->getValue();
        size_t site_index = (size_t)static_cast<const TypedDagNode<int> *>( args[2] )->getValue() - 1;
        // why doesn't this work?
        //bool zscore = static_cast<const TypedDagNode<bool> *>( args[3] )->getValue();
        bool zscore = false;
        if (args[3]->getValueAsString() == "TRUE")
        {
            zscore = true;
        }
        bool branch_lengths = false;
        if (args[4]->getValueAsString() == "TRUE")
        {
            branch_lengths = true;
        }
        size_t reps = (size_t)static_cast<const TypedDagNode<int> *>( args[5] )->getValue();
        rv = RevBayesCore::TreeUtilities::calculateMPD(*this, c->getValue(), site_index, state_index, zscore, branch_lengths, reps);
    }
    else if ( n == "calculateMNTD" )
    {
        const TypedDagNode< AbstractHomologousDiscreteCharacterData >* c = static_cast<const TypedDagNode< AbstractHomologousDiscreteCharacterData >* >( args[0] );
        size_t state_index = (size_t)static_cast<const TypedDagNode<int> *>( args[1] )->getValue();
        size_t site_index = (size_t)static_cast<const TypedDagNode<int> *>( args[2] )->getValue() - 1;
        // why doesn't this work?
        //bool zscore = static_cast<const TypedDagNode<bool> *>( args[3] )->getValue();
        bool zscore = false;
        if (args[3]->getValueAsString() == "TRUE")
        {
            zscore = true;
        }
        bool branch_lengths = false;
        if (args[4]->getValueAsString() == "TRUE")
        {
            branch_lengths = true;
        }
        size_t reps = (size_t)static_cast<const TypedDagNode<int> *>( args[5] )->getValue();
        rv = RevBayesCore::TreeUtilities::calculateMNTD(*this, c->getValue(), site_index, state_index, zscore, branch_lengths, reps);
    }
    else
    {
        throw RbException("A tree object does not have a member method called '" + n + "'.");
    }

}


void Tree::executeMethod(const std::string &n, const std::vector<const DagNode *> &args, long &rv) const
{

    if ( n == "parent" )
    {
        long index = static_cast<const TypedDagNode<long> *>( args[0] )->getValue()-1;
        if (getNode( index ).isRoot() == true)
        {
            throw RbException("Root has no parent.");
        }
        rv = long( getNode( index ).getParent().getIndex() )+1;
    }
    else if ( n == "child" )
    {
        int parent_index = static_cast<const TypedDagNode<int> *>( args[0] )->getValue()-1;
        if (parent_index < num_tips)
        {
            throw RbException("Tips have no children");
        }
        int child_index = static_cast<const TypedDagNode<int> *>( args[1] )->getValue()-1;
        if (child_index < 0)
        {
            throw RbException("Child indices begin at 1.");
        }
        if (child_index > getNode( parent_index ).getNumberOfChildren() - 1)
        {
            throw RbException("Node does not have child with this index.");
        }
        rv = int( getNode( parent_index ).getChild(child_index).getIndex() )+1;
    }

    else if ( n == "numSampledAncestors")
    {
        rv = 0;
        for (size_t i=0; i< num_tips; i++)
        {
            rv += nodes[i]->isSampledAncestor();
        }
    }
    else if (n == "colless")
    {
        int s = 0;

        rv = RevBayesCore::TreeUtilities::getCollessMetric( getRoot(), s);
    }
    else if (n == "nnodes")
    {
        rv = nodes.size();
    }
    else if (n == "ntips")
    {
        rv = num_tips;
    }
    else if ( n == "fitchScore" )
    {
        const TypedDagNode< AbstractHomologousDiscreteCharacterData >* c = static_cast<const TypedDagNode< AbstractHomologousDiscreteCharacterData >* >( args[0] );
        rv = RevBayesCore::TreeUtilities::getFitchScore( *this, c->getValue() );
    }
    else
    {
        throw RbException("A tree object does not have a member method called '" + n + "'.");
    }

}


void Tree::executeMethod(const std::string &n, const std::vector<const DagNode *> &args, Boolean &rv) const
{

    if ( n == "isContainedInClade" )
    {
        int index = (int)static_cast<const TypedDagNode<long> *>( args[0] )->getValue()-1;
        Clade clade = static_cast<const TypedDagNode<Clade> *>( args[1] )->getValue();
        clade.resetTaxonBitset( getTaxonBitSetMap() );

        if ( index < 0 || index >= nodes.size() )
        {
            std::stringstream s;
            s << "The index of the node must be between 1 and " << int(nodes.size()) << ".";
            throw RbException( s.str() );
        }


        size_t clade_index = 0;
        bool found = false;
        size_t min_clade_size = nodes.size() + 2;
        size_t taxa_count = clade.size();

        for (size_t i = getNumberOfTips(); i < nodes.size(); ++i)
        {

            TopologyNode *node = nodes[i];
            size_t clade_size = size_t( (node->getNumberOfNodesInSubtree(true) + 1) / 2);
            if ( clade_size < min_clade_size && clade_size >= taxa_count && node->containsClade( clade, false ) )
            {
                found = true;
                clade_index = node->getIndex();
                min_clade_size = clade_size;
                if ( taxa_count == clade_size )
                {
                    break;
                }

            }

        }

        if ( found == true )
        {
            while ( index != clade_index && nodes[index]->isRoot() == false )
            {
                index = int( nodes[index]->getParent().getIndex() );
            }

        }

        rv = Boolean( index == clade_index );
    }
    else if ( n == "containsClade" )
    {
        Clade clade = static_cast<const TypedDagNode<Clade> *>( args[0] )->getValue();
        clade.resetTaxonBitset( getTaxonBitSetMap() );

        bool contained = root->containsClade(clade, true);

        rv = Boolean( contained );
    }
    else if ( n == "hasSameTopology" )
    {
        const Tree& t = static_cast<const TypedDagNode<Tree> *>( args[0] )->getValue();

        rv = Boolean( hasSameTopology(t) );
    }
    else
    {
        throw RbException("A tree object does not have a member method called '" + n + "'.");
    }

}

/* fill the nodes vector by a phylogenetic traversal recursively starting with this node.
 * The tips fill the slots 0,...,n-1 followed by the internal nodes and then the root.
 */
void Tree::fillNodesByPhylogeneticTraversal(TopologyNode* node)
{
    // now call this function recursively for all your children
    for (size_t i=0; i<node->getNumberOfChildren(); i++)
    {
        fillNodesByPhylogeneticTraversal(&node->getChild(i));
    }

    if (node->isTip())
    {
        // all the tips go to the beginning
        nodes.insert(nodes.begin(), node);
    }
    else
    {
        // this is phylogenetic ordering so the internal nodes come last
        nodes.push_back(node);
    }
}

const std::vector<std::vector<double> > Tree::getAdjacencyMatrix(void) const
{
    std::vector<std::vector<double> > adjacency(num_nodes, std::vector<double>(num_nodes, 0.0));

    for (size_t i = 0; i < nodes.size(); i++)
    {
        const TopologyNode* nd = nodes[i];
        std::vector<TopologyNode*> children = nd->getChildren();
        for (std::vector<TopologyNode*>::iterator ch = children.begin(); ch != children.end(); ch++)
        {
            adjacency[nd->getIndex()][(*ch)->getIndex()] = (*ch)->getBranchLength();
        }
        if (!nd->isRoot())
        {
            const TopologyNode* pa = &nd->getParent();
            adjacency[nd->getIndex()][pa->getIndex()] = pa->getBranchLength();
        }
    }

    return adjacency;
}


std::vector<Taxon> Tree::getFossilTaxa() const
{
    std::vector< Taxon > taxa;
    for (size_t i = 0; i < getNumberOfTips(); ++i)
    {
        const TopologyNode& n = getTipNode( i );
        if ( n.isFossil() == true )
        {
            taxa.push_back( n.getTaxon() );
        }

    }

    return taxa;
}


/** We provide this function to allow a caller to randomly pick one of the interior nodes.
 This version assumes that the root is always the last and the tips the first in the nodes vector. */
const TopologyNode& Tree::getInteriorNode( size_t indx ) const
{

    size_t n = getNumberOfTips();
    if ( indx > (n-2) )
    {
        throw RbException("Cannot acces interior node '" + StringUtilities::to_string(indx) + "' for a tree with " + StringUtilities::to_string(n) + " tips.");
    }
    return *nodes[ indx + n ];
}


TopologyNode& Tree::getMrca(const Clade &c)
{

    return *(root->getMrca( c ));
}


const TopologyNode& Tree::getMrca(const Clade &c) const
{

    return *(root->getMrca( c ));
}

const TopologyNode& Tree::getMrca(const Clade &c, bool strict) const
{

    return *(root->getMrca( c,strict ));
}


const TopologyNode& Tree::getMrca(const TopologyNode &n) const
{

    return *(root->getMrca( n ));
}


std::string Tree::getNewickRepresentation(bool round ) const
{

    if ( root == NULL )
    {
        return "";
    }
    else
    {
        return root->computeNewick( round );
    }

}



TopologyNode& Tree::getNode(size_t idx)
{

    if ( idx >= nodes.size() )
    {
        throw RbException("Index out of bounds in getNode.");
    }

    return *nodes[idx];
}


const TopologyNode& Tree::getNode(size_t idx) const
{

    if ( idx >= nodes.size() )
    {
        throw RbException("Index out of bounds in getNode.");
    }

    return *nodes[idx];
}


const std::vector<TopologyNode*>& Tree::getNodes(void) const
{

    return nodes;
}


std::vector<RbBitSet>* Tree::getNodesAsBitset(void) const
{

    std::vector<RbBitSet>* bs = new std::vector<RbBitSet>();

    for ( size_t i=0; i<nodes.size(); ++i )
    {
        TopologyNode *n = nodes[i];
        if ( n->isTip() == false )
        {
            RbBitSet taxa_this_node = RbBitSet(num_tips);
            n->getTaxa(taxa_this_node);
            bs->push_back( taxa_this_node );
        }
    }

    return bs;
}


std::map<RbBitSet, TopologyNode*> Tree::getBitsetToNodeMap(void) const
{

    std::map<RbBitSet, TopologyNode*> bstn;

    for ( size_t i=0; i<nodes.size(); ++i )
    {
        TopologyNode *n = nodes[i];
        if ( n->isTip() == false )
        {
            RbBitSet taxa_this_node = RbBitSet(num_tips);
            n->getTaxa(taxa_this_node);
            bstn[taxa_this_node] = n;
        }
    }

    return bstn;
}


std::vector<long> Tree::getNodeIndices(void) const
{
    std::vector<long> indices;

    for ( size_t i=0; i<nodes.size(); ++i )
    {
        indices.push_back(nodes[i]->getIndex() );
    }

    return indices;
}




/**
 * Calculate the number of interior nodes in the BranchLengthTree by deducing the number of
 * tips from number of nodes, and then subtract 1 more if the BranchLengthTree is rooted.
 */
size_t Tree::getNumberOfInteriorNodes( void ) const
{

    size_t preliminaryNumIntNodes = getNumberOfNodes() - getNumberOfTips();

    if ( isRooted() )
    {
	if (preliminaryNumIntNodes > 1)
	    return preliminaryNumIntNodes - 1;
	else
	    return 0;
    }
    else
    {
        return preliminaryNumIntNodes;
    }

}


size_t Tree::getNumberOfNodes(void) const
{

    return num_nodes;
}


/**
 * return the number of tips.
 */
size_t Tree::getNumberOfTips( void ) const
{

    return num_tips;
}


/**
 * return the number of tips.
 */
size_t Tree::getNumberOfExtinctTips( void ) const
{
    size_t num_extinct = 0;
    for (size_t i = 0; i < num_tips; i++)
    {
        num_extinct += nodes[i]->isFossil();
    }

    return num_extinct;
}


/**
 * return the number of tips.
 */
size_t Tree::getNumberOfExtantTips( void ) const
{
    return num_tips - getNumberOfExtinctTips();
}


/**
 * return the number of tips.
 */
size_t Tree::getNumberOfSampledAncestors( void ) const
{
    size_t num_sa = 0;
    for (size_t i = 0; i < num_tips; i++)
    {
        num_sa += nodes[i]->isSampledAncestor();
    }

    return num_sa;
}


std::string Tree::getPlainNewickRepresentation() const
{

    return root->computePlainNewick();
}


TopologyNode& Tree::getRoot(void)
{
    return *root;
}


const TopologyNode& Tree::getRoot(void) const
{
    return *root;
}


/**
 * Get the tree and character history in newick format
 * compatible with SIMMAP and phytools
 */
std::string Tree::getSimmapNewickRepresentation(bool round) const
{
    return root->computeSimmapNewick(round);
}


/**
 * Get all the species names for this topology.
 * This might include duplicates.
 */
std::vector<std::string> Tree::getSpeciesNames() const
{
    std::vector< std::string > snames;
    for (size_t i = 0; i < getNumberOfTips(); ++i)
    {
        const TopologyNode& n = getTipNode( i );
        snames.push_back( n.getTaxon().getSpeciesName() );
    }

    return snames;
}

std::vector<Taxon> Tree::getTaxa() const
{
    std::vector< Taxon > taxa;
    for (auto& node: nodes)
    {
        if (node->isTip() or node->isSampledAncestor())
        {
            Taxon taxon = node->getTaxon();
            taxon.setAge(node->getAge());
            taxa.push_back( taxon );
        }
    }

    return taxa;
}


/**
 * Returns a map of the taxa to their BitSet indices.
 * The taxa are ordered alphabetically in the BitSet.
 * Eventually this should be refactored with the TaxonMap class.
 */
const std::map<std::string, size_t>& Tree::getTaxonBitSetMap( void ) const
{
    if (taxon_bitset_map.size() == 0)
    {
        // get all taxon names
        std::vector<Taxon> unordered_taxa = getTaxa();
        std::vector<std::string> ordered_taxa;
        for (size_t i = 0; i < unordered_taxa.size(); ++i)
        {
            ordered_taxa.push_back(unordered_taxa[i].getName());
        }

        // order taxon names
        std::sort(ordered_taxa.begin(), ordered_taxa.end());

        // add taxa to bitset map
        for (size_t i = 0; i < ordered_taxa.size(); ++i)
        {
            taxon_bitset_map[ordered_taxa[i]] = i;
        }
    }
    
    return taxon_bitset_map;
}

/**
 * Get the tip index for this name.
 */
size_t Tree::getTipIndex( const std::string &name ) const
{
    for (size_t i = 0; i < getNumberOfTips(); ++i)
    {
        const TopologyNode& n = getTipNode( i );
        if ( name == n.getName() )
        {
            return n.getIndex();
        }
    }

    // if name not found
    throw RbException("Could not find tip node with name '" + name + "' in tree." );
}


std::vector<std::string> Tree::getTipNames() const
{

    std::vector<std::string> names;
    for (size_t i = 0; i < getNumberOfTips(); ++i)
    {
        const TopologyNode& n = getTipNode( i );
        names.push_back( n.getName() );
    }

    return names;
}


/**
 * We provide this function to allow a caller to randomly pick one of the tip nodes.
 * This version assumes that the tips are first in the nodes vector.
 */
TopologyNode& Tree::getTipNode( size_t index )
{

//
//    if ( index >= getNumberOfTips() )
//    {
//        throw RbException("Index out of bounds in getTipNode()!");
//    }
//    if (!nodes[ index ]->isTip())
//    {
//        throw RbException("Node at index is not a tip but should have been!");
//    }

    return *nodes[ index ];
}


const TopologyNode& Tree::getTipNode(size_t index) const
{

    //
    //    if ( index >= getNumberOfTips() )
    //    {
    //        throw RbException("Index out of bounds in getTipNode()!");
    //    }
    //    if (!nodes[ index ]->isTip())
    //    {
    //        throw RbException("Node at index is not a tip but should have been!");
    //    }

    return *nodes[index];
}


/**
 * Get the tip node with the given name.
 * The name should correspond to the taxon name, not the species name.
 * This will throw an error if the name doesn't exist.
 */
TopologyNode& Tree::getTipNodeWithName( const std::string &n )
{
    // get the index of this name
    size_t index = getTipIndex( n );

    return *nodes[ index ];
}


/**
 * Get the tip node with the given name.
 * The name should correspond to the taxon name, not the species name.
 * This will throw an error if the name doesn't exist.
 */
const TopologyNode& Tree::getTipNodeWithName( const std::string &n ) const
{
    // get the index of this name
    size_t index = getTipIndex( n );

    return *nodes[ index ];
}



/**
 * Get all the tip nodes with this species name.
 * If there is none, then we return an empty vector.
 */
std::vector<TopologyNode*> Tree::getTipNodesWithSpeciesName( const std::string &name )
{
    // create the vector of the tip nodes with this species name
    std::vector<TopologyNode*> tipNodes;

    // loop over all tips
    for (size_t i = 0; i < getNumberOfTips(); ++i)
    {
        // get the i-th tip
        TopologyNode& n = getTipNode( i );

        // test if the species name matches
        if ( name == n.getSpeciesName() )
        {
            // add this tip node to our list
            tipNodes.push_back( &n );
        }
    }

    // return the vector
    return tipNodes;
}


double Tree::getTmrca(const Clade &c)
{

    return root->getTmrca( c );
}


double Tree::getTmrca(const TopologyNode &n)
{

    return root->getTmrca( n );
}


double Tree::getTmrca(const std::vector<Taxon> &t)
{

    return root->getTmrca( t );
}


TreeChangeEventHandler& Tree::getTreeChangeEventHandler( void ) const
{

    return changeEventHandler;
}


double Tree::getTreeLength( void ) const
{

    double tl = 0.0;
    // loop over all nodes
    for (size_t i = 0; i < num_nodes; ++i)
    {
        // get the i-th node
        const TopologyNode& n = *nodes[i];

        if ( n.isRoot() == false )
        {
            // add the branch length
            tl += n.getBranchLength();
        }

    }

    return tl;
}


bool Tree::hasSameTopology(const Tree &t) const
{

    std::string a = getPlainNewickRepresentation();
    std::string b = t.getPlainNewickRepresentation();

    return a == b;
}


// Serialize (resurrect) the object from a file
void Tree::initFromFile( const path &dir, const std::string &fn )
{
    path filename = dir / (fn + ".newick");

    // open the stream to the file
    std::ifstream inStream( filename.string() );

    std::string s = "";
    while ( inStream.good() )
    {
        // Read a line
        std::string line;
        safeGetline( inStream, line );

        // append
        s += line;

    }

    return initFromString( s );
}


void Tree::initFromString(const std::string &s)
{
    NewickConverter converter;
<<<<<<< HEAD
    Tree* bl_tree = converter.convertFromNewick( s, false );
    if ( bl_tree->isUltrametric() == true )
    {
        Tree *tree = TreeUtilities::convertTree( *bl_tree, false );
        
        *this = *tree;

=======
    Tree* bl_tree = converter.convertFromNewick( s );
    if (isTimeTree())
    {
        auto time_tree = TreeUtilities::convertTree(*bl_tree, false);
>>>>>>> 21ab167a
        delete bl_tree;
        *this = *time_tree;
        delete time_tree;
    }
    else
    {
        *this = *bl_tree;
        delete bl_tree;
    }
}


bool Tree::isBinary(void) const
{
    for (size_t i = 0; i < getNumberOfInteriorNodes(); ++i)
    {
        const TopologyNode &n = getInteriorNode( i );
        if (n.getNumberOfChildren() != 2)
        {
            return false;
            break;
        }
    }
    return true;
}


bool Tree::isBroken( void ) const
{

    for (size_t i = 0; i < getNumberOfInteriorNodes(); ++i)
    {

        const TopologyNode &n = getInteriorNode( i );
        double age = n.getAge();

        for (size_t j = 0; j < n.getNumberOfChildren(); ++j)
        {
            const TopologyNode &child = n.getChild( j );

            double est_age = child.getAge() + child.getBranchLength();

            if ( std::fabs(age-est_age) > 1E-4 )
            {
                return true;
            }

        }

    }

    for (size_t i = 0; i < getNumberOfNodes(); ++i)
    {

        const TopologyNode &n = getNode( i );

        if ( n.isRoot() == false )
        {
            double my_age = n.getAge();
            double my_parents_age = n.getParent().getAge();

            if ( std::fabs( my_parents_age - my_age - n.getBranchLength() ) > 1E-4 )
            {
                return true;
            }

        }

    }


    return false;
}

bool Tree::isNegativeConstraint(void) const
{

    return is_negative_constraint;
}

bool Tree::isRooted(void) const
{

    return rooted;
}

bool Tree::isTimeTree(void) const
{
    bool any_node_times = false;
    bool all_node_times = true;

    for(auto& node: nodes)
    {
        if (not std::isnan(node->getAge()))
            any_node_times = true;
        else
            all_node_times = false;
    }

    if (any_node_times and not all_node_times)
        throw RbException()<<"isTimeTree: only some nodes have node times!";

    return all_node_times;
}

void Tree::makeInternalNodesBifurcating(bool reindex, bool as_fossils)
{
    // If reindex is false, then makeInternalNodesBifurcating will either
    // * do nothing (if no sampled ancestors)
    // * crash ( if there are sampled ancestors)
    assert(reindex);

    // delegate the call to the nodes which will make the tree bifurcating recursively.
    getRoot().makeBifurcating( as_fossils );

    // reindex here, in case makeBifurcating
    // * added new fossil tips with no index
    // * removed out-degree-1 nodes ("knuckles")
    
    // we need to reset the root so that the vector of nodes get filled again with the new number of nodes
    setRoot( &getRoot(), reindex );

    // clear the taxon bitset map
    // the next time someone call getTaxonBitset() it will be rebuilt
    taxon_bitset_map.clear();
}

void Tree::makeRootBifurcating(const Clade& outgroup, bool as_fossils)
{
    size_t num_root_children = root->getNumberOfChildren();
    if ( num_root_children == 3 )
    {
        // which one of the 3 children do we want as outgroup?
        size_t good_outgroup = 0;
        double good_bl = 0.0;
        double half_bl = 0.0;
        std::vector<TopologyNode*> nodes_to_move = root->getChildren() ;
        for (size_t i = 0; i < num_root_children; ++i)
        {
            if ( root->getChild(i).getClade() == outgroup )
            {
                good_outgroup = i;
                good_bl = root->getChild(i).getBranchLength();
                half_bl = good_bl / 2.0;
                root->getChild(i).setBranchLength(half_bl);
//                    root->getChild(i).setAge(root->getChild(i).getAge() + half_bl);
                break;
            }
        }
        nodes_to_move.erase(nodes_to_move.begin() + good_outgroup);
          
        TopologyNode *new_child = new TopologyNode();
        double parent_age = root->getAge();
  
        double new_age = parent_age - half_bl;
    
        for (size_t i = 0; i < nodes_to_move.size(); ++i)
        {
            TopologyNode* tmp = nodes_to_move[i];
            //  double newBl = tmp->getBranchLength() - halfMini;
            root->removeChild(tmp);
            new_child->addChild(tmp);
            tmp->setParent (new_child);
            //  tmp->setBranchLength(newBl) ;
        }

        root->addChild(new_child);
        new_child->setParent( root );
        new_child->setAge(new_age);
        new_child->setBranchLength( half_bl );
    }
    else if (num_root_children > 2)
    {
        throw RbException("Problem when rerooting with  '" + outgroup.toString() + "'.");
    } // end-if the root node has 3 children
    

    // we need to reset the root so that the vector of nodes get filled again with the new number of nodes
    // it only makes sense to reindex the nodes because we have more nodes now!
    bool reindex = true;
    setRoot( &getRoot(), reindex );

    // clear the taxon bitset map
    // the next time someone call getTaxonBitset() it will be rebuilt
    taxon_bitset_map.clear();

} 


bool Tree::tryReadIndicesFromParameters(bool remove)
{
    // This routine assumes that the nodes array already contains the tree nodes.

    // If we want to allow for nodes NOT having valid indices, we could do
    // `setupIndices( not *has_indices )` instead of conditionally doing orderNodesByIndex().

    std::optional<bool> has_indices;

    std::vector<TopologyNode*> nodes2(nodes.size(), nullptr);

    std::optional<std::string> failure;

    for (auto& node: nodes)
    {
        // 1. Get the index as a string, optionally erasing it from the parameters.
        std::optional<std::string> value;
        if (remove)
            value = node->eraseNodeParameter("index");
        else
            value = node->getNodeParameter("index");

        try
        {
            // 2. Does this node have an index?
            bool has_index = value.has_value();

            // 3. Complain if some nodes have indices and some do not.
            if (not has_indices)
                has_indices = has_index;

            if (has_index != *has_indices)
                throw RbException()<<"readIndexFromParameter: Some nodes have an index parameter, and some do not!";

            // 4. Set the index if there is one.
            if (value)
            {
		int index = -1;
		try
		{
		    index = stoi(*value) - 1;
		}
		catch (...)
		{
		    throw RbException()<<"tryReadIndicesFromParameters: index '"<<*value<<"' is not an integer";
		}

                if (index < 0)
                    throw RbException()<<"tryReadIndicesFromParameters: Negative node index "<<index;
                else if (index >= nodes2.size())
                    throw RbException()<<"tryReadIndicesFromParameters: Tree only has "<<nodes.size()<<" nodes, but got index "<<index;
                else if (nodes2[index] != nullptr)
                    throw RbException()<<"tryReadIndicesFromParameters: Node index "<<index<<" used twice!";

                nodes2[index] = node;
            }
        }
        // NB - If remove == true, then we can't quit.  We have to finish erasing the "index" parameter from all nodes.
        catch (RbException& e)
        {
            failure = e.getMessage();
        }
	catch (std::exception& e)
	{
	    failure = e.what();
	}
	catch (...)
	{
	    failure = "tryReadIndicesFromParameters: unhandled exception";
	}
    }

    // 5. Report failure message.
    if (failure)
    {
        RBOUT("Warning: " + *failure + ".  Ignoring indices.");

        has_indices = false;
    }

    // 6.If the tree is empty, set has_indices to false.
    if (not has_indices.has_value())
        has_indices = false;


    // 7. If we set the indices
    if (*has_indices)
    {
	// If we get here, we know that every node had a unique index.

        nodes = nodes2;

        for(int i=0;i < nodes.size(); i++)
            nodes[i]->setIndex(i);
    }
    else
    {
        // We assume the nodes have valid indices that we can fall back on if reading indices fails.
        for(int i=0;i<nodes.size();i++)
            assert(nodes[i]->getIndex() == i);
    }

    // 8. Did we successfully set indices from parameters?
    return *has_indices;
}


void Tree::writeIndicesToParameters()
{
    for (auto& node: nodes)
    {
        node->setNodeParameter("index",std::to_string(node->getIndex()+1));
    }
}


// method to order nodes by their existing index
// used when reading in tree with existing node indexes we need to keep
void Tree::orderNodesByIndex( void )
{


    std::vector<TopologyNode*> nodes_copy = std::vector<TopologyNode*>(nodes.size());
    std::vector<bool> used = std::vector<bool>(nodes.size(),false);
    for (int i = 0; i < nodes.size(); i++)
    {
        if ( nodes[i]->getIndex() >= nodes.size() )
        {
            throw RbException("Problem while working with tree: Node had bad index. Index was '" + StringUtilities::to_string( nodes[i]->getIndex() ) + "' while there are only '" + StringUtilities::to_string( nodes.size() ) + "' nodes in the tree.");
        }
        else if ( used[nodes[i]->getIndex()] == true )
        {
            throw RbException("Problem while working with tree: Node had bad index. Two nodes had same index of '" + StringUtilities::to_string( nodes[i]->getIndex() ) + "'.");
        }
        else
        {
            used[nodes[i]->getIndex()] = true;
        }
        nodes_copy[ nodes[i]->getIndex() ] = nodes[i];
    }

    nodes = nodes_copy;

}

// Prints tree for user (rounding)
void Tree::printForUser( std::ostream &o, const std::string &sep, int l, bool left ) const {
    long previousPrecision = o.precision();
    std::ios_base::fmtflags previousFlags = o.flags();

    std::fixed( o );
    o.precision( 3 );

    o << *this;
    
    o.setf( previousFlags );
    o.precision( previousPrecision );
}

// Prints tree for simple storing (rounding)
void Tree::printForSimpleStoring( std::ostream &o, const std::string &sep, int l, bool left, bool flatten ) const {
    std::stringstream ss;
    ss << *this;
    std::string s = ss.str();
    if ( l > 0 ) 
    {
        StringUtilities::fillWithSpaces(s, l, left);
    }
    o << s;
}

// Prints tree for complex storing (no rounding; mostly checkpointing)
void Tree::printForComplexStoring ( std::ostream &o, const std::string &sep, int l, bool left, bool flatten ) const {
    std::stringstream ss;

    // call getNewickRepresentation with round == FALSE
    ss << this->getNewickRepresentation( false );
    std::string s = ss.str();
    if (l > 0) {
        StringUtilities::fillWithSpaces(s, l, left);
    }
    o << s;
}

json Tree::toJSON() const
{
    return this->getNewickRepresentation(false);
}

void Tree::collapseSampledAncestors()
{
    for(auto& node: nodes)
    {
        if (node->isTipSampledAncestor())
        {
            node->getParent().setTaxon(node->getTaxon());
            node->getParent().removeChild(node);
        }
    }
    setRoot(root, true);
}

void Tree::pruneTaxa(const RbBitSet& prune_map )
{
    nodes.clear();

    // bootstrap all nodes from the root and add the in a pre-order traversal
    recursivelyPruneTaxa(root, prune_map);

    for (unsigned int i = 0; i < nodes.size(); ++i)
    {
        nodes[i]->setIndex(i);
    }
    
    // we also need to reset our internal variables
    num_nodes = nodes.size();
    num_tips = (num_nodes+1) / 2;
}

bool Tree::recursivelyPruneTaxa( TopologyNode* n, const RbBitSet& prune_map )
{
    if( n->isTip()  )
    {
        bool prune = prune_map[n->getIndex()];

        if( prune == false )
        {
            nodes.insert(nodes.begin(), n);
        }

        return prune;
    }

    std::vector<TopologyNode*> children = n->getChildren();

    //std::vector<TopologyNode*> retained_children;
    std::vector<TopologyNode*> pruned_children;
    for(size_t i = 0; i < children.size(); i++)
    {
        if( recursivelyPruneTaxa(children[i], prune_map) )
        {
            pruned_children.push_back(children[i]);
        }
    }

    // if we don't prune any children, then add this node to the list of keepers
    if( pruned_children.empty() )
    {
        nodes.push_back(n);
    }

    // if we prune all or zero children, then just continue up the tree
    if( pruned_children.empty() || pruned_children.size() == children.size() )
    {
        return pruned_children.size() == children.size();
    }

    // if we prune some, but not all children, then patch over this node

    // first prune the dead branches
    for(size_t i = 0; i < pruned_children.size(); i++)
    {
        n->removeChild(pruned_children[i]);
        pruned_children[i]->setParent(NULL);
        delete pruned_children[i];
    }

    // if there are still enough retained root children, then return
    if( n->isRoot() && rooted == false && children.size() - pruned_children.size() < 3 )
    {
        // there are not enough retained children
        // patch up the node
        std::vector<TopologyNode*> retained_children = n->getChildren();

        for(size_t i = 0; i < retained_children.size(); i++)
        {
            n->removeChild(retained_children[i]);
            retained_children[i]->setParent(NULL);
        }

        delete n;

        if( retained_children.size() == 1 )
        {
            n = retained_children.back();

            retained_children = n->getChildren();
            for(size_t i = 0; i < retained_children.size(); i++)
            {
                n->removeChild(retained_children[i]);
                retained_children[i]->setParent(NULL);
            }

            delete n;
        }

        root = retained_children.back();
        root->addChild(retained_children.front());
        retained_children.front()->setParent(root);
    }
    // if there are still at least 2 retained children, then return
    else if( children.size() - pruned_children.size() < 2 )
    {
        // there is only one retained child
        // patch up the 2-degree node
        TopologyNode* retained_child = &n->getChild(0);

        n->removeChild(retained_child);

        if( n->isRoot() )
        {
            retained_child->setParent(NULL);
            root = retained_child;
        }
        else
        {
            TopologyNode* parent = &n->getParent();

            parent->removeChild(n);
            parent->addChild(retained_child);
            retained_child->setParent(parent);
            n->setParent(NULL);
        }

        delete n;
    }

    return false;
}


void Tree::reindexNodes()
{
    nodes.clear();

    // bootstrap all nodes from the root and add the in a pre-order traversal
    fillNodesByPhylogeneticTraversal(root);
    for (unsigned int i = 0; i < nodes.size(); ++i)
    {
        nodes[i]->setIndex(i);
    }

    num_nodes = nodes.size();
}

void Tree::removeDegree2Node(TopologyNode* n)
{
    // 1. Check that the node is in fact degree 2
    if (n->getDegree() != 2)
        throw RbException()<<"removeDegree2Node: node has degree "<<n->getDegree()<<"!";

    // 2. If n is the root, pivot so that it is a child of the root
    TopologyNode* new_root = nullptr;
    if (n->isRoot())
    {
        // Pick the child with the highest degree for the new root
        TopologyNode* new_root = &n->getChild(0);
        for(auto& child: n->getChildren())
            if (child->getDegree() > new_root->getDegree())
                new_root = child;
        reverseParentChild( *new_root );

        root = new_root;
        root->setTree(this);

        assert(root->isRoot());
    }


    // 3. Save references from n.
    //    Now we have p -> n -> c
    assert(not n->isRoot());
    auto& p = n->getParent();
    auto& c = n->getChild(0);
    double combined_branch_length = n->getBranchLength() + c.getBranchLength();

    // 4. Remove references from n
    n->setParent(nullptr);
    n->removeChild(&c);

    // 5. Link parent and child and set new branch length
    p.removeChild(n);
    p.addChild(&c);
    c.setParent(&p);
    c.setBranchLength(combined_branch_length);

    // 6. We need to reindex nodes because we removed an index.
    reindexNodes();

    // 7. Destroy the removed node.
    delete n;
}

bool Tree::removeNodeIfDegree2(TopologyNode& n)
{
    if (n.getDegree() == 2)
    {
        removeDegree2Node( &n );
        return true;
    }
    else
        return false;
}

bool Tree::removeRootIfDegree2()
{
    return removeNodeIfDegree2(getRoot());
}

void Tree::removeDuplicateTaxa( void )
{

    bool removed_replicate = true;
    while ( removed_replicate == true )
    {
        removed_replicate = false;
        for ( size_t i=0; i<(num_tips-1); ++i )
        {
            const std::string &name_a = nodes[ i ]->getName();
            for ( size_t j=i+1; j<num_tips; ++j )
            {
                const std::string &name_b = nodes[ j ]->getName();
                if ( name_a == name_b )
                {
                    removed_replicate = true;
                    dropTipNode( j );
                    break;
                }

            }

            if ( removed_replicate == true )
            {
                break;
            }

        }

    }

}


void Tree::renameNodeParameter(const std::string &old_name, const std::string &new_name)
{
    getRoot().renameNodeParameter(old_name, new_name);
}


/**
 * Change node ids to be as in reference
 * @param const reference tree whose node ids will be used
 * @return tree with node ids as in reference but topology and branch lengths as in target
 */
void Tree::renumberNodes(const Tree &reference)
{
    // First, internal nodes
    std::map<RbBitSet, TopologyNode*> ref = reference.getBitsetToNodeMap();
    std::map<RbBitSet, TopologyNode*> toret = getBitsetToNodeMap();
    for (std::map<RbBitSet,TopologyNode*>::iterator it=ref.begin(); it!=ref.end(); ++it) {
      toret[it->first]->setIndex( it->second->getIndex());
    }
    // Second, the tip nodes
    std::vector<std::string> tipNames = getTipNames();
    for (size_t i = 0; i<tipNames.size(); ++i)
    {
      getTipNodeWithName(tipNames[i]).setIndex(reference.getTipNodeWithName(tipNames[i]).getIndex());
    }
    
}


void Tree::reroot(const Clade &o, bool make_bifurcating, bool reindex)
{
    bool strict = true;

    // for safety we reset the bitrepresentation of the clade
    Clade outgroup = o;
    outgroup.resetTaxonBitset( getTaxonBitSetMap() );

    if ( root->containsClade(outgroup, strict ) == false )
    {

        // check for the inverted clade
        RbBitSet b = outgroup.getBitRepresentation();
        b.flip();
        outgroup.setBitRepresentation(b);

        if ( root->containsClade(outgroup, strict ) == false )
        {
            throw RbException("Cannot reroot the tree because we could not find an outgroup with name '" + outgroup.toString() + "'.");
        }

    }

    // get the node representing the outgroup
    TopologyNode *outgroup_node = root->getNode(outgroup, strict);

    // check that we properly got a node
    if ( outgroup_node == NULL )
    {
        throw RbException("Cannot reroot the tree because we could not find an outgroup with name '" + outgroup.toString() + "'.");
    }

    // only reroot if the node is not the root node
    if ( outgroup_node->isRoot() == false )
    {
        // reset parent/child relationships
        reroot(*outgroup_node, make_bifurcating, reindex);
    }

}


void Tree::reroot(const std::string &outgroup, bool make_bifurcating, bool reindex)
{
    std::vector<std::string> tip_names = getTipNames();
    size_t outgroup_index = tip_names.size();
    for (size_t i=0; i<tip_names.size(); ++i)
    {
        if ( tip_names[i] == outgroup )
        {
            outgroup_index = i;
            break;
        }
    }

    if ( outgroup_index == tip_names.size() )
    {
        throw RbException("Cannot reroot the tree because we could not find an outgroup with name '" + outgroup + "'.");
    }
    
    TopologyNode& outgroup_node = getTipNode( outgroup_index );
    reroot(outgroup_node, make_bifurcating, reindex);

}


void Tree::reroot(TopologyNode &n, bool make_bifurcating, bool reindex)
{
    // reset parent/child relationships
    reverseParentChild( n.getParent() );
    n.getParent().setParent( NULL );
    
    // if we have a trifurcation at the root, we need to change it into a bifurcation
    if ( make_bifurcating == true )
    {
        // first, we make the root bifurcating
        makeRootBifurcating(n.getClade(), reindex);

        // second, we make all other nodes bifurcating
        makeInternalNodesBifurcating(reindex, true);
        
    } // end-if we do not want to make the tree bifurcating


    // set the new root
    setRoot( &n.getParent(), reindex );

}


/**
 * Resets a map of the taxa to their BitSet indices.
 * The taxa are ordered alphabetically in the BitSet.
 */
void Tree::resetTaxonBitSetMap( void )
{
    taxon_bitset_map.clear();
    
    // get all taxon names
    std::vector<Taxon> unordered_taxa = getTaxa();
    std::vector<std::string> ordered_taxa;
    for (size_t i = 0; i < unordered_taxa.size(); ++i)
    {
        ordered_taxa.push_back(unordered_taxa[i].getName());
    }

    // order taxon names
    std::sort(ordered_taxa.begin(), ordered_taxa.end());

    // add taxa to bitset map
    for (size_t i = 0; i < ordered_taxa.size(); ++i)
    {
        taxon_bitset_map[ordered_taxa[i]] = i;
    }
    
}


TopologyNode& Tree::reverseParentChild(TopologyNode &n)
{
    // This routine makes n the new root by
    // * first making n.getParent() the new root, and then
    // * making n.getParent() into a child of n.
    // It returns the original root.

    TopologyNode* ret = &n;

    if ( !n.isRoot() )
    {
        TopologyNode &p = n.getParent();
        ret = &(reverseParentChild(p));

        // we need to re-orient the branches/indices so that
        // nodes remain associated with the same parameters
        p.setIndex(n.getIndex());
        p.setBranchLength(n.getBranchLength());

        p.removeChild( &n );
        n.setParent( nullptr ); // Avoid loop in parent edges from n -> p -> n
        p.setParent( &n );
        n.addChild( &p );
    }

    return *ret;
}


void Tree::setNegativeConstraint(bool tf)
{
    is_negative_constraint = tf;
}


void Tree::setRooted(bool tf)
{
    rooted = tf;
}


void Tree::setRoot( TopologyNode* r, bool reindex )
{

    // delete the old root if it's not in this tree
    bool found = false;

    TopologyNode* old_root = root;

    // set the root
    root = r;

    nodes.clear();

    // bootstrap all nodes from the root and add the in a pre-order traversal
    fillNodesByPhylogeneticTraversal(r);

    if ( reindex == true )
    {
        for (unsigned int i = 0; i < nodes.size(); ++i)
        {
            nodes[i]->setIndex(i);
        }
    }
    else
    {
        orderNodesByIndex();
    }

    num_nodes = nodes.size();

    // count the number of tips
    num_tips = 0;
    for (size_t i = 0; i < num_nodes; ++i)
    {
        if ( nodes[i] == NULL )
        {
            throw RbException("Problem while setting the root of the tree.");
        }
        if ( nodes[i] == old_root)
        {
            found = true;
        }
        num_tips += ( nodes[i]->isTip() ? 1 : 0);
    }


    root->setTree( this );

    if ( found == false )
    {
        delete old_root;
    }


}


//!< Set the indices of the taxa from the taxon map
void Tree::setTaxonIndices(const TaxonMap &tm)
{
    assert(root);

    // 1. Initialize the number of times that we have seen each map taxon to 0
    std::map<Taxon,int> use_count;
    for(int i=0;i<tm.size();i++)
        use_count.insert({tm.getTaxon(i), 0});

    // 2. Initialize the nodes to their index.
    int next_non_taxon_index = use_count.size();
    for(auto& node: nodes)
    {
        if (node->isTip() or node->isSampledAncestor())
        {
            // 3a. If this is a tip or sampled ancester, check that we have an index for it.
            auto& taxon = node->getTaxon();
            if (not tm.hasTaxon(taxon))
                throw RbException()<<"setTaxonIndices: tree has unexpected "<<taxon<<" with no index";

            // 3b. Record that we used this taxon
            auto& count = use_count.at(taxon);
            count++;

            // 3c. Set the index for the node.
            node->setIndex( tm.getTaxonIndex(taxon) );
        }
        else
        {
            // 4. Otherwise set an index starting after all the taxon indices.
            node->setIndex( next_non_taxon_index++ );
        }
    }

    // 5. Check that all the taxon labels are used exactly once.
    for(auto& taxon_count: use_count)
    {
        auto& taxon = taxon_count.first;
        auto& count = taxon_count.second;
        if (count < 1)
        {
            for(auto& node: nodes)
            {
                if (node->getTaxon() == taxon)
                    throw RbException()<<"setTaxonIndices: taxon "<<taxon<<" with "<<node->getNumberOfChildren()<<" children is neither a tip nor a sampled ancestor";
            }
            throw RbException()<<"setTaxonIndices: tree is missing the taxon \'"<<taxon<<"\'";
        }
        if (count > 1)
            throw RbException()<<"setTaxonIndices: tree has multiple copies of the taxon "<<taxon;
    }

    // 6. Sort the nodes by their index.
    orderNodesByIndex();
}


/**
 * Change the name of a taxon
 *
 * \param[in] current_name    self explanatory.
 * \param[in] newName         self explanatory.
 */
void Tree::setTaxonName(const std::string& current_name, const std::string& new_name)
{

    TopologyNode& node = getTipNodeWithName( current_name );
    Taxon& t = node.getTaxon();
    t.setName( new_name );
    taxon_bitset_map.erase( current_name );
    taxon_bitset_map.insert( std::pair<std::string, size_t>( new_name, node.getIndex() ) );
}


/**
 * Change the name of a taxon
 *
 * \param[in] current_name   self explanatory.
 * \param[in] new_taxon      self explanatory.
 */
void Tree::setTaxonObject(const std::string& current_name, const Taxon& new_taxon)
{

    const std::string &new_name = new_taxon.getName();

    TopologyNode& node = getTipNodeWithName( current_name );
    node.setTaxon( new_taxon );

    taxon_bitset_map.erase( current_name );
    taxon_bitset_map.insert( std::pair<std::string, size_t>( new_name, node.getIndex() ) );

}


void Tree::unroot( void )
{

    if ( isRooted() == true )
    {

        // get the root node because we need to make this tree unrooted (for topology comparison)
        TopologyNode *old_root = &getRoot();

        // make the tree use branch lengths instead of ages
        old_root->setUseAges(false, true);

        size_t child_index = 0;
        if ( old_root->getChild(child_index).isTip() == true )
        {
            child_index = 1;
        }
        TopologyNode *new_root = &old_root->getChild( child_index );
        TopologyNode *second_child = &old_root->getChild( (child_index == 0 ? 1 : 0) );

        double bl_first = new_root->getBranchLength();
        double bl_second = second_child->getBranchLength();

        old_root->removeChild( new_root );
        old_root->removeChild( second_child );
        new_root->setParent( NULL );
        new_root->addChild( second_child );
        second_child->setParent( new_root );

        second_child->setBranchLength( bl_first + bl_second );

        // finally we need to set the new root to our tree copy
        setRooted( false );
        setRoot( new_root, true);

    }

}


// Write this object into a file in its default format.
void Tree::writeToFile( const path &dir, const std::string &fn ) const
{
    
    // do not write a file if the tree is invalid
    if (this->getNumberOfTips() > 1)
    {
        path filename = dir / (fn + ".newick");
        create_directories(dir);

        // open the stream to the file
        std::ofstream outStream( filename.string() );

        // write the value of the node
        outStream << getNewickRepresentation();
        outStream << std::endl;

        // close the stream
        outStream.close();
    }
}


std::ostream& RevBayesCore::operator<<(std::ostream& o, const Tree& x)
{

    o << x.getNewickRepresentation();

    return o;
}<|MERGE_RESOLUTION|>--- conflicted
+++ resolved
@@ -1175,20 +1175,10 @@
 void Tree::initFromString(const std::string &s)
 {
     NewickConverter converter;
-<<<<<<< HEAD
-    Tree* bl_tree = converter.convertFromNewick( s, false );
-    if ( bl_tree->isUltrametric() == true )
-    {
-        Tree *tree = TreeUtilities::convertTree( *bl_tree, false );
-        
-        *this = *tree;
-
-=======
     Tree* bl_tree = converter.convertFromNewick( s );
     if (isTimeTree())
     {
         auto time_tree = TreeUtilities::convertTree(*bl_tree, false);
->>>>>>> 21ab167a
         delete bl_tree;
         *this = *time_tree;
         delete time_tree;
