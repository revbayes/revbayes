#include <stdio.h>
#include <algorithm>
#include <cstddef>
#include <iostream>
#include <iterator>
#include <map>
#include <math.h>
#include <set>
#include <string>
#include <sstream>
#include <utility>
#include <vector>
#include <limits>

#include "Clade.h"
#include "RbException.h"
#include "RbMathLogic.h"
#include "RbSettings.h"
#include "Taxon.h"
#include "TopologyNode.h"
#include "Tree.h"
#include "TreeChangeEventMessage.h"
#include "RbBitSet.h"
#include "TaxonMap.h"
#include "TreeChangeEventHandler.h"
#include "RbConstants.h" // IWYU pragma: keep

using namespace RevBayesCore;

using boost::optional;

/** Default constructor (interior node, no name). Give the node an optional index ID */
TopologyNode::TopologyNode() {}


/** Default constructor (interior node, no name). Give the node an optional index ID */
TopologyNode::TopologyNode(size_t indx)
    : index(indx)
{

}


/** Constructor of node with name. Give the node an optional index ID */
TopologyNode::TopologyNode(const Taxon& t, const optional<size_t>& indx) :
    taxon(t),
    index(indx)
{

}


/** Constructor of node with name. Give the node an optional index ID */
TopologyNode::TopologyNode(const std::string& n, const optional<size_t>& indx) :
    taxon(n),
    index(indx)
{

}

/** Copy constructor. We use a shallow copy. */
TopologyNode::TopologyNode(const TopologyNode &n) :
    use_ages( n.use_ages ),
    age( n.age ),
    branch_length( n.branch_length ),
    parent( n.parent ),
    tree( NULL ),
    taxon( n.taxon ),
    index( n.index ),
    sampled_ancestor( n.sampled_ancestor ),
    node_comments( n.node_comments ),
    branch_comments( n.branch_comments ),
    time_in_states( n.time_in_states ),
    num_shift_events( n.num_shift_events ),
    burst_speciation( n.burst_speciation ),
    sampling_event( n.sampling_event ),
    serial_sampling( n.serial_sampling ),
    serial_speciation( n.serial_speciation )
{

    // copy the children
    for (std::vector<TopologyNode*>::const_iterator it = n.children.begin(); it != n.children.end(); it++)
    {
        TopologyNode* the_node = *it;
        TopologyNode* theClone = the_node->clone();
        children.push_back( theClone );
        theClone->setParent(this);
    }


}


/** Destructor */
TopologyNode::~TopologyNode(void)
{
    // we do not own the parent so we do not delete it

    // free memory of children
    removeAllChildren();

    // make sure that I was removed from my parent
    if (parent != NULL)
    {
        parent->removeChild(this);
    }
    
}


TopologyNode& TopologyNode::operator=(const TopologyNode &n)
{

    if (this == &n)
    {

        removeAllChildren();

        // copy the members
        age                     = n.age;
        branch_comments         = n.branch_comments;
        branch_length           = n.branch_length;
        burst_speciation        = n.burst_speciation;
        index                   = n.index;
        node_comments           = n.node_comments;
        parent                  = n.parent;
        sampled_ancestor        = n.sampled_ancestor;
        sampling_event          = n.sampling_event;
        serial_sampling         = n.serial_sampling;
        serial_speciation       = n.serial_speciation;
        taxon                   = n.taxon;
        time_in_states          = n.time_in_states;
        num_shift_events        = n.num_shift_events;
        use_ages                = n.use_ages;

        // copy the children
        for (std::vector<TopologyNode*>::const_iterator it = n.children.begin(); it != n.children.end(); it++)
        {
            children.push_back( (*it)->clone() );
        }

        // add myself as a new child to the parent node
        parent->addChild(this);

    }

    return *this;
}


void TopologyNode::addBranchParameter(const std::string &n, double p)
{

    if ( n == "index" || n == "species" )
    {
        std::cerr << "Illegal branch parameter with name '" << n << "'.\n";
    }

    std::stringstream o;
    char s[32];
    snprintf(s, sizeof(s), "%f",p);
    o << n << "=" << s;
    std::string comment = o.str();
    branch_comments.push_back( comment );

}


void TopologyNode::addBranchParameter(const std::string &n, const std::string &p)
{

    if ( n == "index" || n == "species" )
    {
        std::cerr << "Illegal branch parameter with name '" << n << "'.\n";
    }

    std::string comment = n + "=" + p;
    branch_comments.push_back( comment );

}



void TopologyNode::addBranchParameters(std::string const &n, const std::vector<double> &p, bool internalOnly) {

    if ( !internalOnly || !isTip()  )
    {
        std::stringstream o;
        o << n << "=" << p[ getIndex() ];
        std::string comment = o.str();
        branch_comments.push_back( comment );

        for (std::vector<TopologyNode*>::iterator it = children.begin(); it != children.end(); ++it)
        {
            (*it)->addBranchParameters(n, p, internalOnly);
        }

    }

}

void TopologyNode::addBranchParameters(std::string const &n, const std::vector<std::string> &p, bool internalOnly) {

    if ( !internalOnly || !isTip()  )
    {
        std::string comment = n + "=" + p[ getIndex() ];
        branch_comments.push_back( comment );

        for (std::vector<TopologyNode*>::iterator it = children.begin(); it != children.end(); ++it)
        {
            (*it)->addBranchParameters(n, p, internalOnly);
        }

    }

}


/** Add a child node. We own it from here on. */
void TopologyNode::addChild(TopologyNode* c, size_t pos )
{
    // add child to beginning if pos is out of bounds
    if( pos > children.size() )
    {
        throw RbException("Child position index out of bounds");
    }

    // add the child at pos offset from the end
    children.insert((children.rbegin() + pos).base(), c);

    // fire tree change event
    if ( tree != NULL )
    {
        tree->getTreeChangeEventHandler().fire( *c, RevBayesCore::TreeChangeEventMessage::TOPOLOGY );
    }
}


void TopologyNode::addNodeParameter(const std::string &n, double p)
{

    if ( n == "index" || n == "species" )
    {
        std::cerr << "Illegal node parameter with name '" << n << "' and value "<< p <<".\n";
    }

    std::stringstream o;
    char s[32];
    snprintf(s, sizeof(s), "%f",p);
    o << n << "=" << s; //SK
    std::string comment = o.str();
    node_comments.push_back( comment );

}


void TopologyNode::addNodeParameter(const std::string &n, const std::string &p)
{

    if ( n == "index" || n == "species" )
    {
        std::cerr << "Illegal node parameter with name '" << n << "' and value "<< p <<".\n";
    }

    std::string comment = n + "=" + p;
    node_comments.push_back( comment );

}


void TopologyNode::addNodeParameters(std::string const &n, const std::vector<double> &p, bool internalOnly)
{

    if ( internalOnly == false || isTip() == false  )
    {
        std::stringstream o;
        char s[32];
        size_t num_tip_nodes = 0;
        if ( internalOnly == true && tree != NULL )
        {
            num_tip_nodes = tree->getNumberOfTips();
        }
        snprintf(s, sizeof(s), "%f",p[ getIndex() - num_tip_nodes]);
        o << n << "=" << s; //SK
        std::string comment = o.str();
        node_comments.push_back( comment );

        for (std::vector<TopologyNode*>::iterator it = children.begin(); it != children.end(); ++it)
        {
            (*it)->addNodeParameters(n, p, internalOnly);
        }

    }

}

void TopologyNode::addNodeParameters(std::string const &n, const std::vector<std::string> &p, bool internal_only)
{

    if ( !internal_only || !isTip()  )
    {
        std::stringstream o;
        o << n << "=" << p[ getIndex() ];
        std::string comment = o.str();
        node_comments.push_back( comment );

        for (std::vector<TopologyNode*>::iterator it = children.begin(); it != children.end(); ++it)
        {
            (*it)->addNodeParameters(n, p, internal_only);
        }
    }
}


/*
 * Build newick string.
 * If simmap = true build a newick string compatible with SIMMAP and phytools.
 */
std::string TopologyNode::buildNewickString( bool simmap = false, bool round = true )
{

    // create the newick string
    std::stringstream o;

    std::fixed(o);
    // depending on the value of round, get standard precision or maximum
    if (round)
    {
        o.precision( 6 );
    }
    else
    {
        o.precision( std::numeric_limits<double>::digits10 );
    }

    std::vector<std::string> fossil_comments;

    // ensure we have an updated copy of branch_length variables
    if ( not isRoot() )
    {
        recomputeBranchLength();
    }

    // test whether this is a internal or external node
    if ( isTip() )
    {
        // this is a tip so we just return the name of the node
        o << taxon.getName();

    }
    else
    {
        std::string fossil_name = "";

        o << "(";
        size_t j = 0;
        for (size_t i=0; i< children.size(); i++)
        {
            if ( RbSettings::userSettings().getCollapseSampledAncestors()
                    && children[i]->isSampledAncestor()
                    && (children[i]->getName() < fossil_name || fossil_name == "" ) )
            {
                fossil_name = children[i]->getName();
                fossil_comments = children[i]->getNodeParameters();
            }
            else
            {
                if (j > 0)
                {
                    o << ",";
                }
                j++;
                o << children[i]->buildNewickString( simmap, round );
            }
        }

        o << ")" << fossil_name;

    }

    if ( ( node_comments.size() + fossil_comments.size() > 0 || RbSettings::userSettings().getPrintNodeIndex() == true ) && simmap == false )
    {
        o << "[&";

        bool needsComma = false;

        // first let us print the node index, we must increment by 1 to match RevLanguage indexing
        if ( RbSettings::userSettings().getPrintNodeIndex() == true )
        {
            o << "index=" << getIndex() + 1;
            needsComma = true;
        }

        for (size_t i = 0; i < node_comments.size(); ++i)
        {
            if ( needsComma == true )
            {
                o << ",";
            }
            o << node_comments[i];
            needsComma = true;
        }

        for (size_t i = 0; i < fossil_comments.size(); ++i)
        {
            if ( needsComma == true )
            {
                o << ",";
            }
            o << fossil_comments[i];
            needsComma = true;
        }

        //Finally let's print the species name (always)
//        if ( needsComma == true )
//        {
//            o << ",";
//        }
//        o << "&species=" << getSpeciesName();

        o << "]";
    }

    if ( simmap == false )
    {
        double br = getBranchLength();

        if( RevBayesCore::RbMath::isNan(br) == false )
        {
            o << ":" << br;
        }
    }
    else
    {
        if ( isRoot() == false )
        {
            bool found = false;
            for (size_t i = 0; i < node_comments.size(); ++i)
            {
                if ( node_comments[i].substr(0, 18) == "character_history=" )
                {
                    o << ":" << node_comments[i].substr(18, node_comments[i].length());
                    found = true;
                    break;
                }
            }
            if ( found == false )
            {
                throw RbException("Error while writing SIMMAP newick string: no character history found for node.");
            }
        }
    }

    if ( branch_comments.size() > 0 && simmap == false )
    {
        o << "[&";
        for (size_t i = 0; i < branch_comments.size(); ++i)
        {
            if ( i > 0 )
            {
                o << ",";
            }
            o << branch_comments[i];
        }
        o << "]";
    }

    if ( isRoot() )
    {
        o << ";";
    }

    return o.str();
}



void TopologyNode::clearParameters(void)
{
    clearBranchParameters();
    clearNodeParameters();
}


void TopologyNode::clearBranchParameters( void )
{

    branch_comments.clear();
    if ( !isTip()  )
    {

        for (std::vector<TopologyNode*>::iterator it = children.begin(); it != children.end(); ++it)
        {
            (*it)->clearBranchParameters();
        }
    }
}


void TopologyNode::clearNodeParameters( void )
{

    node_comments.clear();
    if ( !isTip()  )
    {

        for (std::vector<TopologyNode*>::iterator it = children.begin(); it != children.end(); ++it)
        {
            (*it)->clearNodeParameters();
        }
    }
}


/** Clone function */
TopologyNode* TopologyNode::clone(void) const
{

    return new TopologyNode(*this);
}



std::string TopologyNode::computeNewick( bool round )
{

    return buildNewickString(false, round);
}


/* Build newick string */
std::string TopologyNode::computePlainNewick( void ) const
{

    // test whether this is a internal or external node
    if ( isTip() )
    {
        // this is a tip so we just return the name of the node
        return taxon.getName();
    }
    else
    {
        std::string fossil = "";
        std::string newick = "(";
        std::vector<std::string> child_newick;
        for (size_t i = 0; i < getNumberOfChildren(); ++i)
        {
            const TopologyNode& child = getChild( i );
            if ( RbSettings::userSettings().getCollapseSampledAncestors()
                    && child.isSampledAncestor()
                    && (child.getName() < fossil || fossil == "") )
            {
                fossil = child.getName();
            }
            else
            {
                child_newick.push_back( child.computePlainNewick() );
            }
        }
        sort(child_newick.begin(), child_newick.end());
        for (std::vector<std::string>::iterator it = child_newick.begin(); it != child_newick.end(); ++it)
        {
            if ( it != child_newick.begin() )
            {
                newick += ",";
            }
            newick += *it;
        }
        newick += ")";
        newick += fossil;

        return newick;
    }

}


std::string TopologyNode::computeSimmapNewick( bool round )
{
    return buildNewickString( true, round );
}


/**
 * Is the argument clade contained in the clade descending from this node?
 * By strict we mean that the contained clade has to be monophyletic in the containing clade.
 */
bool TopologyNode::containsClade(const TopologyNode *c, bool strict) const
{
    RbBitSet your_taxa = RbBitSet( tree->getNumberOfTips() );
    c->getTaxa( your_taxa );

    return containsClade( your_taxa, strict );
}


/**
 * Is the argument clade contained in the clade descending from this node?
 * By strict we mean that the contained clade has to be monophyletic in the containing clade.
 */
bool TopologyNode::containsClade(const Clade &c, bool strict) const
{

    return containsClade( c.getBitRepresentation(), strict );
}


/**
 * Is the argument clade contained in the clade descending from this node?
 * By strict we mean that the contained clade has to be monophyletic in the containing clade.
 */
bool TopologyNode::containsClade(const RbBitSet &your_taxa, bool strict) const
{
    size_t n = tree->getNumberOfTips();
    RbBitSet my_taxa   = RbBitSet( n );
    getTaxa( my_taxa );

    if ( your_taxa.size() != my_taxa.size() )
    {
        throw RbException("Cannot check if the clade is contained within a node because of a problem in bit representation of clades.");
    }

    // this node needs to have at least as many taxa to contain the other clade
    if ( your_taxa.count() > my_taxa.count() )
    {
        // quick negative abort to safe computational time
        return false;
    }

    // check that every taxon of the clade is in this subtree
    for (size_t i=0; i<n; ++i)
    {

        // if I don't have any of your taxa then I cannot contain you.
        if ( your_taxa.test(i) == true && my_taxa.test(i) == false )
        {
            return false;
        }

    }

    // now check, if required, that the contained clade is monophyletic in the containing clade.
    if ( strict == true )
    {
        // we already know from our check above that all taxa from the contained clade are present in this clade.
        // so we just need to check if there are additional taxa in this clade
        // and if so, then we need to check that the contained clade is contained in one of my children.
        if ( your_taxa.count() < my_taxa.count() )
        {

            // loop over all children
            for (std::vector<TopologyNode*>::const_iterator it = children.begin(); it != children.end(); ++it)
            {
                // check if the clade is contained in this child
                bool is_contained_in_child = (*it)->containsClade( your_taxa, strict );
                if ( is_contained_in_child == true )
                {
                    // yeah, so we can abort and return true
                    return true;
                }
            }

            return false;
        }

    }

    return true;
}



bool TopologyNode::doesUseAges( void ) const
{
    return use_ages;
}



bool TopologyNode::equals(const TopologyNode& node) const
{

    if (this == &node)
    {
        return true;
    }

    // test if the name is the same
    if (taxon != node.taxon)
    {
        return false;
    }

    // test if the index is the same
    if (index != node.index)
    {
        return false;
    }

    // test if the parent is the same
    if (parent != node.parent)
    {
        return false;
    }

    // test if the size of the children differs
    if (children.size() != node.children.size())
    {
        return false;
    }

    // test if all children are the same
    for (size_t i=0; i<children.size(); i++)
    {
        if (children[i]->equals(*node.children[i]))
        {
            return false;
        }
    }

    return true;
}


/*
 * Fill this map recursively with all clade indices.
 */
std::string TopologyNode::fillCladeIndices(std::map<std::string,size_t> &clade_index_map) const
{

    std::string newick = "";

    if ( isTip() == true )
    {
        newick = taxon.getName();
    }
    else
    {
        std::string fossil = "";
        newick = "(";
        std::vector<std::string> child_newick;
        for (size_t i = 0; i < getNumberOfChildren(); ++i)
        {
            const TopologyNode& child = getChild( i );
            if ( RbSettings::userSettings().getCollapseSampledAncestors()
                && child.isSampledAncestor()
                && (child.getName() < fossil || fossil == "") )
            {
                fossil = child.getName();
            }
            else
            {
                child_newick.push_back( child.fillCladeIndices(clade_index_map) );
            }
        }
        sort(child_newick.begin(), child_newick.end());
        for (std::vector<std::string>::iterator it = child_newick.begin(); it != child_newick.end(); ++it)
        {
            if ( it != child_newick.begin() )
            {
                newick += ",";
            }
            newick += *it;
        }
        newick += ")";
        newick += fossil;

    }

    // now insert the newick string for this node/clade with the index of this node
    clade_index_map.insert( std::pair<std::string,size_t>(newick, getIndex()) );


    // finally return my newick string so that my parents can use it
    return newick;
}


void TopologyNode::fireTreeChangeEvent( const unsigned& m )
{

    // fire tree change event
    if ( tree != NULL )
    {
        tree->getTreeChangeEventHandler().fire( *this, m );
    }

}

/*
 * Get the Age.
 * We internally store the age so can return it. However, if we invalidated the age ( age = Inf ),
 * then we need to compute the age from the time.
 */
double TopologyNode::getAge( void ) const
{

    return age;
}


RbBitSet TopologyNode::getAllClades(std::vector<RbBitSet> &all_clades, size_t num_tips, bool internal_only) const
{

    RbBitSet this_bs = RbBitSet(num_tips);
    if ( isTip() == true )
    {
//        taxa.set( index );
        // We can't use indices for tree comparison because different trees may
        // have different indices for the same taxon.
        // Instead make the BitSet ordered by taxon names.
        // Eventually this should be refactored with the TaxonMap class.
        int bit_index = tree->getTaxonBitSetMap().at(taxon.getName());

        this_bs.set( bit_index );
        
        if ( internal_only == false )
        {
            all_clades.push_back( this_bs );
        }
    }
    else
    {
        for ( auto& child: children )
            this_bs |= child->getAllClades(all_clades, num_tips, internal_only);
        all_clades.push_back( this_bs );
    }

    return this_bs;
}


/*
 * Get the branch length.
 * We compute the difference of my time and my parents time.
 */
double TopologyNode::getBranchLength( void ) const
{

    return branch_length;
}


/*
 * Get the branch parameters.
 */
const std::vector<std::string>& TopologyNode::getBranchParameters( void ) const
{

    return branch_comments;
}


/**
 * Get the index of a clade
 */
size_t TopologyNode::getCladeIndex(const TopologyNode *c) const
{

    size_t n = tree->getNumberOfTips();
    RbBitSet my_taxa   = RbBitSet( n );
    RbBitSet your_taxa = RbBitSet( n );
    getTaxa( my_taxa );
    c->getTaxa( your_taxa );

    // sanity check
    if ( your_taxa.size() != my_taxa.size() )
    {
        throw RbException("Cannot compute the clade index because of a problem in bit representation of clades.");
    }

    // this node needs to have at least as many taxa to contain the other clade
    if ( your_taxa.count() > my_taxa.count() )
    {
        // quick negative abort to safe computational time
        throw RbException("Node does not have at least as many taxa as input clade.");
    }

    // check that every taxon of the clade is in this subtree
    for (size_t i=0; i<n; ++i)
    {

        // if I don't have any of your taxa then I cannot contain you.
        if ( your_taxa.test(i) == true && my_taxa.test(i) == false )
        {
            throw RbException("Node does not contain any taxa in clade.");
        }

    }

    // we already know from our check above that all taxa from the contained clade are present in this clade.
    // so we just need to check if there are additional taxa in this clade
    // and if so, then we need to check that the contained clade is contained in one of my children.
    if ( your_taxa.count() < my_taxa.count() )
    {

        // loop over all children
        for (std::vector<TopologyNode*>::const_iterator it = children.begin(); it != children.end(); ++it)
        {

            // check if the clade is contained in this child
            try
            {
                return (*it)->getCladeIndex( c );
            }
            catch(RbException&)
            {
                continue;
            }

        }

        // the clade is not one of my children, and we require strict identity
        throw RbException("Input clade is not a child node.");

    }

    // finally return my index
    return getIndex();
}


/** Get child at index i */
const TopologyNode& TopologyNode::getChild(size_t i) const
{
    // Maybe this should be an assert, but not sure what the contract is here.
    if (i >= children.size())
        throw RbException()<<"Trying to get child "<<i<<", but node only has "<<children.size()<<" children.";

    return *children[i];
}


/** Get child at index i */
TopologyNode& TopologyNode::getChild(size_t i)
{
    // Maybe this should be an assert, but not sure what the contract is here.
    if (i >= children.size())
        throw RbException()<<"Trying to get child "<<i<<", but node only has "<<children.size()<<" children.";

    return *children[i];
}


const std::vector<TopologyNode*>& TopologyNode::getChildren( void ) const
{
    return children;
}


/** Loop over children and get their indices */
std::vector<int> TopologyNode::getChildrenIndices() const
{

    std::vector<int> temp;

    for ( std::vector<TopologyNode* >::const_iterator i=children.begin(); i!=children.end(); i++ )
    {
        temp.push_back( int( (*i)->getIndex() ) );
    }

    return temp;
}


Clade TopologyNode::getClade( void ) const
{
    Clade c;

    // get the clade taxa
    std::vector<Taxon> taxa;

    if ( tree != NULL )
    {
        // initialize the clade bitset
        RbBitSet bitset( tree->getNumberOfTips() );
        getTaxa(taxa, bitset);

        c = Clade(taxa, bitset);
    }
    else
    {
        getTaxa(taxa);
        c = Clade(taxa);
    }

    c.setAge( age );

    std::set<Taxon> mrca;

    if( isTip() )
    {
        if( isSampledAncestor() )
        {
            mrca.insert( getTaxon() );
        }
    }
    else
    {
        // if a child is a sampled ancestor, its taxon is a mrca
        for (size_t i = 0; i < children.size(); i++)
        {
            if ( children[i]->isSampledAncestor() )
            {
                mrca.insert( children[i]->getTaxon() );
            }
        }
    }

    c.setMrca( mrca );

    return c;
}

bool TopologyNode::hasIndex( void) const
{
    return (bool)index;
}

size_t TopologyNode::getIndex( void ) const
{
    if (not index)
        throw RbException()<<"Problem while working with tree: Node index was never set.";

    return *index;
}

/**
 * Get the indices of nodes contained in the subtree starting with this node as the root.
 * This either returns 1 if this is a tip node (or 0 if we do not count tipes)
 * or computes recursively the number of nodes in both children plus one for this node.
 *
 * \param[in]   countTips   Shall we count tips?
 * \return                  Subtree size.
 */
void TopologyNode::getIndicesOfNodesInSubtree( bool countTips, std::vector<size_t>* indices ) const
{

    if ( isTip() )
    {
        if (countTips)
        {
            indices->push_back( getIndex() );
        }
    }
    else
    {
        indices->push_back( getIndex() );
        // now call this function recursively for all your children
        children[0]->getIndicesOfNodesInSubtree(countTips, indices);
        children[1]->getIndicesOfNodesInSubtree(countTips, indices);
    }

}


/**
 * Get the maximal depth starting from this node.
 * The depth here mean the maximal path length along the branches until a terminal node (tip) is reached.
 * For ultrametric trees all path lengths are equivalent, but for serial sampled trees not.
 * Hence, we compute the maximal depths by recursively exploring each path along the branches to the children.
 *
 * \return    The maximal depth (path length) from this node to the most recent tip.
 */
double TopologyNode::getMaxDepth( void ) const
{

    // iterate over the childen
    double max = 0.0;
    for (std::vector<TopologyNode*>::const_iterator it = children.begin(); it != children.end(); ++it)
    {
        double m = 0.0;
        TopologyNode& node = *(*it);
        if ( node.isTip() )
        {
            m = node.getBranchLength();
        }
        else
        {
            m = node.getBranchLength() + node.getMaxDepth();
        }

        if ( m > max )
        {
            max = m;
        }
    }

    return max;
}


const std::string& TopologyNode::getName( void ) const
{

    return getTaxon().getName();
}


/**
 * Is the argument clade contained in the clade descending from this node?
 */
TopologyNode* TopologyNode::getMrca(const Clade &c)
{

    return getNode( c, false );
}


/**
 * Is the argument clade contained in the clade descending from this node?
 */
const TopologyNode* TopologyNode::getMrca(const Clade &c) const
{

    return getNode( c, false );
}

const TopologyNode* TopologyNode::getMrca(const Clade &c, bool strict) const
{

    return getNode( c, strict );
}


/**
 * Is the argument clade contained in the clade descending from this node?
 */
const TopologyNode* TopologyNode::getMrca(const TopologyNode &n) const
{

    return getNode( n, false );
}

/**
 * Is the argument clade contained in the clade descending from this node?
 * By strict we mean that the contained clade has to be monophyletic in the containing clade.
 */
TopologyNode* TopologyNode::getNode(const TopologyNode &n, bool strict)
{

    RbBitSet your_taxa = RbBitSet( tree->getNumberOfTips() );
    n.getTaxa( your_taxa );

    return getNode( your_taxa, strict );
}


/**
 * Is the argument clade contained in the clade descending from this node?
 * By strict we mean that the contained clade has to be monophyletic in the containing clade.
 */
const TopologyNode* TopologyNode::getNode(const TopologyNode &n, bool strict) const
{

    RbBitSet your_taxa = RbBitSet( tree->getNumberOfTips() );
    n.getTaxa( your_taxa );

    return getNode( your_taxa, strict );
}


/**
 * Is the argument clade contained in the clade descending from this node?
 * By strict we mean that the contained clade has to be monophyletic in the containing clade.
 */
TopologyNode* TopologyNode::getNode(const Clade &c, bool strict)
{

    return getNode( c.getBitRepresentation(), strict );
}


/**
 * Is the argument clade contained in the clade descending from this node?
 * By strict we mean that the contained clade has to be monophyletic in the containing clade.
 */
TopologyNode* TopologyNode::getNode(const RbBitSet &your_taxa, bool strict)
{

    size_t n = tree->getNumberOfTips();
    RbBitSet my_taxa   = RbBitSet( n );
    getTaxa( my_taxa );

    if ( your_taxa.size() != my_taxa.size() )
    {
        throw RbException("Cannot retrieve a node because of a problem in bit representation of clades.");
    }

    // this node needs to have at least as many taxa to contain the other clade
    if ( your_taxa.count() > my_taxa.count() )
    {
        // quick negative abort to safe computational time
        return NULL;
    }

    // check that every taxon of the clade is in this subtree
    for (size_t i=0; i<n; ++i)
    {

        // if I don't have any of your taxa then I cannot contain you.
        if ( your_taxa.test(i) == true && my_taxa.test(i) == false )
        {
            return NULL;
        }

    }


    // we already know from our check above that all taxa from the contained clade are present in this clade.
    // so we just need to check if there are additional taxa in this clade
    // and if so, then we need to check that the contained clade is contained in one of my children.
    if ( your_taxa.count() < my_taxa.count() )
    {

        // loop over all children
        for (std::vector<TopologyNode*>::const_iterator it = children.begin(); it != children.end(); ++it)
        {
            // check if the clade is contained in this child
            TopologyNode *is_contained_in_child = (*it)->getNode( your_taxa, strict );
            if ( is_contained_in_child != NULL )
            {
                // yeah, so we can abort and return true
                return is_contained_in_child;
            }
        }

        // now check, if required, that the contained clade is monophyletic in the containing clade.
        // this will only be done if we haven't found the clade within one of our children
        if ( strict == true )
        {
            return NULL;
        }

    }


    return this;
}



/**
 * Is the argument clade contained in the clade descending from this node?
 * By strict we mean that the contained clade has to be monophyletic in the containing clade.
 */
const TopologyNode* TopologyNode::getNode(const Clade &c, bool strict) const
{

    return getNode( c.getBitRepresentation(), strict );
}


/**
 * Is the argument clade contained in the clade descending from this node?
 * By strict we mean that the contained clade has to be monophyletic in the containing clade.
 */
const TopologyNode* TopologyNode::getNode(const RbBitSet &your_taxa, bool strict) const
{
    size_t n = tree->getNumberOfTips();
    RbBitSet my_taxa   = RbBitSet( n );
    getTaxa( my_taxa );

    if ( your_taxa.size() != my_taxa.size() )
    {
        throw RbException("Cannot retrieve a (const) node because of a problem in bit representation of clades.");
    }

    // this node needs to have at least as many taxa to contain the other clade
    if ( your_taxa.count() > my_taxa.count() )
    {
        // quick negative abort to safe computational time
        return NULL;
    }

    // check that every taxon of the clade is in this subtree
    for (size_t i=0; i<n; ++i)
    {

        // if I don't have any of your taxa then I cannot contain you.
        if ( your_taxa.test(i) == true && my_taxa.test(i) == false )
        {
            return NULL;
        }

    }

    // we already know from our check above that all taxa from the contained clade are present in this clade.
    // so we just need to check if there are additional taxa in this clade
    // and if so, then we need to check that the contained clade is contained in one of my children.
    if ( your_taxa.count() < my_taxa.count() )
    {

        // loop over all children
        for (std::vector<TopologyNode*>::const_iterator it = children.begin(); it != children.end(); ++it)
        {
            // check if the clade is contained in this child
            TopologyNode *is_contained_in_child = (*it)->getNode( your_taxa, strict );
            if ( is_contained_in_child != NULL )
            {
                // yeah, so we can abort and return true
                return is_contained_in_child;
            }
        }

        // now check, if required, that the contained clade is monophyletic in the containing clade.
        // this will only be done if we haven't found the clade within one of our children
        if ( strict == true )
        {
            return NULL;
        }

    }

    return this;
}


/*
 * Get the node parameters.
 */
const std::vector<std::string>& TopologyNode::getNodeParameters( void ) const
{

    return node_comments;
}



size_t TopologyNode::getNumberOfChildren( void ) const
{

    return children.size();
}

size_t TopologyNode::getDegree( void ) const
{
    int degree = children.size();
    if (not isRoot())
        degree++;
    return degree;
}


/**
 * Get the number of nodes contained in the subtree starting with this node as the root.
 * This either returns 1 if this is a tip node (or 0 if we do not count tipes)
 * or computes recursively the number of nodes in both children plus one for this node.
 *
 * \param[in]   countTips   Shall we count tips?
 * \return                  Subtree size.
 */
size_t TopologyNode::getNumberOfNodesInSubtree( bool countTips ) const
{

    if ( isTip() )
    {
        return (countTips ? 1 : 0);
    }
    else
    {
        return children[0]->getNumberOfNodesInSubtree(countTips) + children[1]->getNumberOfNodesInSubtree(countTips) + 1;
    }

}

TopologyNode& TopologyNode::getParent(void)
{

    return *parent;

}

const TopologyNode& TopologyNode::getParent(void) const
{

    return *parent;
}


std::string TopologyNode::getIndividualName() const
{
    std::string name = taxon.getSpeciesName();
    return name;
}


size_t TopologyNode::getNumberOfShiftEvents( void ) const
{
    return num_shift_events;
}


std::string TopologyNode::getSpeciesName() const
{
    std::string name = taxon.getSpeciesName();
    return name;
}


void TopologyNode::getTaxa(std::vector<Taxon> &taxa) const
{

    if ( isTip() )
    {
        taxa.push_back( taxon );
    }
    else
    {
        for ( std::vector<TopologyNode* >::const_iterator i=children.begin(); i!=children.end(); i++ )
        {
            (*i)->getTaxa( taxa );
        }
    }


}


void TopologyNode::getTaxa(RbBitSet &taxa) const
{

    if ( isTip() == true )
    {
//        taxa.set( index );
        // We can't use indices for tree comparison because different trees may
        // have different indices for the same taxon.
        // Instead make the BitSet ordered by taxon names.
        // Eventually this should be refactored with the TaxonMap class.
        int bit_index = tree->getTaxonBitSetMap().at(taxon.getName());

        taxa.set( bit_index );
    }
    else
    {
        for ( auto& child: children )
        {
            child->getTaxa( taxa );
        }
    }


}


void TopologyNode::getTaxa(std::vector<Taxon> &taxa, RbBitSet &bitset) const
{

    if ( isTip() )
    {
        taxa.push_back( taxon );
        int bit_index = tree->getTaxonBitSetMap().at(taxon.getName());
        bitset.set( bit_index );
    }
    else
    {
        for ( auto& child : children)
        {
            child->getTaxa( taxa, bitset );
        }
    }


}


const Taxon& TopologyNode::getTaxon( void ) const
{
    return taxon;
}


Taxon& TopologyNode::getTaxon( void )
{
    return taxon;
}


std::vector<double> TopologyNode::getTimeInStates()
{
    return time_in_states;
}


double TopologyNode::getTmrca(const Clade &c) const
{
    const std::vector<Taxon>& yourTaxa = c.getTaxa();

    return getTmrca( yourTaxa );
}


double TopologyNode::getTmrca(const TopologyNode &n) const
{
    std::vector<Taxon> yourTaxa;
    n.getTaxa( yourTaxa );

    return getTmrca( yourTaxa );
}

double TopologyNode::getTmrca(const std::vector<Taxon> &yourTaxa) const
{

    std::vector<Taxon> myTaxa;
    getTaxa( myTaxa );

    if ( myTaxa.size() < yourTaxa.size() )
    {
        return -1;
    }

    for (std::vector<Taxon>::const_iterator y_it = yourTaxa.begin(); y_it != yourTaxa.end(); ++y_it)
    {
        bool found = false;
        for (std::vector<Taxon>::const_iterator it = myTaxa.begin(); it != myTaxa.end(); ++it)
        {
            if ( *y_it == *it )
            {
                found = true;
                break;
            }
        }

        if (!found)
        {
            return -1;
        }
    }

    if ( myTaxa.size() == yourTaxa.size() )
    {
        return getAge();
    }
    else
    {
        double tmrca = getAge();
        bool contains = false;
        for (std::vector<TopologyNode*>::const_iterator it = children.begin(); it != children.end(); ++it)
        {
            double child_tmrca = (*it)->getTmrca( yourTaxa );
            contains |= ( child_tmrca >= 0.0 );
            if ( contains == true )
            {
                tmrca = child_tmrca;
                break;
            }
        }
        return tmrca;
    }
}


bool TopologyNode::isFossil( void ) const
{

    return age > 0.0 && isTip();
}


bool TopologyNode::isInternal( void ) const
{

    return not isTip();
}


bool TopologyNode::isRoot( void ) const
{

    return parent == NULL;
}


bool TopologyNode::isSampledAncestor(  bool propagate ) const
{

    bool sa = sampled_ancestor;
    if( propagate == true )
    {
        for(size_t i = 0; i < children.size(); i++)
        {
            sa = sa || children[i]->isSampledAncestor(false);
        }
    }

    return sa;
}


bool TopologyNode::isTip( void ) const
{

    return children.empty();
}


bool TopologyNode::isUltrametric(double &depth) const
{
    // if we are simply a tip node, then this subtree must be ultrametric
    if ( isTip() == true )
    {
        depth = 0;
        return true;
    }
    
    double my_depth = 0.0;
    bool am_ultrametric = children[0]->isUltrametric(my_depth);
    my_depth += children[0]->getBranchLength();
    
    for ( size_t i=1; i<children.size(); ++i )
    {
        double child_depth = 0.0;
        bool child_is_ultrametric = children[i]->isUltrametric(child_depth);
        child_depth += children[i]->getBranchLength();
        
        am_ultrametric = (am_ultrametric && child_is_ultrametric);
        am_ultrametric = (am_ultrametric && fabs(child_depth - my_depth) < 1E-4);
    }
    
    return am_ultrametric;
}


/**
 * Make this node an all its children bifurcating.
 * The root will not be changed. We throw an error if this node
 * has more than 2 children. If this node has only one child,
 * then we insert a dummy child.
 * This function is called recursively.
 */
void TopologyNode::makeBifurcating( bool as_fossils )
{

    if ( isTip() == false )
    {

        // we need to be able to bifurcate sampled ancestor root nodes
        //if ( isRoot() == false )
        //{

            if ( getNumberOfChildren() == 1 )
            {

                // should we remove the node or add it as a fossil?
                if ( as_fossils == true )
                {
                    TopologyNode *new_fossil = new TopologyNode( getTaxon() );
                    taxon = Taxon("");

                    // connect to the old fossil
                    addChild( new_fossil );
                    new_fossil->setParent( this );

                    // set the fossil flags
                    setSampledAncestor( false );
                    new_fossil->setSampledAncestor( true );

                    // set the age and branch-length of the fossil
                    new_fossil->setAge( age );
                    new_fossil->setBranchLength( 0.0 );
                }
                else
                {
                    // we are going to delete myself by connect my parent and my child
                    TopologyNode& parent = getParent();
                    TopologyNode& child = getChild(0);
                    
                    // the new branch length needs to be the branch length of the parent and child
                    double summ = getBranchLength() + child.getBranchLength();
                    
                    // now remove myself from the parent
                    parent.removeChild( this );
                    
                    // and my child from me
                    removeChild( &child );
                    
                    // and stich my parent and my child together
                    parent.addChild( &child );
                    child.setParent( &parent );
                    
                    // finally, adapt the branch lengths
                    child.setBranchLength(summ);
                    
                }


            }

        //}

        // call this function recursively for all its children
        for (size_t i=0; i<getNumberOfChildren(); ++i)
        {
            getChild( i ).makeBifurcating( as_fossils );
        }

    }

}


void TopologyNode::recomputeAge( bool recursive )
{

    if ( children.size() == 0 )
    {
        age = 0.0;
    }
    else 
    {
        if ( recursive == true )
        {
            for (size_t i=0; i<children.size(); ++i)
            {
                children[i]->recomputeAge(recursive);
            }
        }
        age = children[0]->getBranchLength() + children[0]->getAge();
    }

}


void TopologyNode::recomputeBranchLength( void )
{

    if ( parent == NULL )
    {
        branch_length = 0.0;
    }
    else if ( RbMath::isFinite( age ) == true )
    {
        branch_length = parent->getAge() - age;
    }

}


/** Remove all children. We need to call intelligently the destructor here. */
void TopologyNode::removeAllChildren(void)
{

    // empty the children vector
    while (children.size() > 0)
    {
        TopologyNode* the_node = children[0];
        // free the memory
        delete the_node;
    }

    taxon = Taxon("");
}




/** Remove a child from the vector of children */
size_t TopologyNode::removeChild(TopologyNode* c)
{

    std::vector<TopologyNode* >::iterator it = find(children.begin(), children.end(), c);
    size_t pos = 0;
    if ( it != children.end() )
    {
        // get offset from the end
        pos = std::distance(it, children.end())-1;
        children.erase(it);
    }
    else
    {
        throw RbException("Cannot find node in list of children nodes");
    }

    // fire tree change event
    if ( tree != NULL )
    {
        tree->getTreeChangeEventHandler().fire( *c, RevBayesCore::TreeChangeEventMessage::TOPOLOGY );
        tree->getTreeChangeEventHandler().fire( *this, RevBayesCore::TreeChangeEventMessage::TOPOLOGY );
    }

    return pos;
}


void TopologyNode::removeTree(Tree *t)
{

    // only remove the tree if we had a pointer stored to it
    if ( tree == t )
    {
        tree = NULL;
    }

    for (std::vector<TopologyNode *>::iterator i = children.begin(); i != children.end(); ++i)
    {
        (*i)->removeTree( t );
    }

}


void TopologyNode::renameNodeParameter(const std::string &old_name, const std::string &new_name)
{
    for (size_t i = 0; i < node_comments.size(); i++)
    {
        size_t equal_sign = node_comments[i].find("=");
        std::string param_name = node_comments[i].substr(0, equal_sign);
        if (param_name.compare(old_name) == 0)
        {
            node_comments[i] = new_name + node_comments[i].substr(equal_sign);
            break;
        }
    }

    for (std::vector<TopologyNode*>::iterator it = children.begin(); it != children.end(); ++it)
    {
        (*it)->renameNodeParameter(old_name, new_name);
    }
}


void TopologyNode::setAge(double a, bool propagate)
{
    if ( sampled_ancestor == true && propagate == true )
    {
        parent->setAge(a);
        return;
    }

    age = a;
    
//    // we should also update the taxon age if this is a tip node
//    if ( isTip() == true )
//    {
//        getTaxon().setAge( a );
//    }

    // we need to recompute my branch-length
    recomputeBranchLength();
    
    // fire tree change event
    // we need to also flag this node as dirty (instead of only its children) as
    // 1) this node can be a tip, and
    // 2) not necessarily every flagging mechanism works recursively (e.g., flagging nodes for P matrices recomputation)
    if ( tree != NULL )
    {
        tree->getTreeChangeEventHandler().fire( *this, RevBayesCore::TreeChangeEventMessage::BRANCH_LENGTH );
    }

    // we also need to recompute the branch lengths of my children
    for (std::vector<TopologyNode *>::iterator it = children.begin(); it != children.end(); ++it)
    {
        TopologyNode *child = *it;
        if ( child->isSampledAncestor() )
        {
            child->setAge(a, false);
        }
        else
        {
            child->recomputeBranchLength();
        }

        // fire tree change event
        if ( tree != NULL )
        {
            tree->getTreeChangeEventHandler().fire( *child, RevBayesCore::TreeChangeEventMessage::BRANCH_LENGTH );
        }
    }

}


void TopologyNode::setBranchLength(double b, bool flag_dirty)
{

    branch_length = b;
    
    // we need to mark that we are not using ages but branch lengths
    // otherwise, this code would need to reformat the branch length into ages!!!
    // Sebastian (20200819): For some forgotten reason this has been commented out.
    // I think there are issues if not all ages or branch lengths are set yet.
    // So the caller needs to make sure of what type of trees are used (unfortunately).
//    setUseAges( false, false);
    
    
    // fire tree change event
    if ( flag_dirty == true && tree != NULL )
    {
        tree->getTreeChangeEventHandler().fire( *this, RevBayesCore::TreeChangeEventMessage::BRANCH_LENGTH );
    }

}


void TopologyNode::setIndex( size_t idx )
{

    index = idx;

}


void TopologyNode::setName(std::string const &n)
{

    taxon.setName( n );
    taxon.setSpeciesName( n );

}


void TopologyNode::setNumberOfShiftEvents(size_t n)
{
    num_shift_events = n;
}

<<<<<<< HEAD
//SK
void TopologyNode::setNodeType(bool tip, bool root, bool interior)
{

	tip_node = tip;
	root_node = root;
	interior_node = interior;

}


void TopologyNode::setParent(TopologyNode* p, bool recompute_branch_length)
=======
void TopologyNode::setParent(TopologyNode* p)
>>>>>>> 15b440a7
{

    // we only do something if this isn't already our parent
    if (p != parent)
    {
        // we do not own the parent so we do not have to delete it
        parent = p;
        
        if (recompute_branch_length == true)
        {
            // we need to recompute our branch length
            recomputeBranchLength();
            
            // fire tree change event
            if ( tree != NULL )
            {
                tree->getTreeChangeEventHandler().fire( *this, RevBayesCore::TreeChangeEventMessage::DEFAULT );
            }
        }
        else
        {
            // fire tree change event
            if ( tree != NULL )
            {
                tree->getTreeChangeEventHandler().fire( *this, RevBayesCore::TreeChangeEventMessage::TOPOLOGY );
            }
        }
        
    }
}

void TopologyNode::setUseAges(bool tf, bool recursive)
{

    // if this node did use ages before but not we do not anymore
    if ( use_ages == true && tf == false )
    {

        // check if we need to call the recursion
        if ( recursive == true )
        {

            // call all our children
            for (size_t i=0; i<children.size(); ++i)
            {
                children[i]->setUseAges(tf, recursive);
            }

        }

        // now we need to compute the branch lengths
        recomputeBranchLength();

        // make the age not usable to be safe
        age = RbConstants::Double::nan;

    }
    // finally set our internal flag
    use_ages = tf;

}


void TopologyNode::setSampledAncestor(bool tf)
{

    sampled_ancestor = tf;

}


void TopologyNode::setSpeciesName(std::string const &n)
{

    taxon.setSpeciesName( n );

}


void TopologyNode::setTaxon(Taxon const &t)
{

    taxon = t;

}


void TopologyNode::setTimeInStates(std::vector<double> t)
{
    time_in_states = t;
}


void TopologyNode::setTree(Tree *t)
{

    tree = t;
    for (std::vector<TopologyNode *>::iterator i = children.begin(); i != children.end(); ++i)
    {
        (*i)->setTree( t );
    }

}<|MERGE_RESOLUTION|>--- conflicted
+++ resolved
@@ -1914,22 +1914,7 @@
     num_shift_events = n;
 }
 
-<<<<<<< HEAD
-//SK
-void TopologyNode::setNodeType(bool tip, bool root, bool interior)
-{
-
-	tip_node = tip;
-	root_node = root;
-	interior_node = interior;
-
-}
-
-
 void TopologyNode::setParent(TopologyNode* p, bool recompute_branch_length)
-=======
-void TopologyNode::setParent(TopologyNode* p)
->>>>>>> 15b440a7
 {
 
     // we only do something if this isn't already our parent
