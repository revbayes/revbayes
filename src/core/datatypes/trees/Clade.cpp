--- conflicted
+++ resolved
@@ -357,11 +357,7 @@
 
 std::vector<Clade> Clade::getOptionalConstraints(void) const
 {
-<<<<<<< HEAD
-    assert(optional_constraints());
-=======
     assert(optional_constraints.has_value());
->>>>>>> 03125e4b
     return *optional_constraints;
 }
 
