/**
 * This file was generated automatically.
 * It is not intended to be human readable.
 * See help/README.md for details.
 */

#include "RbHelpDatabase.h"

using namespace std;

RevBayesCore::RbHelpDatabase::RbHelpDatabase()
{
	help_strings[string("AbstractDiscreteTaxonData")][string("name")] = string(R"(AbstractDiscreteTaxonData)");
	help_strings[string("AbstractHomologousDiscreteCharacterData")][string("name")] = string(R"(AbstractHomologousDiscreteCharacterData)");
	help_strings[string("AverageDistanceMatrix")][string("name")] = string(R"(AverageDistanceMatrix)");
	help_arrays[string("Bool")][string("authors")].push_back(string(R"(Sebastian Hoehna)"));
	help_strings[string("Bool")][string("description")] = string(R"(Bool variables can be either `true` or `false` (`TRUE` or `FALSE` also work).)");
	help_strings[string("Bool")][string("example")] = string(R"(a <- FALSE
if(!a)
    print("a is not true")
# this will print the statement in parentheses)");
	help_strings[string("Bool")][string("name")] = string(R"(Bool)");
	help_strings[string("Bool")][string("title")] = string(R"(Datatype for logical variables.)");
	help_arrays[string("BootstrapAnalysis")][string("authors")].push_back(string(R"(Sebastian Hoehna)"));
	help_strings[string("BootstrapAnalysis")][string("name")] = string(R"(BootstrapAnalysis)");
	help_strings[string("BranchLengthTree")][string("description")] = string(R"(The Tree datatype stores information to describe the shared ancestry of a taxon set. Information includes taxon labels, topology, nodecount, and branch lengths. Tree objects also possess several useful methods to traverse and manipulate the Tree's value.)");
	help_strings[string("BranchLengthTree")][string("name")] = string(R"(BranchLengthTree)");
	help_arrays[string("BranchLengthTree")][string("see_also")].push_back(string(R"(TimeTree)"));
	help_arrays[string("BranchLengthTree")][string("see_also")].push_back(string(R"(BranchLengthTree)"));
	help_strings[string("BranchLengthTree")][string("title")] = string(R"(Tree datatype)");
	help_strings[string("CharacterHistoryRateModifier")][string("name")] = string(R"(CharacterHistoryRateModifier)");
	help_strings[string("CladogeneticProbabilityMatrix")][string("name")] = string(R"(CladogeneticProbabilityMatrix)");
	help_strings[string("CladogeneticSpeciationRateMatrix")][string("name")] = string(R"(CladogeneticSpeciationRateMatrix)");
	help_strings[string("ContinuousCharacterData")][string("name")] = string(R"(ContinuousCharacterData)");
	help_strings[string("CorrespondenceAnalysis")][string("name")] = string(R"(CorrespondenceAnalysis)");
	help_strings[string("DistanceMatrix")][string("name")] = string(R"(DistanceMatrix)");
	help_arrays[string("HillClimber")][string("authors")].push_back(string(R"(Sebastian Hoehna)"));
	help_strings[string("HillClimber")][string("description")] = string(R"(The HillClimber analysis object keeps a model and the associated moves and monitors. The object is used to run Markov chain Monte Carlo (HillClimber) simulation on the model, using the provided moves, to obtain a sample of the posterior probability distribution. During the analysis, the monitors are responsible for sampling model parameters of interest.)");
	help_strings[string("HillClimber")][string("details")] = string(R"( The HillClimber analysis object produced by a call to this function keeps copies of the model and the associated moves and monitors. The HillClimber analysis object is used to run Markov chain Monte Carlo (HillClimber) simulation on the model, using the provided moves, to obtain a sample of the posterior probability distribution. During the analysis, the monitors are responsible for sampling model parameters of interest.)");
	help_strings[string("HillClimber")][string("example")] = string(R"(# Create a simple model (unclamped)
a ~ exponential(1)
mymodel = model(a)

# Create a move vector and a monitor vector
moves[1] = mvScale(a, lambda=1.0, weight=1.0)
monitors[1] = mnFile(a,"output/out.log")

# Create an HillClimber object
myHillClimberObject = HillClimber( mymodel, monitors, moves)

# Run a short analysis
myHillClimberObject.burnin( generations = 400, tuningInterval = 100)
myHillClimberObject.run( generations = 400)

# print the summary of the operators (now tuned)
myHillClimberObject.operatorSummary())");
	help_strings[string("HillClimber")][string("name")] = string(R"(HillClimber)");
	help_arrays[string("HillClimber")][string("see_also")].push_back(string(R"(SimulatedAnnealing)"));
	help_strings[string("HillClimber")][string("title")] = string(R"(Hill-Climber analysis object)");
	help_strings[string("Integer")][string("name")] = string(R"(Integer)");
	help_strings[string("IntegerPos")][string("name")] = string(R"(IntegerPos)");
	help_strings[string("MatrixBoolean")][string("name")] = string(R"(MatrixBoolean)");
	help_strings[string("MatrixReal")][string("name")] = string(R"(MatrixReal)");
	help_strings[string("MatrixRealPos")][string("name")] = string(R"(MatrixRealPos)");
	help_strings[string("MatrixRealSymmetric")][string("name")] = string(R"(MatrixRealSymmetric)");
	help_strings[string("Natural")][string("name")] = string(R"(Natural)");
	help_arrays[string("Probability")][string("authors")].push_back(string(R"(Sebastian Hoehna)"));
	help_strings[string("Probability")][string("description")] = string(R"(A Probability is a real value between 0.0 and 1.0)");
	help_strings[string("Probability")][string("example")] = string(R"(# Create a RealPos
x <- 12/13
type(x)

# Convert the RealPos to Probability
y := Probability(x)
type(y))");
	help_strings[string("Probability")][string("name")] = string(R"(Probability)");
	help_strings[string("RateGenerator")][string("name")] = string(R"(RateGenerator)");
	help_strings[string("Real")][string("description")] = string(R"(The real number data type can hold any real number value.
Not to be confused with integers which are whole numbers, or
`Natural` which are the counting numbers (e.g. 1,2,3,...).)");
	help_strings[string("Real")][string("example")] = string(R"(a = 1.1
b = 1.3
c = a + b
# c will be 2.4)");
	help_strings[string("Real")][string("name")] = string(R"(Real)");
	help_arrays[string("Real")][string("see_also")].push_back(string(R"(`RealPos`, `Integer`, `Natural`, `Probability`)"));
	help_strings[string("Real")][string("title")] = string(R"(Real number data type)");
	help_strings[string("RealPos")][string("name")] = string(R"(RealPos)");
	help_strings[string("RevObject")][string("name")] = string(R"(RevObject)");
	help_strings[string("RlRegionalFeatureLayer")][string("name")] = string(R"(RlRegionalFeatureLayer)");
	help_strings[string("Simplex")][string("name")] = string(R"(Simplex)");
	help_arrays[string("SiteMixtureModel")][string("authors")].push_back(string(R"(Ben Redelings)"));
	help_strings[string("SiteMixtureModel")][string("description")] = string(R"(A weighted collection of discrete character evolution models.)");
	help_strings[string("SiteMixtureModel")][string("details")] = string(R"(The SiteMixtureModel datatype is a mixture distribution where each
component is a model of discrete character evolution.  Each character evolves
according to one of the component models.  However, the specific model for each
character is not specified in advance.  Instead, each character has some
probability of choosing each component.  These probabilities are specified by
the mixture weights.)");
	help_strings[string("SiteMixtureModel")][string("example")] = string(R"(M := fnInvASRV(fnGammaASRV(fnJC(4),alpha=1),pInv=0.1)
M.weights()
M.nComponents()
M.rootFrequencies(1)

# It possible to express nested models using pipes.
M := fnJC(4) |> fnGammaASRV(alpha=1) |> fnInvASRV(pInv=0.1))");
	help_strings[string("SiteMixtureModel")][string("name")] = string(R"(SiteMixtureModel)");
	help_strings[string("SiteMixtureModel")][string("title")] = string(R"(SiteMixtureModel)");
	help_strings[string("StochasticMatrix")][string("name")] = string(R"(StochasticMatrix)");
	help_strings[string("String")][string("name")] = string(R"(String)");
	help_strings[string("TimeTree")][string("description")] = string(R"(The Tree datatype stores information to describe the shared ancestryof a taxon set. Information includes taxon labels, topology, nodecount, and branch lengths. Tree objects also possess several usefulmethods to traverse and manipulate the Tree's value.)");
	help_strings[string("TimeTree")][string("name")] = string(R"(TimeTree)");
	help_arrays[string("TimeTree")][string("see_also")].push_back(string(R"(TimeTree)"));
	help_arrays[string("TimeTree")][string("see_also")].push_back(string(R"(BranchLengthTree)"));
	help_strings[string("TimeTree")][string("title")] = string(R"(Tree datatype)");
	help_strings[string("Tree")][string("description")] = string(R"(The Tree datatype stores information to describe the shared ancestryof a taxon set. Information includes taxon labels, topology, nodecount, and branch lengths. Tree objects also possess several usefulmethods to traverse and manipulate the Tree's value.)");
	help_strings[string("Tree")][string("name")] = string(R"(Tree)");
	help_arrays[string("Tree")][string("see_also")].push_back(string(R"(TimeTree)"));
	help_arrays[string("Tree")][string("see_also")].push_back(string(R"(BranchLengthTree)"));
	help_strings[string("Tree")][string("title")] = string(R"(Tree datatype)");
	help_strings[string("UPGMA")][string("name")] = string(R"(UPGMA)");
	help_strings[string("VectorMonitors")][string("name")] = string(R"(VectorMonitors)");
	help_strings[string("VectorMoves")][string("name")] = string(R"(VectorMoves)");
	help_strings[string("[]")][string("name")] = string(R"([])");
	help_arrays[string("abs")][string("authors")].push_back(string(R"(Sebastian Hoehna)"));
	help_strings[string("abs")][string("description")] = string(R"(The 'abs' function returns the absolute value of a number.)");
	help_strings[string("abs")][string("example")] = string(R"(# compute the absolute value of a real number
number <- -3.0
absoluteValueOfTheNumber <- abs(number)
if (number + absoluteValueOfTheNumber != 0.0) {
    print("Problem when computing an absolute value.")
} else {
    print("Correct computation of an absolute value.")
})");
	help_strings[string("abs")][string("name")] = string(R"(abs)");
	help_arrays[string("abs")][string("see_also")].push_back(string(R"(ceil)"));
	help_arrays[string("abs")][string("see_also")].push_back(string(R"(floor)"));
	help_arrays[string("abs")][string("see_also")].push_back(string(R"(round)"));
	help_strings[string("abs")][string("title")] = string(R"(Absolute value of a number)");
	help_strings[string("ancestralStateTree")][string("name")] = string(R"(ancestralStateTree)");
	help_strings[string("annotateTree")][string("name")] = string(R"(annotateTree)");
	help_arrays[string("append")][string("authors")].push_back(string(R"(Sebastian Hoehna)"));
	help_strings[string("append")][string("description")] = string(R"('append' adds an element to a vector.)");
	help_strings[string("append")][string("details")] = string(R"('append' creates a new vector that is the original vector plus the extra element.)");
	help_strings[string("append")][string("example")] = string(R"(a <- 1:3
b <- 4
c := append(a,b))");
	help_strings[string("append")][string("name")] = string(R"(append)");
	help_arrays[string("append")][string("see_also")].push_back(string(R"(rep)"));
	help_strings[string("append")][string("title")] = string(R"(Append a value)");
	help_strings[string("beca")][string("name")] = string(R"(beca)");
	help_strings[string("branchScoreDistance")][string("name")] = string(R"(branchScoreDistance)");
	help_arrays[string("ceil")][string("authors")].push_back(string(R"(Sebastian Hoehna)"));
	help_strings[string("ceil")][string("description")] = string(R"(The 'ceil' function maps the value of a number to the smallest following integer.)");
	help_strings[string("ceil")][string("example")] = string(R"(# compute the ceiling of a real number
number <- 3.4
ceiled_number <- ceil(number)
if (ceiled_number != 4.0) {
    print("Problem when computing a ceiled value.")
} else {
    print("Correct computation of a ceiled value.")
})");
	help_strings[string("ceil")][string("name")] = string(R"(ceil)");
	help_arrays[string("ceil")][string("see_also")].push_back(string(R"(abs)"));
	help_arrays[string("ceil")][string("see_also")].push_back(string(R"(floor)"));
	help_arrays[string("ceil")][string("see_also")].push_back(string(R"(round)"));
	help_strings[string("ceil")][string("title")] = string(R"(Ceiling value of a number)");
	help_strings[string("characterMapTree")][string("name")] = string(R"(characterMapTree)");
	help_strings[string("checkNodeOrderConstraints")][string("name")] = string(R"(checkNodeOrderConstraints)");
	help_arrays[string("choose")][string("authors")].push_back(string(R"(Michael Landis)"));
	help_strings[string("choose")][string("description")] = string(R"(Rev function to calculate the binomial coefficients.)");
	help_strings[string("choose")][string("example")] = string(R"(n <- 5
k <- 2
x := choose(n, k))");
	help_strings[string("choose")][string("name")] = string(R"(choose)");
	help_arrays[string("clade")][string("authors")].push_back(string(R"(Will Pett)"));
	help_arrays[string("clade")][string("authors")].push_back(string(R"(Sebastian Hoehna)"));
	help_arrays[string("clade")][string("authors")].push_back(string(R"(Michael Landis)"));
	help_strings[string("clade")][string("description")] = string(R"(A clade is a subtree within a phylogeny.)");
	help_strings[string("clade")][string("details")] = string(R"(Clades are defined in terms of a taxon set and a shared tree topology. In phylogenetic analyses, clades are generally used (a) to constrain tree topologies to match provided taxon relationships, (b) to identify the most recent common ancestor of a taxon set within a phylogeny, or (c) to apply node age calibrations on particular nodes in the phylogeny.)");
	help_strings[string("clade")][string("example")] = string(R"(# read in a tree
phy = readTrees("primates.tre")[1]
# get taxa from the tree
taxa = phy.taxa()
# create a clade for (1,2) using taxon objects
clade_12 = clade( taxa[1], taxa[2] )
# create a clade for (1,2,3)
clade_123 = clade( taxa[3], clade_12 )
# create a clade for (4,5) using taxon names
clade_45 = clade( "Taxon_4", "Taxon_5" )
# create a negative clade constraint
clade_not_23 = clade( taxa[2], taxa[3], negative=true )
# create an optional clade constraint
clade_67 = clade( taxa[6], taxa[7] )
clade_68 = clade( taxa[6], taxa[8] )
clade_67_or_68 = clade( clade_67, clade_68, optional_match=true ))");
	help_strings[string("clade")][string("name")] = string(R"(clade)");
	help_arrays[string("clade")][string("see_also")].push_back(string(R"(dnConstrainedTopology)"));
	help_arrays[string("clade")][string("see_also")].push_back(string(R"(tmrca)"));
	help_arrays[string("clade")][string("see_also")].push_back(string(R"(mrcaIndex)"));
	help_strings[string("clade")][string("title")] = string(R"(Clade)");
	help_arrays[string("clear")][string("authors")].push_back(string(R"(Sebastian Hoehna)"));
	help_strings[string("clear")][string("description")] = string(R"(Clear (e.g., remove) variables and functions from the workspace.)");
	help_strings[string("clear")][string("details")] = string(R"(The clear function removes either a given variable or all variables from the workspace. Clearing the workspace is very useful between analysis if you do not want to have old connections between variables hanging around.)");
	help_strings[string("clear")][string("example")] = string(R"(ls()   # check what is in the workspace
a <- 1
b := exp(a)
ls()   # check what is in the workspace
clear()
ls()   # check what is in the workspace
a <- 1
b := exp(a)
ls()   # check what is in the workspace
clear( b )
ls()   # check what is in the workspace)");
	help_strings[string("clear")][string("name")] = string(R"(clear)");
	help_arrays[string("clear")][string("see_also")].push_back(string(R"(exists)"));
	help_strings[string("clear")][string("title")] = string(R"(Clear the current workspace)");
	help_arrays[string("combineCharacter")][string("authors")].push_back(string(R"(Sebastian Hoehna)"));
	help_strings[string("combineCharacter")][string("description")] = string(R"(Creates a new data matrix by concatentating the provided data matrices (by order).)");
	help_strings[string("combineCharacter")][string("example")] = string(R"(# read in character data for locus_1
locus_1 = readContinuousCharacterData("locus_1.nex")
# read in character data for locus_2
locus_2 = readContinuousCharacterData("locus_2.nex")
# create concated locus for 1+2 (union of taxa)
locus_1_and_2 = concatenate( locus_1, locus_2 ))");
	help_strings[string("combineCharacter")][string("name")] = string(R"(combineCharacter)");
	help_strings[string("combineCharacter")][string("title")] = string(R"(Concatenate character matrices)");
	help_strings[string("computeWeightedNodeOrderConstraintsScore")][string("name")] = string(R"(computeWeightedNodeOrderConstraintsScore)");
	help_arrays[string("concatenate")][string("authors")].push_back(string(R"(Michael Landis)"));
	help_strings[string("concatenate")][string("description")] = string(R"(Creates a new data matrix by concatentating the provided data matrices (by order).)");
	help_strings[string("concatenate")][string("example")] = string(R"(# read in character data for locus_1
locus_1 = readDiscreteCharacterData("locus_1.nex")
# read in character data for locus_2
locus_2 = readDiscreteCharacterData("locus_2.nex")
# create concated locus for 1+2 (union of taxa)
locus_1_and_2 = concatenate( locus_1, locus_2 ))");
	help_strings[string("concatenate")][string("name")] = string(R"(concatenate)");
	help_strings[string("concatenate")][string("title")] = string(R"(Concatenate character matrices)");
	help_arrays[string("consensusTree")][string("authors")].push_back(string(R"(Seraina Klopfstein)"));
	help_arrays[string("consensusTree")][string("authors")].push_back(string(R"(Will Freyman)"));
	help_arrays[string("consensusTree")][string("authors")].push_back(string(R"(Will Pett)"));
	help_arrays[string("consensusTree")][string("authors")].push_back(string(R"(Sebastian Hoehna)"));
	help_strings[string("consensusTree")][string("description")] = string(R"(Calculates the majority-rule consensus topology from a trace of trees and summarizes branch lengths.)");
	help_strings[string("consensusTree")][string("example")] = string(R"(# Read in tree trace
tree_trace = readTreeTrace("output/my.trees", burnin=0.25)

# Generate the majority-rule consensus tree
map_tree = consensusTree(trace=tree_trace, cutoff=0.5, file="consensus.tree"))");
	help_strings[string("consensusTree")][string("name")] = string(R"(consensusTree)");
	help_arrays[string("consensusTree")][string("see_also")].push_back(string(R"(mapTree)"));
	help_arrays[string("consensusTree")][string("see_also")].push_back(string(R"(mccTree)"));
	help_arrays[string("consensusTree")][string("see_also")].push_back(string(R"(treeTrace)"));
	help_arrays[string("consensusTree")][string("see_also")].push_back(string(R"(readTreeTrace)"));
	help_strings[string("convertCountFileToNaturalNumbers")][string("name")] = string(R"(convertCountFileToNaturalNumbers)");
	help_strings[string("convertFastaFileToNaturalNumbers")][string("name")] = string(R"(convertFastaFileToNaturalNumbers)");
	help_strings[string("convertToPhylowood")][string("name")] = string(R"(convertToPhylowood)");
	help_strings[string("dexponential")][string("name")] = string(R"(dexponential)");
	help_strings[string("dfConstant")][string("name")] = string(R"(dfConstant)");
	help_strings[string("dfExponential")][string("name")] = string(R"(dfExponential)");
	help_strings[string("dfLinear")][string("name")] = string(R"(dfLinear)");
	help_arrays[string("diagonalMatrix")][string("authors")].push_back(string(R"(Sebastian Hoehna)"));
	help_strings[string("diagonalMatrix")][string("description")] = string(R"(Building a identity/diagonal matrix with 'n' columns and rows.)");
	help_strings[string("diagonalMatrix")][string("name")] = string(R"(diagonalMatrix)");
	help_strings[string("dinvlogit")][string("name")] = string(R"(dinvlogit)");
	help_strings[string("dlogit")][string("name")] = string(R"(dlogit)");
	help_strings[string("dnAutocorrelatedEvent")][string("name")] = string(R"(dnAutocorrelatedEvent)");
	help_arrays[string("dnBernoulli")][string("authors")].push_back(string(R"(John Huelsenbeck)"));
	help_strings[string("dnBernoulli")][string("description")] = string(R"(A Bernoulli-distributed random variable takes the value 1 with probability p and the value 0 with probability 1-p.)");
	help_strings[string("dnBernoulli")][string("example")] = string(R"(p ~ dnBeta(1.0,1.0)
x ~ dnBernoulli(p)
x.clamp(1)
moves[1] = mvSlide(p, delta=0.1, weight=1.0)
monitors[1] = screenmonitor(printgen=1000, separator = "        ", x)
mymodel = model(p)
mymcmc = mcmc(mymodel, monitors, moves)
mymcmc.burnin(generations=20000,tuningInterval=100)
mymcmc.run(generations=200000))");
	help_strings[string("dnBernoulli")][string("name")] = string(R"(dnBernoulli)");
	help_arrays[string("dnBernoulli")][string("see_also")].push_back(string(R"(dnBinomial)"));
	help_strings[string("dnBernoulli")][string("title")] = string(R"(Bernoulli Distribution)");
	help_arrays[string("dnBeta")][string("authors")].push_back(string(R"(Sebastian Hoehna)"));
	help_strings[string("dnBeta")][string("description")] = string(R"(The Beta probability distribution.)");
	help_strings[string("dnBeta")][string("details")] = string(R"(The Beta distribution is a probability distribution defined on 0 to 1.)");
	help_strings[string("dnBeta")][string("example")] = string(R"(p ~ dnBeta(1.0,1.0)
x ~ dnBernoulli(p)
x.clamp(1)
moves[1] = mvSlide(p, delta=0.1, weight=1.0)
monitors[1] = screenmonitor(printgen=1000, separator = "        ", x)
mymodel = model(p)
mymcmc = mcmc(mymodel, monitors, moves)
mymcmc.burnin(generations=20000,tuningInterval=100)
mymcmc.run(generations=200000))");
	help_strings[string("dnBeta")][string("name")] = string(R"(dnBeta)");
	help_arrays[string("dnBeta")][string("see_also")].push_back(string(R"(dnDirichlet)"));
	help_strings[string("dnBeta")][string("title")] = string(R"(Beta Distribution)");
	help_arrays[string("dnBimodalLognormal")][string("authors")].push_back(string(R"(Sebastian Hoehna)"));
	help_strings[string("dnBimodalLognormal")][string("description")] = string(R"(A bimodal lognormal distribution, that is, with probability p a value is distributed according to the first lognormal distribution and with probability 1-p from the second lognormal distribution.)");
	help_strings[string("dnBimodalLognormal")][string("example")] = string(R"(p ~ dnBeta(1.0,1.0)
x ~ dnBimodalLognormal(mean1=-1,mean2=1,sd1=0.1,sd2=0.1,p=p)
x.clamp( exp(1) )
moves[1] = mvSlide(p, delta=0.1, weight=1.0)
monitors[1] = screenmonitor(printgen=1000, separator = "        ", x)
mymodel = model(p)
mymcmc = mcmc(mymodel, monitors, moves)
mymcmc.burnin(generations=20000,tuningInterval=100)
mymcmc.run(generations=200000))");
	help_strings[string("dnBimodalLognormal")][string("name")] = string(R"(dnBimodalLognormal)");
	help_arrays[string("dnBimodalLognormal")][string("see_also")].push_back(string(R"(dnBimodalNormal)"));
	help_arrays[string("dnBimodalLognormal")][string("see_also")].push_back(string(R"(dnLognormal)"));
	help_strings[string("dnBimodalLognormal")][string("title")] = string(R"(Bimodal Lognormal Distribution)");
	help_arrays[string("dnBimodalNormal")][string("authors")].push_back(string(R"(Sebastian Hoehna)"));
	help_strings[string("dnBimodalNormal")][string("description")] = string(R"(A Bernoulli-distributed random variable takes the value 1 with probability p and the value 0 with probability 1-p.)");
	help_strings[string("dnBimodalNormal")][string("example")] = string(R"(p ~ dnBeta(1.0,1.0)
x ~ dnBimodalNormal(mean1=-1,mean2=1,sd1=0.1,sd2=0.1,p=p)
x.clamp( 1 )
moves[1] = mvSlide(p, delta=0.1, weight=1.0)
monitors[1] = screenmonitor(printgen=1000, separator = "        ", x)
mymodel = model(p)
mymcmc = mcmc(mymodel, monitors, moves)
mymcmc.burnin(generations=20000,tuningInterval=100)
mymcmc.run(generations=200000))");
	help_strings[string("dnBimodalNormal")][string("name")] = string(R"(dnBimodalNormal)");
	help_arrays[string("dnBimodalNormal")][string("see_also")].push_back(string(R"(dnBimodalLognormal)"));
	help_arrays[string("dnBimodalNormal")][string("see_also")].push_back(string(R"(dnNormal)"));
	help_strings[string("dnBimodalNormal")][string("title")] = string(R"(Bernoulli Distribution)");
	help_arrays[string("dnBinomial")][string("authors")].push_back(string(R"(Sebastian Hoehna)"));
	help_strings[string("dnBinomial")][string("description")] = string(R"(Binomial probability distribution of x successes in size trials.)");
	help_strings[string("dnBinomial")][string("details")] = string(R"(The binomial probability distribution defines the number of success in size trials, where each trial has the same success probability p. The probability is given by (size choose x) p^(x) * (1-p)^(size-p))");
	help_strings[string("dnBinomial")][string("example")] = string(R"(p ~ dnBeta(1.0,1.0)
x ~ dnBinomial(size=10,p)
x.clamp(8)
moves[1] = mvSlide(p, delta=0.1, weight=1.0)
monitors[1] = screenmonitor(printgen=1000, separator = "        ", x)
mymodel = model(p)
mymcmc = mcmc(mymodel, monitors, moves)
mymcmc.burnin(generations=20000,tuningInterval=100)
mymcmc.run(generations=200000))");
	help_strings[string("dnBinomial")][string("name")] = string(R"(dnBinomial)");
	help_arrays[string("dnBinomial")][string("see_also")].push_back(string(R"(dnBernoulli)"));
	help_strings[string("dnBinomial")][string("title")] = string(R"(Binomial Distribution)");
	help_strings[string("dnBirthDeath")][string("name")] = string(R"(dnBirthDeath)");
	help_strings[string("dnBirthDeathBurstProcess")][string("name")] = string(R"(dnBirthDeathBurstProcess)");
	help_strings[string("dnBirthDeathSamplingTreatment")][string("name")] = string(R"(dnBirthDeathSamplingTreatment)");
	help_arrays[string("dnBivariatePoisson")][string("authors")].push_back(string(R"(Alexander Zarebski)"));
	help_arrays[string("dnBivariatePoisson")][string("authors")].push_back(string(R"(Sebastian Hoehna)"));
	help_strings[string("dnBivariatePoisson")][string("description")] = string(R"(A Bivariate Poisson distribution defines probabilities for pairs of natural numbers.)");
	help_strings[string("dnBivariatePoisson")][string("example")] = string(R"(th0 ~ dnUniform(0.0, 10.0)
th1 ~ dnUniform(0.0, 10.0)
th2 ~ dnUniform(0.0, 10.0)
x ~ dnBivariatePoisson(th0, th1, th2)
x.clamp([3, 3, 3])
moves[1] = mvSlide(th0, delta=0.01, weight=1.0)
moves[2] = mvSlide(th1, delta=0.01, weight=1.0)
moves[3] = mvSlide(th2, delta=0.01, weight=1.0)
monitors[1] = mnScreen(printgen=20000, th0)
mymodel = model(th1)
mymcmc = mcmc(mymodel, monitors, moves)
mymcmc.burnin(generations=20000, tuningInterval=100)
mymcmc.run(generations=200000))");
	help_strings[string("dnBivariatePoisson")][string("name")] = string(R"(dnBivariatePoisson)");
	help_references[string("dnBivariatePoisson")].push_back(RbHelpReference(R"(Karlis D, Ntzoufras J (2003). Bayesian and Non-Bayesian Analysis of Soccer Data using Bivariate Poisson Regression Models. 16th Panhelenic Conference in Statistics, Kavala, April 2003.)",R"()",R"()"));
	help_arrays[string("dnBivariatePoisson")][string("see_also")].push_back(string(R"(dnPoisson)"));
	help_strings[string("dnBivariatePoisson")][string("title")] = string(R"(Bivariate Poisson Distribution)");
	help_strings[string("dnBranchRateTree")][string("name")] = string(R"(dnBranchRateTree)");
	help_strings[string("dnCBDSP")][string("name")] = string(R"(dnCBDSP)");
	help_strings[string("dnCDBDP")][string("name")] = string(R"(dnCDBDP)");
	help_strings[string("dnCTMC")][string("name")] = string(R"(dnCTMC)");
	help_arrays[string("dnCategorical")][string("authors")].push_back(string(R"(Fredrik Ronquist)"));
	help_strings[string("dnCategorical")][string("description")] = string(R"(The categorical distribution, sometimes referred to as the generalized Bernoulli distribution. It describes the probability of one of K different outcomes, labeled from 1 to K, with each outcome probability separately specified.)");
	help_strings[string("dnCategorical")][string("details")] = string(R"(The argument to the constructor is a simplex containing the probabilities of the outcomes. The outcomes are labeled from 1 to K, where K is the number of elements in the simplex. Outcome i has probability specified by component i in the simplex.

A typical scenario where a categorical variable is used is in the definition of a variable drawn from a mixture. A vector of mixture components is set up first, and then a stochastic variable drawn from a categorical distribution is used as an index in a deterministic assignment that points to a component in the mixture. See example below.)");
	help_strings[string("dnCategorical")][string("example")] = string(R"(# Define a stochastic variable x that is drawn from
# a categorical distribution with 4 categories, each
# category having the same probability, then examine
# the value of x.
x ~ dnCat( simplex(1,1,1,1) )
x

# Draw 10 values from the distribution and place them
# in a vector a, then examine a.
for ( i in 1:10 ) {
    a[i] <- x
    x.redraw()
}
a

# Use x in defining a deterministic variable y taking
# on values from a mixture of RealPos values representing
# rates from a discretized scaled gamma distribution
# with four categories.
shape ~ dnExp( 10.0 )
rates := fnDiscretizeGamma( shape, shape, 4 )
y := rates[x])");
	help_strings[string("dnCategorical")][string("name")] = string(R"(dnCategorical)");
	help_arrays[string("dnCategorical")][string("see_also")].push_back(string(R"(dnBinomial)"));
	help_strings[string("dnCategorical")][string("title")] = string(R"(The Categorical Distribution)");
	help_arrays[string("dnCauchy")][string("authors")].push_back(string(R"(Andrew Magee)"));
	help_strings[string("dnCauchy")][string("description")] = string(R"(Cauchy distribution with location equal to ‘location’ and scale equal to ‘scale’.)");
	help_strings[string("dnCauchy")][string("details")] = string(R"(The Cauchy distribution has density:

f(x) = 1/(pi * scale) * 1/(1 + x-(location/scale)^2))");
	help_strings[string("dnCauchy")][string("example")] = string(R"(# we simulate some obversations
x <- rCauchy(n=10,location=0,scale=1)
# let's see what the mean and the variance are.
The mean will not converge with more samples, the Cauchy family has no moments.
mean(x)
var(x)
sd(x))");
	help_strings[string("dnCauchy")][string("name")] = string(R"(dnCauchy)");
	help_strings[string("dnCauchy")][string("title")] = string(R"(Cauchy Distribution)");
	help_arrays[string("dnChisq")][string("authors")].push_back(string(R"(Sebastian Hoehna)"));
	help_strings[string("dnChisq")][string("description")] = string(R"(The chi-square probability distribution.)");
	help_strings[string("dnChisq")][string("example")] = string(R"(# The most important use of the chi-square distribution
# is arguable the quantile function.
# You can access it the following way:
df <- 10
a := qchisq(0.025, df)
a)");
	help_strings[string("dnChisq")][string("name")] = string(R"(dnChisq)");
	help_strings[string("dnChisq")][string("title")] = string(R"(Chi-Square Distribution)");
	help_arrays[string("dnCoalescent")][string("authors")].push_back(string(R"(Ronja Billenstein)"));
	help_arrays[string("dnCoalescent")][string("authors")].push_back(string(R"(Andrew Magee)"));
	help_arrays[string("dnCoalescent")][string("authors")].push_back(string(R"(Sebastian Hoehna)"));
	help_strings[string("dnCoalescent")][string("description")] = string(R"(The constant population size coalescent process specifies a probability density on genealogies, both node ages and the topology.)");
	help_strings[string("dnCoalescent")][string("details")] = string(R"(The underlying theory of the constant population size Coalescent implemented here is Kingman's Coalescent. The implementation here assumes haploid individuals, so for diploid study systems one needs to multiply the effective population size by 2 and the true effective population size in units of individuals needs to be divided by 2 afterwards.
The Coalescent process is parameterized with theta, which here stands for the effective population size (not 4 * Ne * mu). For detailed examples see https://revbayes.github.io/tutorials/coalescent/)");
	help_strings[string("dnCoalescent")][string("example")] = string(R"(
# specify a prior distribution on the constant population size
pop_size ~ dnUniform(0,1E6)
moves.append( mvScale(pop_size, lambda=0.1, tune=true, weight=2.0) )

# specify the coalescent process.
# note that you need to have a vector of taxa
psi ~ dnCoalescent(theta=pop_size, taxa=taxa)

# for monitoring purposes, you may want the root age
root_height := psi.rootAge()

# continue as usual to either clamp the genealogy or infer the genealogy based on sequence data)");
	help_strings[string("dnCoalescent")][string("name")] = string(R"(dnCoalescent)");
	help_references[string("dnCoalescent")].push_back(RbHelpReference(R"(Comparison of Bayesian Coalescent Skyline Plot Models for Inferring Demographic Histories. Billenstein, Ronja and Höhna, Sebastian (2024) Molecular Biology and Evolution, 41(5):msae073.)",R"(https://doi.org/10.1093/molbev/msae073)",R"(https://academic.oup.com/mbe/article/41/5/msae073/7648822 )"));
	help_arrays[string("dnCoalescent")][string("see_also")].push_back(string(R"(dnCoalescentSkyline)"));
	help_arrays[string("dnCoalescent")][string("see_also")].push_back(string(R"(dnCoalescentDemography)"));
	help_strings[string("dnCoalescent")][string("title")] = string(R"(Constant population size Coalescent process)");
	help_strings[string("dnCoalescentDemography")][string("name")] = string(R"(dnCoalescentDemography)");
	help_arrays[string("dnCoalescentSkyline")][string("authors")].push_back(string(R"(Ronja Billenstein)"));
	help_arrays[string("dnCoalescentSkyline")][string("authors")].push_back(string(R"(Andrew Magee)"));
	help_arrays[string("dnCoalescentSkyline")][string("authors")].push_back(string(R"(Sebastian Hoehna)"));
	help_strings[string("dnCoalescentSkyline")][string("description")] = string(R"(The skyline coalescent process specifies a probability density on genealogies, both node ages and the topology. It is used for both heterochronous samples and homochronous samples.)");
	help_strings[string("dnCoalescentSkyline")][string("details")] = string(R"(The underlying theory of the skyline Coalescent implemented here is Kingman's Coalescent. The implementation here assumes haploid individuals, so for diploid study systems one needs to multiply the effective population size by 2 and the true effective population size in units of individuals needs to be divided by 2 afterwards.
The Coalescent process is parameterized with the following parameters:
theta: a vector of effective population sizes (not 4 * Ne * mu).
times: A vector of times for the intervals, if applicable.
events_per_interval: A vector of number of coalescent events for the intervals, if applicable.
method: The method how intervals are defined, either 'specified' or 'events'
model: The shape of the demographic function within the intervals (constant or linear)
taxa: The taxa used when drawing a random tree.
For detailed examples see https://revbayes.github.io/tutorials/coalescent/)");
	help_strings[string("dnCoalescentSkyline")][string("example")] = string(R"(
NUM_INTERVALS = ceil(n_taxa / 5)
for (i in 1:NUM_INTERVALS) {

    pop_size[i] ~ dnUniform(0,1E6)
    pop_size[i].setValue(100.0)
    moves.append( mvScale(pop_size[i], lambda=0.1, tune=true, weight=2.0) )

}

# next we specify a prior on the number of events per interval
# we use a multinomial prior offset to have at least one event per interval
# first, specify the offset
num_events_pi <- rep(1, NUM_INTERVALS)

# next, specify the prior for the multinomial distribution
num_e_simplex_init <- rep(1, NUM_INTERVALS)
num_e_simplex <- simplex(num_e_simplex_init)

# calculate the number of coalescent events that we distribute over the intervals
n_multi <- n_taxa-1-NUM_INTERVALS

# draw the coalescent events into intervals
number_events_pi ~ dnMultinomial(p=num_e_simplex, size=n_multi)

# compute the actual number of events per interval, so the drawn number plus offset
final_number_events_pi := num_events_pi + number_events_pi

moves.append( mvIidPrior(x=number_events_pi) )



### the time tree is a stochastic node modeled by the constant-rate coalescent process (dnCoalescent)
psi ~ dnCoalescentSkyline(theta=pop_size, events_per_interval=final_number_events_pi, method="events", taxa=taxa)

interval_times := psi.getIntervalAges()

root_height := psi.rootAge()


# continue as usual to either clamp the genealogy or infer the genealogy based on sequence data)");
	help_strings[string("dnCoalescentSkyline")][string("name")] = string(R"(dnCoalescentSkyline)");
	help_references[string("dnCoalescentSkyline")].push_back(RbHelpReference(R"(Comparison of Bayesian Coalescent Skyline Plot Models for Inferring Demographic Histories. Billenstein, Ronja and Höhna, Sebastian (2024) Molecular Biology and Evolution, 41(5):msae073.)",R"(https://doi.org/10.1093/molbev/msae073)",R"(https://academic.oup.com/mbe/article/41/5/msae073/7648822 )"));
	help_arrays[string("dnCoalescentSkyline")][string("see_also")].push_back(string(R"(dnCoalescent)"));
	help_arrays[string("dnCoalescentSkyline")][string("see_also")].push_back(string(R"(dnCoalescentDemography)"));
	help_strings[string("dnCoalescentSkyline")][string("title")] = string(R"(Heterochonous and homochronous skyline Coalescent process)");
	help_strings[string("dnCompleteBirthDeath")][string("name")] = string(R"(dnCompleteBirthDeath)");
	help_strings[string("dnConstrainedNodeAge")][string("name")] = string(R"(dnConstrainedNodeAge)");
	help_strings[string("dnConstrainedNodeOrder")][string("name")] = string(R"(dnConstrainedNodeOrder)");
	help_strings[string("dnConstrainedTopology")][string("name")] = string(R"(dnConstrainedTopology)");
	help_strings[string("dnCppNormal")][string("name")] = string(R"(dnCppNormal)");
	help_strings[string("dnDPP")][string("name")] = string(R"(dnDPP)");
	help_strings[string("dnDecomposedInvWishart")][string("name")] = string(R"(dnDecomposedInvWishart)");
	help_arrays[string("dnDirichlet")][string("authors")].push_back(string(R"(Sebastian Hoehna)"));
	help_strings[string("dnDirichlet")][string("description")] = string(R"(Dirichlet probability distribution on a simplex.)");
	help_strings[string("dnDirichlet")][string("details")] = string(R"(The Dirichlet probability distribution is the generalization of the Beta distribution. A random variable from a Dirichlet distribution is a simplex, i.e., a vector of probabilities that sum to 1.)");
	help_strings[string("dnDirichlet")][string("example")] = string(R"(# lets get a draw from a Dirichlet distribution
a <- [1,1,1,1]   # we could also use rep(1,4)
b ~ dnDirichlet(a)
b
# let check if b really sums to 1
sum(b))");
	help_strings[string("dnDirichlet")][string("name")] = string(R"(dnDirichlet)");
	help_arrays[string("dnDirichlet")][string("see_also")].push_back(string(R"(simplex)"));
	help_strings[string("dnDirichlet")][string("title")] = string(R"(Dirichlet Distribution)");
	help_strings[string("dnDiversityDependentYule")][string("name")] = string(R"(dnDiversityDependentYule)");
	help_arrays[string("dnDuplicationLoss")][string("authors")].push_back(string(R"(Sebastian Hoehna, Bastien Boussau, Dominik ...)"));
	help_strings[string("dnDuplicationLoss")][string("description")] = string(R"(Multispecies coalescent distribution describing how gene trees can be generated from within a species tree given a constant effective population size. Requires an ultrametric species tree, a single effective population size (a single real positive), and taxa with species and individual names.)");
	help_strings[string("dnDuplicationLoss")][string("details")] = string(R"(The species tree must be ultrametric.
The effective population size is constant across the species tree.)");
	help_strings[string("dnDuplicationLoss")][string("example")] = string(R"(# We are going to save the trees we simulate in the folder simulatedTrees:
dataFolder = "simulatedTrees/"
# Let’s simulate a species tree with 10 taxa, 2 gene trees, 3 alleles per species:
n_species <- 10
n_genes <- 2
n_alleles <- 3
# we simulate an ultrametric species tree:
# Species names:
for (i in 1:n_species) {
        species[i] <- taxon(taxonName="Species_"+i, speciesName="Species_"+i)
}
spTree ~ dnBirthDeath(lambda=0.3, mu=0.2, rootAge=10, rho=1, samplingStrategy="uniform", condition="nTaxa", taxa=species)
print(spTree)
# let's pick a constant effective population size of 50:
popSize <- 50
# let's simulate gene trees now:
# taxa names:
for (g in 1:n_genes) {
  for (i in 1:n_species) {
    for (j in 1:n_alleles) {
        taxons[g][(i-1)*n_alleles+j] <- taxon(taxonName="Species_"+i+"_"+j, speciesName="Species_"+i)
    }
  }
  geneTrees[g] ~ dnMultiSpeciesCoalescent(speciesTree=spTree, Ne=popSize, taxa=taxons[g])
  print(geneTrees[g])
}
# We can save the species tree and the gene trees:
write(spTree, filename=dataFolder+"speciesTree")
# Saving the gene trees
for (i in 1:(n_genes)) {
  write(geneTrees[i], filename=dataFolder+"geneTree_"+i+".tree")
})");
	help_strings[string("dnDuplicationLoss")][string("name")] = string(R"(dnDuplicationLoss)");
	help_references[string("dnDuplicationLoss")].push_back(RbHelpReference(R"(Bayes Estimation of Species Divergence Times and Ancestral Population Sizes Using DNA Sequences From Multiple Loci. Bruce Rannala and Ziheng Yang. GENETICS August 1, 2003 vol. 164 no. 4 1645-1656.)",R"()",R"(http://www.genetics.org/content/164/4/1645.short )"));
	help_arrays[string("dnDuplicationLoss")][string("see_also")].push_back(string(R"(dnMultiSpeciesCoalescentUniformPrior)"));
	help_arrays[string("dnDuplicationLoss")][string("see_also")].push_back(string(R"(dnMultiSpeciesCoalescentInverseGamma)"));
	help_strings[string("dnDuplicationLoss")][string("title")] = string(R"(Multispecies coalescent Distribution)");
	help_strings[string("dnEmpiricalSample")][string("name")] = string(R"(dnEmpiricalSample)");
	help_arrays[string("dnEmpiricalTree")][string("authors")].push_back(string(R"(Will Freyman)"));
	help_arrays[string("dnEmpiricalTree")][string("authors")].push_back(string(R"(Sebastian Hoehna)"));
	help_arrays[string("dnEmpiricalTree")][string("authors")].push_back(string(R"(Will Pett)"));
	help_strings[string("dnEmpiricalTree")][string("description")] = string(R"(Creates a distribution of trees from a trace of trees.)");
	help_strings[string("dnEmpiricalTree")][string("example")] = string(R"(# Read in tree trace
tree_trace = readTreeTrace("output/my.trees", burnin=0.25)

# Create a distribution of trees
tree ~ dnEmpiricalTree(tree_trace)

# Add an MCMC move
moves[1] = mvEmpiricalTree(tree))");
	help_strings[string("dnEmpiricalTree")][string("name")] = string(R"(dnEmpiricalTree)");
	help_arrays[string("dnEmpiricalTree")][string("see_also")].push_back(string(R"(mvEmpiricalTree)"));
	help_arrays[string("dnEmpiricalTree")][string("see_also")].push_back(string(R"(treeTrace)"));
	help_arrays[string("dnEmpiricalTree")][string("see_also")].push_back(string(R"(readTreeTrace)"));
	help_strings[string("dnEpisodicBirthDeath")][string("name")] = string(R"(dnEpisodicBirthDeath)");
	help_strings[string("dnEvent")][string("name")] = string(R"(dnEvent)");
	help_arrays[string("dnExponential")][string("authors")].push_back(string(R"(Michael Landis)"));
	help_strings[string("dnExponential")][string("description")] = string(R"(Exponential distribution with rate equal to ‘lambda’.)");
	help_strings[string("dnExponential")][string("details")] = string(R"(The exponential distribution has density:

f(x) = lambda * exp(-lambda*x)

where lambda is the rate parameter.)");
	help_strings[string("dnExponential")][string("example")] = string(R"(# we set a rate parameter
rate <- 10.0
# we create an exponentially distributed random variable
x ~ dnExponential(lambda=rate)
# compute the probability of the variable
x.probability())");
	help_strings[string("dnExponential")][string("name")] = string(R"(dnExponential)");
	help_strings[string("dnExponential")][string("title")] = string(R"(Exponential Distribution)");
	help_strings[string("dnExponentialError")][string("name")] = string(R"(dnExponentialError)");
	help_strings[string("dnFossilizedBirthDeath")][string("name")] = string(R"(dnFossilizedBirthDeath)");
	help_arrays[string("dnFossilizedBirthDeathRange")][string("authors")].push_back(string(R"(Walker Pett)"));
	help_strings[string("dnFossilizedBirthDeathRange")][string("description")] = string(R"(The fossilized birth death range process (FBDRP) describes the distribution of a matrix of species origination and extinction times under a model of asymmetric speciation and sampling of extinct species.)");
	help_strings[string("dnFossilizedBirthDeathRange")][string("details")] = string(R"(Fossil species are represented by a collection of fossil occurrences with uncertainty. Speciation, extinction and sampling rates may be time-homogeneous or piecewise time-heterogeneous. If time-heterogeneous rates are provided, then a vector of rate change time-points musts also be provided. If only a subset of fossil occurrences is provided for each species (e.g. only first and last occurrencces), then the remaining number of fossil samples may be marginalized by specifying `complete=FALSE`. Under the hood, the fossil data is augmented with oldest occurrence ages for each species, which must be sampled during MCMC using `mvResampleFBD`. Setting `BDS` to true causes the model to assume complete lineage sampling i.e. using the Birth-Death with Rateshifts (BDS) model of Silvestro et al. (2019).)");
	help_strings[string("dnFossilizedBirthDeathRange")][string("example")] = string(R"(lambda ~ dnExp(10)
mu ~ dnExp(10)
psi ~ dnExp(10)

bd ~ dnFBDRP(lambda=lambda, mu=mu, psi=psi, rho=1, taxa=taxa)

moves.append( mvMatrixElementScale(bd, weight=taxa.size()) )
moves.append( mvMatrixElementSlide(bd, weight=taxa.size()) ))");
	help_strings[string("dnFossilizedBirthDeathRange")][string("name")] = string(R"(dnFossilizedBirthDeathRange)");
	help_references[string("dnFossilizedBirthDeathRange")].push_back(RbHelpReference(R"(The fossilized birth-death model for the analysis of stratigraphic range data under different speciation modes. Stadler, Tanja et al. Journal of theoretical biology, 447:41-55.)",R"()",R"(https://www.sciencedirect.com/science/article/pii/S002251931830119X )"));
	help_references[string("dnFossilizedBirthDeathRange")].push_back(RbHelpReference(R"(Improved estimation of macroevolutionary rates from fossil data using a Bayesian framework. Silvestro, Daniele et al. Paleobiology, 45:546-570.)",R"(https://doi.org/10.1017/pab.2019.23)",R"(https://www.cambridge.org/core/journals/paleobiology/article/improved-estimation-of-macroevolutionary-rates-from-fossil-data-using-a-bayesian-framework/334F08A74A6C92F1FEAD91A71FE59A1C )"));
	help_arrays[string("dnFossilizedBirthDeathRange")][string("see_also")].push_back(string(R"(dnBirthDeathSamplingTreatment)"));
	help_arrays[string("dnFossilizedBirthDeathRange")][string("see_also")].push_back(string(R"(mvResampleFBD)"));
	help_arrays[string("dnFossilizedBirthDeathSpeciation")][string("authors")].push_back(string(R"(Walker Pett)"));
	help_strings[string("dnFossilizedBirthDeathSpeciation")][string("description")] = string(R"(The fossilized birth death speciation process (FBDSP) describes the diversification and sampling of extant and extinct species trees under a mixed model of asymmetric, symmetric and anagenetic speciation.)");
	help_strings[string("dnFossilizedBirthDeathSpeciation")][string("details")] = string(R"(Fossil species are represented by a collection of fossil occurrences with uncertainty. Speciation, extinction and sampling rates may be time-homogeneous or piecewise time-heterogeneous. If time-heterogeneous rates are provided, then a vector of rate change time-points musts also be provided. If only a subset of fossil occurrences is provided for each species (e.g. only first and last occurrencces), then the remaining number of fossil samples may be marginalized by specifying `complete=FALSE`. Under the hood, the fossil data is augmented with oldest occurrence ages for each species, which must be sampled during MCMC using `mvResampleFBD`. Tips represent extinction events, and therefore should be sampled during MCMC using e.g. `mvTipTimeSlideUniform`.)");
	help_strings[string("dnFossilizedBirthDeathSpeciation")][string("example")] = string(R"(lambda ~ dnExp(10)
mu ~ dnExp(10)
psi ~ dnExp(10)

min_age = 0.0
for(i in 1:taxa.size())
{
        if ( taxa[i].getMinAge() > min_age )
        {
                min_age = taxa[i].getMinAge()
        }
}

origin ~ dnExp(1/10)

bd ~ dnFBDSP(originAge=min_age+origin, lambda=lambda, mu=mu, psi=psi, rho=1, taxa=taxa, complete=FALSE)

moves.append( mvFNPR(bd, weight = taxa.size()) )
moves.append( mvNodeTimeSlideUniform(bd, weight = taxa.size()) )
moves.append( mvRootTimeSlideUniform(bd, origin=origin, weight = taxa.size()) )
moves.append( mvTipTimeSlideUniform(bd, weight = taxa.size()) ))");
	help_strings[string("dnFossilizedBirthDeathSpeciation")][string("name")] = string(R"(dnFossilizedBirthDeathSpeciation)");
	help_references[string("dnFossilizedBirthDeathSpeciation")].push_back(RbHelpReference(R"(The fossilized birth-death model for the analysis of stratigraphic range data under different speciation modes. Stadler, Tanja et al. Journal of theoretical biology, 447:41-55.)",R"()",R"(https://www.sciencedirect.com/science/article/pii/S002251931830119X )"));
	help_arrays[string("dnFossilizedBirthDeathSpeciation")][string("see_also")].push_back(string(R"(dnFossilizedBirthDeathRange)"));
	help_arrays[string("dnFossilizedBirthDeathSpeciation")][string("see_also")].push_back(string(R"(dnBirthDeathSamplingTreatment)"));
	help_arrays[string("dnFossilizedBirthDeathSpeciation")][string("see_also")].push_back(string(R"(mvResampleFBD)"));
	help_strings[string("dnFossilizedBirthDeathSpecies")][string("name")] = string(R"(dnFossilizedBirthDeathSpecies)");
	help_arrays[string("dnGamma")][string("authors")].push_back(string(R"(Sebastian Hoehna)"));
	help_strings[string("dnGamma")][string("description")] = string(R"(Gamma probability distribution for positive real numbers.)");
	help_strings[string("dnGamma")][string("details")] = string(R"(The gamma distribution is the probability of the sum of exponentially distributed variables. Thus, it provides a natural prior distribution for parameters that could be considered as sums of exponential variables.)");
	help_strings[string("dnGamma")][string("example")] = string(R"(# lets simulate
a <- rgamma(1000,shape=4,rate=4)
# we expect a mean of 1
mean(a)

# create a random variable
x ~ dnGamma(shape=4,rate=1)
x)");
	help_strings[string("dnGamma")][string("name")] = string(R"(dnGamma)");
	help_arrays[string("dnGamma")][string("see_also")].push_back(string(R"(dnExponential)"));
	help_strings[string("dnGamma")][string("title")] = string(R"(Gamma Distribution)");
	help_strings[string("dnGeneralizedLineageHeterogeneousBirthDeathProcess")][string("name")] = string(R"(dnGeneralizedLineageHeterogeneousBirthDeathProcess)");
	help_arrays[string("dnGeometric")][string("authors")].push_back(string(R"(Sebastian Hoehna)"));
	help_strings[string("dnGeometric")][string("description")] = string(R"(A geometric distribution defines a random variable on natural numbers. The geometric distribution describes the number of success until the first failure, with success probability p.)");
	help_strings[string("dnGeometric")][string("example")] = string(R"(p ~ dnBeta(1.0,1.0)
x ~ dnGeom(p)
x.clamp(10)
moves[1] = mvSlide(p, delta=0.1, weight=1.0)
monitors[1] = screenmonitor(printgen=1000, separator = "        ", p)
mymodel = model(p)
mymcmc = mcmc(mymodel, monitors, moves)
mymcmc.burnin(generations=20000,tuningInterval=100)
mymcmc.run(generations=200000))");
	help_strings[string("dnGeometric")][string("name")] = string(R"(dnGeometric)");
	help_arrays[string("dnGeometric")][string("see_also")].push_back(string(R"(dnPoisson)"));
	help_arrays[string("dnGeometric")][string("see_also")].push_back(string(R"(mvRandomIntegerWalk)"));
	help_strings[string("dnGeometric")][string("title")] = string(R"(Geometric Distribution)");
	help_strings[string("dnGilbertGraph")][string("name")] = string(R"(dnGilbertGraph)");
	help_strings[string("dnHBDP")][string("name")] = string(R"(dnHBDP)");
	help_arrays[string("dnHalfCauchy")][string("authors")].push_back(string(R"(Andrew Magee)"));
	help_strings[string("dnHalfCauchy")][string("description")] = string(R"(Half-Cauchy distribution with location equal to ‘location’ and scale equal to ‘scale’.)");
	help_strings[string("dnHalfCauchy")][string("details")] = string(R"(The half-Cauchy distribution has density:

f(x) = 2/(pi * sigma) * 1/(1 + x-(location/scale)^2))");
	help_strings[string("dnHalfCauchy")][string("example")] = string(R"(# we simulate some obversations
x <- rHalfCauchy(n=10,location=0,scale=1)
# let's see what the minimum is (you could do the max too). If this is not ‘location’, we're in trouble!
min(x)
# let's also see what the mean and the variance are.
The mean will not converge with more samples, the Cauchy family has no moments.
mean(x)
var(x)
sd(x))");
	help_strings[string("dnHalfCauchy")][string("name")] = string(R"(dnHalfCauchy)");
	help_strings[string("dnHalfCauchy")][string("title")] = string(R"(half-Cauchy Distribution)");
	help_arrays[string("dnHalfNormal")][string("authors")].push_back(string(R"(Andrew Magee)"));
	help_strings[string("dnHalfNormal")][string("description")] = string(R"(half-normal (gaussian) distribution with offset equal to ‘offset’ and standard deviation equal to ‘sd’.)");
	help_strings[string("dnHalfNormal")][string("details")] = string(R"(The half-normal distribution has density:

 f(x) = 2/(sqrt(2 pi) sigma) e^-((x - offset)^2/(2 sigma^2)) where offset is the offset of the distribution and sigma the standard deviation.

f(x) = 2/(sqrt(2 pi) sigma) e^-((x - offset)^2/(2 sigma^2))

where offset is the offset of the distribution and sigma the standard deviation.)");
	help_strings[string("dnHalfNormal")][string("example")] = string(R"(# we simulate some oversations
x <- rhalfNormal(n=10,offset=0,sd=10)
# let's see what the minimum is (you could do the max too)
# the minimum should never be less than the offset
min(x)
# let's also see what the mean and the variance are
mean(x)
var(x)
sd(x))");
	help_strings[string("dnHalfNormal")][string("name")] = string(R"(dnHalfNormal)");
	help_arrays[string("dnHalfNormal")][string("see_also")].push_back(string(R"(dnNormal)"));
	help_arrays[string("dnHalfNormal")][string("see_also")].push_back(string(R"(dnLognormal)"));
	help_strings[string("dnHalfNormal")][string("title")] = string(R"(half-Normal Distribution)");
	help_strings[string("dnHeterochronousCoalescent")][string("name")] = string(R"(dnHeterochronousCoalescent)");
	help_strings[string("dnHeterochronousCoalescentSkyline")][string("name")] = string(R"(dnHeterochronousCoalescentSkyline)");
	help_strings[string("dnIID")][string("name")] = string(R"(dnIID)");
	help_arrays[string("dnInverseGamma")][string("authors")].push_back(string(R"(Sebastian Hoehna)"));
	help_strings[string("dnInverseGamma")][string("description")] = string(R"(inverse-gamma probability distribution for positive real numbers.)");
	help_strings[string("dnInverseGamma")][string("details")] = string(R"(The inverse Gamma distribution is the probability of the sum of exponentially distributed variables. Thus, it provides a natural prior distribution for parameters that could be considered as sums of exponential variables.)");
	help_strings[string("dnInverseGamma")][string("example")] = string(R"(# lets simulate
a <- rinverseGamma(1000,shape=4,rate=4)
# we expect a mean of 1
mean(a)

# create a random variable
x ~ dnInverseGamma(shape=4,rate=1)
x)");
	help_strings[string("dnInverseGamma")][string("name")] = string(R"(dnInverseGamma)");
	help_arrays[string("dnInverseGamma")][string("see_also")].push_back(string(R"(dnExponential)"));
	help_strings[string("dnInverseGamma")][string("title")] = string(R"(inverseGamma Distribution)");
	help_strings[string("dnInverseWishart")][string("name")] = string(R"(dnInverseWishart)");
	help_arrays[string("dnLKJ")][string("authors")].push_back(string(R"(Michael R. May)"));
	help_strings[string("dnLKJ")][string("description")] = string(R"(The LKJ (Lewandowski-Kurowicka-Joe) distribution on correlation matrices with concentration parameter eta.)");
	help_strings[string("dnLKJ")][string("details")] = string(R"(The LKJ distribution is uniform over positive-definite correlation matrices when eta=1.The probability density of a correlation matrix under the LKJ distribution is:f(x) = det(x)^(eta - 1))");
	help_strings[string("dnLKJ")][string("example")] = string(R"(
# we simulate a correlation matrix.
R <- rLKJ(n=1, eta=1, dim=5)

# let's print the simulated correlation matrix
R)");
	help_strings[string("dnLKJ")][string("name")] = string(R"(dnLKJ)");
	help_references[string("dnLKJ")].push_back(RbHelpReference(R"(Lewandowski D, D Kurowicka, H Joe (2009). Generating random correlation matrices based on vines and extended onion method. Journal of Multivariate Analysis, 100(9):1989-2001.)",R"()",R"()"));
	help_arrays[string("dnLKJ")][string("see_also")].push_back(string(R"(dnLKJPartial)"));
	help_strings[string("dnLKJ")][string("title")] = string(R"(LKJ Distribution)");
	help_arrays[string("dnLKJPartial")][string("authors")].push_back(string(R"(Michael R. May)"));
	help_strings[string("dnLKJPartial")][string("description")] = string(R"(The LKJ (Lewandowski-Kurowicka-Joe) distribution (on the partial correlation matrix) with concentration parameter eta.)");
	help_strings[string("dnLKJPartial")][string("details")] = string(R"(The LKJPartial distribution is uniform over positive-definite correlation matrices when eta=1.

The probability density of a correlation matrix under the LKJ distribution is:

f(x) = det(x)^(eta - 1))");
	help_strings[string("dnLKJPartial")][string("example")] = string(R"(# we simulate a partial correlation matrix.
P <- rLKJPartial(n=1, eta=1, dim=5)

# let's print the simulated partial correlation matrix
P)");
	help_strings[string("dnLKJPartial")][string("name")] = string(R"(dnLKJPartial)");
	help_references[string("dnLKJPartial")].push_back(RbHelpReference(R"(Lewandowski D, D Kurowicka, H Joe (2009). Generating random correlation matrices based on vines and extended onion method. Journal of Multivariate Analysis, 100(9):1989-2001.)",R"()",R"()"));
	help_arrays[string("dnLKJPartial")][string("see_also")].push_back(string(R"(dnLKJ)"));
	help_strings[string("dnLKJPartial")][string("title")] = string(R"(LKJ Distribution (for partial correlation matrices))");
	help_arrays[string("dnLaplace")][string("authors")].push_back(string(R"(Will Freyman)"));
	help_strings[string("dnLaplace")][string("description")] = string(R"(Laplace distribution with mean equal to ‘mean’ and scale equal to ‘scale’.)");
	help_strings[string("dnLaplace")][string("details")] = string(R"(The Laplace distribution has density:

f(x) = 1/(2 b) e^-(abs(x-mu)/b)

where mu is the mean of the distribution and b the scale.)");
	help_strings[string("dnLaplace")][string("name")] = string(R"(dnLaplace)");
	help_arrays[string("dnLaplace")][string("see_also")].push_back(string(R"(dnExponential)"));
	help_arrays[string("dnLaplace")][string("see_also")].push_back(string(R"(dnNormal)"));
	help_strings[string("dnLaplace")][string("title")] = string(R"(Laplace Distribution)");
	help_arrays[string("dnLog")][string("authors")].push_back(string(R"(Ben Redelings)"));
	help_strings[string("dnLog")][string("description")] = string(R"(Log-scales a given distribution.)");
	help_strings[string("dnLog")][string("details")] = string(R"(If X ~ dist then exp(X) ~ dnLog(dist)

This provides a way to construct distributions like dnLognormal and
dnLoguniform directly from the underlying distribution in log-space.
It can therefore express distributions that are not directly implemented.

The distribution `dist` can be either univariate (dnNormal) or
multivariate (dnMultivariateNormal).)");
	help_strings[string("dnLog")][string("example")] = string(R"(x ~ dnLog(dnNormal(0,1))          # Draw from the log-Normal distribution
x ~ dnNormal(0,1) |> dnLog()      # Expressed using pipes.
x ~ dnLognormal(0,1)              # This is equivalent.
y ~ dnNormal(0,1)
x := exp(y)                       # This is also equivalent.

x ~ dnLog(dnGamma(2,3))           # There is no equivalent for this.
x ~ dnIID(10,dnLog(dnGamma(2,3))) # Draw 10 log-Gamma(2,3) random variables.

mu = [1.0, 2.0, 3.0, 4.0]
Sigma ~ dnWishart(df=4, kappa=2, dim=4)
x ~ dnLog(dnMultivariateNormal(mu,Sigma)))");
	help_strings[string("dnLog")][string("name")] = string(R"(dnLog)");
	help_arrays[string("dnLog")][string("see_also")].push_back(string(R"(dnLognormal)"));
	help_arrays[string("dnLog")][string("see_also")].push_back(string(R"(dnLoguniform)"));
	help_strings[string("dnLog")][string("title")] = string(R"(Log-scaled distribution)");
<<<<<<< HEAD
=======
	help_strings[string("dnLogExponential")][string("name")] = string(R"(dnLogExponential)");
>>>>>>> 061cbad3
	help_arrays[string("dnLognormal")][string("authors")].push_back(string(R"(Michael Landis)"));
	help_strings[string("dnLognormal")][string("description")] = string(R"(Lognormal distribution is the distribution for a log-transformed normally distributed random variable with mean 'mu' and standard deviation 'sigma'.)");
	help_strings[string("dnLognormal")][string("details")] = string(R"(The lognormal random variable is defined as

:X = exp(mu + sigma Z)

where mu is the mean parameter, sigma is the standard deviation, and Z is a standard normal random variable. Note, in effect, the mean and standard deviation provide the location and scale of the exponentiated normal variate, mu + sigma Z.The lognormal distribution has density:

f(x) = 1/(x sigma sqrt(2 pi)) e^-((ln x - mu)^2/(2 sigma^2))

where mu is the mean of the distribution and sigma the standard deviation.)");
	help_strings[string("dnLognormal")][string("example")] = string(R"(# set an expected value for x
expectation_of_x <- 1
# set a mean and sd parameter
sd <- 0.5
mean <- ln(expectation_of_x) - 0.5 * sd^2
# create a lognormal distribution with expected value of 1
x ~ dnLognormal(mean=mean, sd=sd))");
	help_strings[string("dnLognormal")][string("name")] = string(R"(dnLognormal)");
	help_strings[string("dnLognormal")][string("title")] = string(R"(Lognormal Distribution)");
	help_arrays[string("dnLoguniform")][string("authors")].push_back(string(R"(Nicolas Lartillot)"));
	help_strings[string("dnLoguniform")][string("description")] = string(R"(A strictly positive real number x has a log-uniform distribution over interval (min,max) if its logarithm y = ln(x) has uniform distribution over interval (ln(min),ln(max)).)");
	help_strings[string("dnLoguniform")][string("details")] = string(R"(The log-uniform distribution is defined over strictly positive real numbers. Saying that x is log-uniform is equivalent to saying that y = ln(x) is uniform. The log-uniform distribution therefore expresses lack of information about the order of magnitude of a scale parameter:  if x has a log-uniform distribution, then it has equal chance to be contained by any of the intervals of the form (10^k, 10^(k+1)) within the allowed range.

The density is p(x) = 1/x, which can be seen by defining x = exp(y) where y has uniform distribution and apply the change-of-variable formula.

The log-uniform distribution is improper when defined over the entire positive real line. To always make it proper, in RevBayes, a min and a max should always be specified.)");
	help_strings[string("dnLoguniform")][string("example")] = string(R"(# a log-uniform prior over the rate of change of a Brownian trait (or a Brownian relaxed clock)
trueTree = readTrees("data/primates.tree")[1]
sigma ~ dnLogUniform(min=0.001, max=1000)
X ~ dnBrownian(trueTree,sigma)
# ...)");
	help_strings[string("dnLoguniform")][string("name")] = string(R"(dnLoguniform)");
	help_arrays[string("dnLoguniform")][string("see_also")].push_back(string(R"(dnUniform)"));
	help_strings[string("dnLoguniform")][string("title")] = string(R"(Log-Uniform Distribution)");
	help_strings[string("dnMarkovEvents")][string("name")] = string(R"(dnMarkovEvents)");
	help_strings[string("dnMarkovTimes")][string("name")] = string(R"(dnMarkovTimes)");
	help_strings[string("dnMixture")][string("name")] = string(R"(dnMixture)");
	help_strings[string("dnMixtureAnalytical")][string("name")] = string(R"(dnMixtureAnalytical)");
	help_strings[string("dnMixtureVector")][string("name")] = string(R"(dnMixtureVector)");
	help_arrays[string("dnMultiSpeciesCoalescent")][string("authors")].push_back(string(R"(Sebastian Hoehna, Bastien Boussau)"));
	help_strings[string("dnMultiSpeciesCoalescent")][string("description")] = string(R"(Multispecies coalescent distribution describing how gene trees can be generated from within a species tree given a constant effective population size. Requires an ultrametric species tree, a single effective population size (a single real positive), and taxa with species and individual names.)");
	help_strings[string("dnMultiSpeciesCoalescent")][string("details")] = string(R"(The species tree must be ultrametric.
The effective population size is constant across the species tree.)");
	help_strings[string("dnMultiSpeciesCoalescent")][string("example")] = string(R"(# We are going to save the trees we simulate in the folder simulatedTrees:
dataFolder = "simulatedTrees/"
# Let’s simulate a species tree with 10 taxa, 2 gene trees, 3 alleles per species:
n_species <- 10
n_genes <- 2
n_alleles <- 3
# we simulate an ultrametric species tree:
# Species names:
for (i in 1:n_species) {
        species[i] <- taxon(taxonName="Species_"+i, speciesName="Species_"+i)
}
spTree ~ dnBirthDeath(lambda=0.3, mu=0.2, rootAge=10, rho=1, samplingStrategy="uniform", condition="nTaxa", taxa=species)
print(spTree)
# let's pick a constant effective population size of 50:
popSize <- 50
# let's simulate gene trees now:
# taxa names:
for (g in 1:n_genes) {
  for (i in 1:n_species) {
    for (j in 1:n_alleles) {
        taxons[g][(i-1)*n_alleles+j] <- taxon(taxonName="Species_"+i+"_"+j, speciesName="Species_"+i)
    }
  }
  geneTrees[g] ~ dnMultiSpeciesCoalescent(speciesTree=spTree, Ne=popSize, taxa=taxons[g])
  print(geneTrees[g])
}
# We can save the species tree and the gene trees:
write(spTree, filename=dataFolder+"speciesTree")
# Saving the gene trees
for (i in 1:(n_genes)) {
  write(geneTrees[i], filename=dataFolder+"geneTree_"+i+".tree")
})");
	help_strings[string("dnMultiSpeciesCoalescent")][string("name")] = string(R"(dnMultiSpeciesCoalescent)");
	help_references[string("dnMultiSpeciesCoalescent")].push_back(RbHelpReference(R"(Bayes Estimation of Species Divergence Times and Ancestral Population Sizes Using DNA Sequences From Multiple Loci. Bruce Rannala and Ziheng Yang. GENETICS August 1, 2003 vol. 164 no. 4 1645-1656.)",R"()",R"(http://www.genetics.org/content/164/4/1645.short )"));
	help_arrays[string("dnMultiSpeciesCoalescent")][string("see_also")].push_back(string(R"(dnMultiSpeciesCoalescentUniformPrior)"));
	help_arrays[string("dnMultiSpeciesCoalescent")][string("see_also")].push_back(string(R"(dnMultiSpeciesCoalescentInverseGamma)"));
	help_strings[string("dnMultiSpeciesCoalescent")][string("title")] = string(R"(Multispecies coalescent Distribution)");
	help_arrays[string("dnMultiSpeciesCoalescentInverseGamma")][string("authors")].push_back(string(R"(Sebastian Hoehna, Bastien Boussau)"));
	help_strings[string("dnMultiSpeciesCoalescentInverseGamma")][string("description")] = string(R"(Multispecies coalescent distribution describing how gene trees can be generated from within a species tree given effective population sizes. Requires an ultrametric species tree, parameters of an inverse gamma prior on effective population sizes, and taxa with species and individual names.)");
	help_strings[string("dnMultiSpeciesCoalescentInverseGamma")][string("details")] = string(R"(The species tree must be ultrametric.
Parameters of an inverse gamma prior on effective population sizes must be provided.
This distribution uses a conjugate prior on effective population sizes. As a consequence, effective population sizes are integrated out and treated as nuisance parameters.

If you are interested in reconstructing ancestral effective population sizes, use dnMultiSpeciesCoalescent.)");
	help_strings[string("dnMultiSpeciesCoalescentInverseGamma")][string("example")] = string(R"(# We are going to save the trees we simulate in the folder simulatedTrees:
dataFolder = "simulatedTrees/"
# Let’s simulate a species tree with 10 taxa, 2 gene trees, 3 alleles per species:
n_species <- 10
n_genes <- 2
n_alleles <- 3
# we simulate an ultrametric species tree:
# Species names:
for (i in 1:n_species) {
        species[i] <- taxon(taxonName="Species_"+i, speciesName="Species_"+i)
}
spTree ~ dnBirthDeath(lambda=0.3, mu=0.2, rootAge=10, rho=1, samplingStrategy="uniform", condition="nTaxa", taxa=species)
print(spTree)
# let's pick constant parameters for the inverse gamma distribution:
alpha <- 3
beta <- 0.003
# let's simulate gene trees now:
# taxa names:
for (g in 1:n_genes) {
  for (i in 1:n_species) {
    for (j in 1:n_alleles) {
        taxons[g][(i-1)*n_alleles+j] <- taxon(taxonName="Species_"+i+"_"+j, speciesName="Species_"+i)
    }
  }
  geneTrees[g] ~ dnMultiSpeciesCoalescentInverseGamma(speciesTree=spTree, shape=alpha, scale=beta, taxa=taxons[g])
  print(geneTrees[g])
}
# We can save the species tree and the gene trees:
write(spTree, filename=dataFolder+"speciesTree")
# Saving the gene trees
for (i in 1:(n_genes)) {
  write(geneTrees[i], filename=dataFolder+"geneTree_"+i+".tree")
})");
	help_strings[string("dnMultiSpeciesCoalescentInverseGamma")][string("name")] = string(R"(dnMultiSpeciesCoalescentInverseGamma)");
	help_references[string("dnMultiSpeciesCoalescentInverseGamma")].push_back(RbHelpReference(R"(' Algorithmic improvements to species delimitation and phylogeny estimation under the multispecies coalescent. Jones G.  Journal of Mathematical Biology. 2016.')",R"('DOI: 10.1007/s00285-016-1034-0')",R"(http://www.indriid.com/2016/2016-06-01-STACEY.pdf )"));
	help_arrays[string("dnMultiSpeciesCoalescentInverseGamma")][string("see_also")].push_back(string(R"(dnMultiSpeciesCoalescent)"));
	help_arrays[string("dnMultiSpeciesCoalescentInverseGamma")][string("see_also")].push_back(string(R"(dnMultiSpeciesCoalescentUniformPrior)"));
	help_strings[string("dnMultiSpeciesCoalescentInverseGamma")][string("title")] = string(R"(Multispecies coalescent Distribution with inverse gamma prior on effective population sizes)");
	help_arrays[string("dnMultiSpeciesCoalescentUniformPrior")][string("authors")].push_back(string(R"(Sebastian Hoehna, Bastien Boussau)"));
	help_strings[string("dnMultiSpeciesCoalescentUniformPrior")][string("description")] = string(R"(Multispecies coalescent distribution describing how gene trees can be generated from within a species tree given effective population sizes. Requires an ultrametric species tree, effective population size(s) (a single real positive or a vector of real positives), and taxa with species and individual names.)");
	help_strings[string("dnMultiSpeciesCoalescentUniformPrior")][string("details")] = string(R"(The species tree must be ultrametric.
Effective population sizes can be constant across the species tree, if a single real positive is provided, or branchwise, if a vector is provided.)");
	help_strings[string("dnMultiSpeciesCoalescentUniformPrior")][string("example")] = string(R"(# We are going to save the trees we simulate in the folder simulatedTrees:
dataFolder = "simulatedTrees/"
# Let’s simulate a species tree with 10 taxa, 2 gene trees, 3 alleles per species:
n_species <- 10
n_genes <- 2
n_alleles <- 3
# we simulate an ultrametric species tree:
# Species names:
for (i in 1:n_species) {
        species[i] <- taxon(taxonName="Species_"+i, speciesName="Species_"+i)
}
spTree ~ dnBirthDeath(lambda=0.3, mu=0.2, rootAge=10, rho=1, samplingStrategy="uniform", condition="nTaxa", taxa=species)
print(spTree)
# let's pick a constant effective population size of 50:
popSize <- 50
# let's simulate gene trees now:
# taxa names:
for (g in 1:n_genes) {
  for (i in 1:n_species) {
    for (j in 1:n_alleles) {
        taxons[g][(i-1)*n_alleles+j] <- taxon(taxonName="Species_"+i+"_"+j, speciesName="Species_"+i)
    }
  }
  geneTrees[g] ~ dnMultiSpeciesCoalescentUniformPrior(speciesTree=spTree, max=popSize, taxa=taxons[g])
  print(geneTrees[g])
}
# We can save the species tree and the gene trees:
write(spTree, filename=dataFolder+"speciesTree")
# Saving the gene trees
for (i in 1:(n_genes)) {
  write(geneTrees[i], filename=dataFolder+"geneTree_"+i+".tree")
})");
	help_strings[string("dnMultiSpeciesCoalescentUniformPrior")][string("name")] = string(R"(dnMultiSpeciesCoalescentUniformPrior)");
	help_references[string("dnMultiSpeciesCoalescentUniformPrior")].push_back(RbHelpReference(R"(Bayes Estimation of Species Divergence Times and Ancestral Population Sizes Using DNA Sequences From Multiple Loci. Bruce Rannala and Ziheng Yang. GENETICS August 1, 2003 vol. 164 no. 4 1645-1656.)",R"()",R"(http://www.genetics.org/content/164/4/1645.short )"));
	help_references[string("dnMultiSpeciesCoalescentUniformPrior")].push_back(RbHelpReference(R"('Bayesian Inference of Species Trees from Multilocus Data. Heled and Drummond Mol. Biol Evol. 27 (3): 570-580, 2010.')",R"('DOI: https://doi.org/10.1093/molbev/msp274')",R"(https://academic.oup.com/mbe/article/27/3/570/999753/Bayesian-Inference-of-Species-Trees-from )"));
	help_references[string("dnMultiSpeciesCoalescentUniformPrior")].push_back(RbHelpReference(R"(Integration within the Felsenstein equation for improved Markov chain Monte Carlo methods in population genetics. Jody Hey and Rasmus Nielsen. PNAS. 104 (8): 2785-2790, 2007.)",R"('DOI: https://doi.org/10.1073/pnas.0611164104')",R"(https://www.pnas.org/content/104/8/2785 )"));
	help_arrays[string("dnMultiSpeciesCoalescentUniformPrior")][string("see_also")].push_back(string(R"(dnMultiSpeciesCoalescent)"));
	help_arrays[string("dnMultiSpeciesCoalescentUniformPrior")][string("see_also")].push_back(string(R"(dnMultiSpeciesCoalescentInverseGamma)"));
	help_strings[string("dnMultiSpeciesCoalescentUniformPrior")][string("title")] = string(R"(Multispecies coalescent Distribution)");
	help_arrays[string("dnMultiValueEvent")][string("authors")].push_back(string(R"(Sebastian Hoehna)"));
	help_strings[string("dnMultiValueEvent")][string("description")] = string(R"(A MultiValueEvent distribution.)");
	help_strings[string("dnMultiValueEvent")][string("name")] = string(R"(dnMultiValueEvent)");
	help_arrays[string("dnMultiValueEvent")][string("see_also")].push_back(string(R"(dnEvent)"));
	help_strings[string("dnMultiValueEvent")][string("title")] = string(R"(MultiValueEvent Distribution)");
	help_arrays[string("dnMultinomial")][string("authors")].push_back(string(R"(Sebastian Hoehna)"));
	help_strings[string("dnMultinomial")][string("description")] = string(R"(A multinomial distribution defines a probability distribution on a vector of natural numbers. It is understood as randomly picking n times from the k categories with replacement where each catefory has its own probability p[i].)");
	help_strings[string("dnMultinomial")][string("example")] = string(R"(p <- simplex(1,1,1,1)
x ~ dnMultinomial(10, p)
y ~ dnDirichlet(x)
y.clamp( simplex(1,2,3,4) )
moves[1] = mvSlide(x, delta=0.1, weight=1.0)
monitors[1] = screenmonitor(printgen=1000, separator = "        ", x)
mymodel = model(p)
mymcmc = mcmc(mymodel, monitors, moves)
mymcmc.burnin(generations=20000,tuningInterval=100)
mymcmc.run(generations=200000))");
	help_strings[string("dnMultinomial")][string("name")] = string(R"(dnMultinomial)");
	help_arrays[string("dnMultinomial")][string("see_also")].push_back(string(R"(dnDirichlet)"));
	help_strings[string("dnMultinomial")][string("title")] = string(R"(Multinomial Distribution)");
	help_strings[string("dnMultispeciesCoalescentMigration")][string("name")] = string(R"(dnMultispeciesCoalescentMigration)");
	help_arrays[string("dnMultivariateNormal")][string("authors")].push_back(string(R"(Sebastian Hoehna)"));
	help_arrays[string("dnMultivariateNormal")][string("authors")].push_back(string(R"(Michael Landis)"));
	help_strings[string("dnMultivariateNormal")][string("description")] = string(R"(The multivariate normal distribution has the probability density:

f(x) = det(2 pi Sigma)^(-1/2) e^{-(1/2) (x-mu)' Sigma^-1 (x-mu)}

where mu is a vector of mean values and Sigma is a covariance matrix. Note, this distribution may also be parameterized in terms of the precision matrix, Sigma^-1.)");
	help_strings[string("dnMultivariateNormal")][string("example")] = string(R"(dim = 4
df = 100
kappa <- 2
Sigma ~ dnWishart(df, kappa, dim)
for (i in 1:dim) { mu[i] ~ dnUnif(-1, 1) }
x ~ dnMultivariateNormal( mean=mu, covariance=Sigma )
mv[1] = mvCorrelationMatrixElementSwap(Sigma)
mv[2] = mvCorrelationMatrixRandomWalk(Sigma)
mv[3] = mvCorrelationMatrixSingleElementBeta(Sigma)
mv[4] = mvCorrelationMatrixSpecificElementBeta(Sigma)
mv[5] = mvCorrelationMatrixUpdate(Sigma)
mv[6] = mvVectorSlide(x))");
	help_strings[string("dnMultivariateNormal")][string("name")] = string(R"(dnMultivariateNormal)");
	help_arrays[string("dnMultivariateNormal")][string("see_also")].push_back(string(R"(dnNormal)"));
	help_arrays[string("dnMultivariateNormal")][string("see_also")].push_back(string(R"(dnWishart)"));
	help_arrays[string("dnMultivariateNormal")][string("see_also")].push_back(string(R"(mvCorrelationMatrixUpdate)"));
	help_strings[string("dnMultivariateNormal")][string("title")] = string(R"(Multivariate Normal Distribution)");
	help_arrays[string("dnNbinomial")][string("authors")].push_back(string(R"(Walker Pett)"));
	help_strings[string("dnNbinomial")][string("description")] = string(R"(Negative binomial probability distribution of x successes before r failures.)");
	help_strings[string("dnNbinomial")][string("details")] = string(R"(The negative binomial probability distribution describes the number of successes before r failures, where the success probability is p. The probability is given by (x + r - 1 choose x) p^(x) * (1-p)^r)");
	help_strings[string("dnNbinomial")][string("example")] = string(R"(p ~ dnBeta(1.0,1.0)
x ~ dnNegativeBinomial(r=10,p)
x.clamp(8)
moves[1] = mvSlide(p, delta=0.1, weight=1.0)
monitors[1] = screenmonitor(printgen=1000, separator = "        ", x)
mymodel = model(p)
mymcmc = mcmc(mymodel, monitors, moves)
mymcmc.burnin(generations=20000,tuningInterval=100)
mymcmc.run(generations=200000))");
	help_strings[string("dnNbinomial")][string("name")] = string(R"(dnNbinomial)");
	help_arrays[string("dnNbinomial")][string("see_also")].push_back(string(R"(dnBinomial)"));
	help_strings[string("dnNbinomial")][string("title")] = string(R"(Negative Binomial Distribution)");
	help_arrays[string("dnNormal")][string("authors")].push_back(string(R"(Sebastian Hoehna)"));
	help_strings[string("dnNormal")][string("description")] = string(R"(Normal (gaussian) distribution with mean equal to ‘mean’ and standard deviation equal to ‘sd’.)");
	help_strings[string("dnNormal")][string("details")] = string(R"(The normal distribution has density:

f(x) = 1/(sqrt(2 pi) sigma) e^-((x - mu)^2/(2 sigma^2))

where mu is the mean of the distribution and sigma the standard deviation.)");
	help_strings[string("dnNormal")][string("example")] = string(R"(# we simulate some observations
x <- rnorm(n=10,mean=5,sd=10)
# let's see what the minimum is (you could do the max too)
min(x)
# let's also see what the mean and the variance are
mean(x)
var(x)
sd(x))");
	help_strings[string("dnNormal")][string("name")] = string(R"(dnNormal)");
	help_arrays[string("dnNormal")][string("see_also")].push_back(string(R"(dnLognormal)"));
	help_strings[string("dnNormal")][string("title")] = string(R"(Normal Distribution)");
	help_arrays[string("dnOrnsteinUhlenbeck")][string("authors")].push_back(string(R"(Sebastian Hoehna)"));
	help_strings[string("dnOrnsteinUhlenbeck")][string("description")] = string(R"(A Bernoulli-distributed random variable takes the value 1 with probability p and the value 0 with probability 1-p.)");
	help_strings[string("dnOrnsteinUhlenbeck")][string("example")] = string(R"(p ~ dnBeta(1.0,1.0)
x ~ dnBernoulli(p)
x.clamp(1)
moves[1] = mvSlide(p, delta=0.1, weight=1.0)
monitors[1] = screenmonitor(printgen=1000, separator = "        ", speciation)
mymodel = model(p)
mymcmc = mcmc(mymodel, monitors, moves)
mymcmc.burnin(generations=20000,tuningInterval=100)
mymcmc.run(generations=200000))");
	help_strings[string("dnOrnsteinUhlenbeck")][string("name")] = string(R"(dnOrnsteinUhlenbeck)");
	help_arrays[string("dnOrnsteinUhlenbeck")][string("see_also")].push_back(string(R"(dnBinomial)"));
	help_strings[string("dnOrnsteinUhlenbeck")][string("title")] = string(R"(Bernoulli Distribution)");
	help_strings[string("dnOutgroupBirthDeath")][string("name")] = string(R"(dnOutgroupBirthDeath)");
	help_strings[string("dnPhyloBranchRateBM")][string("name")] = string(R"(dnPhyloBranchRateBM)");
	help_strings[string("dnPhyloBrownian")][string("name")] = string(R"(dnPhyloBrownian)");
	help_strings[string("dnPhyloBrownianMVN")][string("name")] = string(R"(dnPhyloBrownianMVN)");
	help_strings[string("dnPhyloBrownianMultiSampleREML")][string("name")] = string(R"(dnPhyloBrownianMultiSampleREML)");
	help_strings[string("dnPhyloBrownianMultiVariate")][string("name")] = string(R"(dnPhyloBrownianMultiVariate)");
	help_strings[string("dnPhyloBrownianREML")][string("name")] = string(R"(dnPhyloBrownianREML)");
	help_strings[string("dnPhyloCTMC")][string("description")] = string(R"(dnPhyloCTMC gives the probability distribution of tip labels on a phylogenetic tree given an phylogenetic continuous-time Markov chain model.)");
	help_strings[string("dnPhyloCTMC")][string("details")] = string(R"(
The likelihood of observed tip labels (specified via a clamped `AbstractHomologousDiscreteCharacterData` object) is computed using Felsenstein's pruning algorithm, with partial likelihoods stored for each branch of the tree. It is automatically outputted in the `Likelihood` column of the `mnFile()` and `mnScreen()` monitors (which can be suppressed with `likelihood = FALSE`).)");
	help_strings[string("dnPhyloCTMC")][string("example")] = string(R"(
```rb
# Read character data from a file
chars <- readDiscreteCharacterData("myData.nex")
taxa = chars.taxa()

# Draw a tree with branch lengths
tree ~ dnUniformTopologyBranchLength( taxa, branchLengthDistribution=dnExp(10.0) )

# Define a rate matrix
q_matrix <- fnJC(4)

# Create stochastic node with the tip distribution given by `tree` and `q_matrix`
x ~ dnPhyloCTMC(tree = tree, Q = q_matrix)

# Clamp observed characters to the node
x.clamp(chars)

# Calculate the probability of the observed characters under the given distribution
x.lnProbability()
```)");
	help_strings[string("dnPhyloCTMC")][string("name")] = string(R"(`dnPhyloCTMC`: Distribution of a phylogenetic continuous-time Markov chain)");
	help_references[string("dnPhyloCTMC")].push_back(RbHelpReference(R"(Felsenstein J., 1973. Maximum Likelihood and Minimum-Steps Methods for Estimating Evolutionary Trees from Data on Discrete Characters. Systematic Biology 22:3, 240--249)",R"()",R"()"));
	help_references[string("dnPhyloCTMC")].push_back(RbHelpReference(R"(Felsenstein, J. (1981). Evolutionary trees from DNA sequences: A maximum likelihood approach. Journal of Molecular Evolution. 17 (6): 368–376.)",R"()",R"()"));
	help_references[string("dnPhyloCTMC")].push_back(RbHelpReference(R"(Höhna, S., Landis, M.J. and Heath, T.A. 2017. Phylogenetic inference using `RevBayes`. Curr. Protoc. Bioinform. 57:6.16.1-6.16.34.)",R"(10.1002/cpbi.22)",R"()"));
	help_arrays[string("dnPhyloCTMC")][string("see_also")].push_back(string(R"(- Tutorial on [graphical models](https://revbayes.github.io/tutorials/intro/graph_models))"));
	help_arrays[string("dnPhyloCTMC")][string("see_also")].push_back(string(R"()"));
	help_arrays[string("dnPhyloCTMC")][string("see_also")].push_back(string(R"(- Tutorial on [specifying a phylogenetic continuous-time Markov chain](https://revbayes.github.io/tutorials/ctmc/) model)"));
	help_strings[string("dnPhyloCTMC")][string("title")] = string(R"(The parameters of a phylogenetic model – a tree topology with branch lengths, a substitution model that describes how observations evolve over the tree, etc. – collectively form a distribution called the _phylogenetic continuous-time Markov chain_.)");
	help_strings[string("dnPhyloCTMCClado")][string("name")] = string(R"(dnPhyloCTMCClado)");
	help_strings[string("dnPhyloCTMCDASequence")][string("name")] = string(R"(dnPhyloCTMCDASequence)");
	help_strings[string("dnPhyloCTMCDASiteIID")][string("name")] = string(R"(dnPhyloCTMCDASiteIID)");
	help_strings[string("dnPhyloCTMCDollo")][string("name")] = string(R"(dnPhyloCTMCDollo)");
	help_strings[string("dnPhyloDistanceGamma")][string("name")] = string(R"(dnPhyloDistanceGamma)");
	help_strings[string("dnPhyloMultiSampleOrnsteinUhlenbeck")][string("name")] = string(R"(dnPhyloMultiSampleOrnsteinUhlenbeck)");
	help_strings[string("dnPhyloMultiSampleOrnsteinUhlenbeckREML")][string("name")] = string(R"(dnPhyloMultiSampleOrnsteinUhlenbeckREML)");
	help_strings[string("dnPhyloMultivariateBrownianMultiSampleREML")][string("name")] = string(R"(dnPhyloMultivariateBrownianMultiSampleREML)");
	help_arrays[string("dnPhyloMultivariateBrownianREML")][string("authors")].push_back(string(R"(Michael R. May)"));
	help_arrays[string("dnPhyloMultivariateBrownianREML")][string("authors")].push_back(string(R"(Nicolai Vetr)"));
	help_strings[string("dnPhyloMultivariateBrownianREML")][string("description")] = string(R"(Multivariate Brownian motion over a phylogeny with variance-covariance matrix rateMatrix.)");
	help_strings[string("dnPhyloMultivariateBrownianREML")][string("example")] = string(R"(
# generate a tree and variance-covariance matrix.
psi ~ dnUniformTimeTree(1, [taxon("A"),taxon("B"),taxon("C")])
Sigma <- diagonalMatrix(5)

# generate the multivariate data.
x ~ dnPhyloMultivariateBrownianREML(tree=psi, rateMatrix=Sigma)

# print the simulated data.
x)");
	help_strings[string("dnPhyloMultivariateBrownianREML")][string("name")] = string(R"(dnPhyloMultivariateBrownianREML)");
	help_references[string("dnPhyloMultivariateBrownianREML")].push_back(RbHelpReference(R"(Huelsenbeck JP, B Rannala (2003). Detecting correlation between characters in a comparative analysis with uncertain phylogeny. Evolution, 57(6):1237-1247.)",R"()",R"()"));
	help_arrays[string("dnPhyloMultivariateBrownianREML")][string("see_also")].push_back(string(R"(dnPhyloBrownianREML)"));
	help_arrays[string("dnPhyloMultivariateBrownianREML")][string("see_also")].push_back(string(R"(dnPhyloBrownianMVN)"));
	help_strings[string("dnPhyloMultivariateBrownianREML")][string("title")] = string(R"(Phylogenetic Multivariate Brownian Motion)");
	help_strings[string("dnPhyloOrnsteinUhlenbeck")][string("name")] = string(R"(dnPhyloOrnsteinUhlenbeck)");
	help_strings[string("dnPhyloOrnsteinUhlenbeckMVN")][string("name")] = string(R"(dnPhyloOrnsteinUhlenbeckMVN)");
	help_strings[string("dnPhyloOrnsteinUhlenbeckPruning")][string("name")] = string(R"(dnPhyloOrnsteinUhlenbeckPruning)");
	help_strings[string("dnPhyloOrnsteinUhlenbeckREML")][string("name")] = string(R"(dnPhyloOrnsteinUhlenbeckREML)");
	help_strings[string("dnPhyloOrnsteinUhlenbeckThreePoint")][string("name")] = string(R"(dnPhyloOrnsteinUhlenbeckThreePoint)");
	help_strings[string("dnPhyloWhiteNoise")][string("name")] = string(R"(dnPhyloWhiteNoise)");
	help_strings[string("dnPhylodynamicBirthDeathProcess")][string("name")] = string(R"(dnPhylodynamicBirthDeathProcess)");
	help_strings[string("dnPiecewiseOccurrenceBirthDeath")][string("name")] = string(R"(dnPiecewiseOccurrenceBirthDeath)");
	help_arrays[string("dnPointMass")][string("authors")].push_back(string(R"(Walker Pett)"));
	help_strings[string("dnPointMass")][string("description")] = string(R"(Point mass distribution.)");
	help_strings[string("dnPointMass")][string("details")] = string(R"(The point mass distribution, or Dirac delta function, has density f(x) = 1 when x is equal to the point mass value.)");
	help_strings[string("dnPointMass")][string("example")] = string(R"(u ~ dnPointMass(1.2))");
	help_strings[string("dnPointMass")][string("name")] = string(R"(dnPointMass)");
	help_strings[string("dnPointMass")][string("title")] = string(R"(Point Mass Distribution)");
	help_arrays[string("dnPoisson")][string("authors")].push_back(string(R"(Sebastian Hoehna)"));
	help_strings[string("dnPoisson")][string("description")] = string(R"(A Poisson distribution defines probabilities for natural numbers. It is defined as the number of exponentially distributed events in a given interval.)");
	help_strings[string("dnPoisson")][string("example")] = string(R"(l ~ dnUniform(0.0,100.0)
x ~ dnPoisson(l)
x.clamp(10)
moves[1] = mvSlide(l, delta=0.1, weight=1.0)
monitors[1] = mnScreen(printgen=1000, separator = "        ", l)
mymodel = model(l)
mymcmc = mcmc(mymodel, monitors, moves)
mymcmc.burnin(generations=20000,tuningInterval=100)
mymcmc.run(generations=200000))");
	help_strings[string("dnPoisson")][string("name")] = string(R"(dnPoisson)");
	help_arrays[string("dnPoisson")][string("see_also")].push_back(string(R"(dnGeom)"));
	help_strings[string("dnPoisson")][string("title")] = string(R"(Poisson Distribution)");
	help_strings[string("dnReversibleJumpMixture")][string("name")] = string(R"(dnReversibleJumpMixture)");
	help_strings[string("dnSBBDP")][string("name")] = string(R"(dnSBBDP)");
	help_arrays[string("dnScaledDirichlet")][string("authors")].push_back(string(R"(Andrew Magee)"));
	help_strings[string("dnScaledDirichlet")][string("description")] = string(R"(Scaled Dirichlet probability distribution on a simplex.)");
	help_strings[string("dnScaledDirichlet")][string("details")] = string(R"(The scaled Dirichlet probability distribution is the generalization of the dirichlet distribution. A random variable from a scaled Dirichlet distribution is a simplex, i.e., a vector of probabilities that sum to 1. If b[1]=b[2]=...=b[n], then the scaledDirichlet(alpha,beta) collapses to the Dirichlet with the same alphas.)");
	help_strings[string("dnScaledDirichlet")][string("example")] = string(R"(# lets get a draw from a Dirichlet distribution
a <- [1,1,1,1]   # we could also use rep(1,4)
b <- [1,2,3,4]   # if these are all equal, the scaled Dirichlet is equivilent to the Dirichlet(a)x ~ dnScaledDirichlet(a,b)
x
# let check if b really sums to 1
sum(x))");
	help_strings[string("dnScaledDirichlet")][string("name")] = string(R"(dnScaledDirichlet)");
	help_arrays[string("dnScaledDirichlet")][string("see_also")].push_back(string(R"(dnDirichlet)"));
	help_arrays[string("dnScaledDirichlet")][string("see_also")].push_back(string(R"(simplex)"));
	help_strings[string("dnScaledDirichlet")][string("title")] = string(R"(Scaled Dirichlet Distribution)");
	help_strings[string("dnSerialSampledBirthDeath")][string("name")] = string(R"(dnSerialSampledBirthDeath)");
	help_arrays[string("dnSoftBoundUniformNormal")][string("authors")].push_back(string(R"(Sebastian Hoehna)"));
	help_strings[string("dnSoftBoundUniformNormal")][string("description")] = string(R"(A softbound uniform distribution with normally distributed tails outside the interval of the uniform distribution.)");
	help_strings[string("dnSoftBoundUniformNormal")][string("details")] = string(R"(The center piece of this distribution a uniform distribution defined between the given interval. A variable is drawn from that uniform distribution with probability p and with probability 1-p outside the interval. The probability density outside the interval is described by a normal distribution with standard deviation sd.)");
	help_strings[string("dnSoftBoundUniformNormal")][string("example")] = string(R"(p ~ dnBeta(1.0,1.0)
x ~ dnBernoulli(p)
x.clamp(1)
moves[1] = mvSlide(p, delta=0.1, weight=1.0)
monitors[1] = screenmonitor(printgen=1000, separator = "        ", speciation)
mymodel = model(p)
mymcmc = mcmc(mymodel, monitors, moves)
mymcmc.burnin(generations=20000,tuningInterval=100)
mymcmc.run(generations=200000))");
	help_strings[string("dnSoftBoundUniformNormal")][string("name")] = string(R"(dnSoftBoundUniformNormal)");
	help_arrays[string("dnSoftBoundUniformNormal")][string("see_also")].push_back(string(R"(dnUniform)"));
	help_strings[string("dnSoftBoundUniformNormal")][string("title")] = string(R"(Softbound Uniform Distribution with Normal distributed tails.)");
	help_arrays[string("dnStudentT")][string("authors")].push_back(string(R"(Wade Dismukes and Kevin Quinteros)"));
	help_strings[string("dnStudentT")][string("description")] = string(R"(The student's t probability distribution.)");
	help_strings[string("dnStudentT")][string("example")] = string(R"(# The most important use of the Student T distribution
# is arguable the quantile function.
# You can access it the following way:
df <- 10
a := qStudentT(0.025, df)
a)");
	help_strings[string("dnStudentT")][string("name")] = string(R"(dnStudentT)");
	help_strings[string("dnStudentT")][string("title")] = string(R"(Student T Distribution)");
	help_strings[string("dnTimeVaryingStateDependentSpeciationExtinction")][string("name")] = string(R"(dnTimeVaryingStateDependentSpeciationExtinction)");
	help_strings[string("dnUPP")][string("name")] = string(R"(dnUPP)");
	help_strings[string("dnUltrametricTree")][string("name")] = string(R"(dnUltrametricTree)");
	help_arrays[string("dnUniform")][string("authors")].push_back(string(R"(Michael Landis)"));
	help_strings[string("dnUniform")][string("description")] = string(R"(Uniform distribution with lower and uppper bounds.)");
	help_strings[string("dnUniform")][string("details")] = string(R"(The uniform distribution has density, f(x) = 1/(b-a), where b is the upper bound and a is the lower bound.)");
	help_strings[string("dnUniform")][string("example")] = string(R"(# set the lower bound
a <- -2.5
# set the upper bound
b <- -3.9
# create a stochastic node with a uniform prior
u ~ dnUniform(a, b))");
	help_strings[string("dnUniform")][string("name")] = string(R"(dnUniform)");
	help_strings[string("dnUniform")][string("title")] = string(R"(Uniform Distribution)");
	help_strings[string("dnUniformInteger")][string("name")] = string(R"(dnUniformInteger)");
	help_strings[string("dnUniformNatural")][string("name")] = string(R"(dnUniformNatural)");
	help_strings[string("dnUniformSerialSampledTimeTree")][string("name")] = string(R"(dnUniformSerialSampledTimeTree)");
	help_strings[string("dnUniformTimeTree")][string("name")] = string(R"(dnUniformTimeTree)");
	help_strings[string("dnUniformTopology")][string("name")] = string(R"(dnUniformTopology)");
	help_strings[string("dnUniformTopologyBranchLength")][string("name")] = string(R"(dnUniformTopologyBranchLength)");
	help_arrays[string("dnVarianceGamma")][string("authors")].push_back(string(R"(Michael Landis)"));
	help_strings[string("dnVarianceGamma")][string("description")] = string(R"(Variance-gamma distribution with location ‘mu’.)");
	help_strings[string("dnVarianceGamma")][string("details")] = string(R"(The variance-gamma distribution has density:

f(x) = 1/(sqrt(2 pi) sigma) e^-((x - mu)^2/(2 sigma^2))

where mu is the mean of the distribution and sigma the standard deviation.)");
	help_strings[string("dnVarianceGamma")][string("example")] = string(R"(# we simulate some oversations
x <- rnorm(n=10,mean=5,sd=10)
# let's see what the minum is (you could do the max too)
min(x)
# let's also see what the mean and the variance are
mean(x)
var(x)
sd(x))");
	help_strings[string("dnVarianceGamma")][string("name")] = string(R"(dnVarianceGamma)");
	help_strings[string("dnVarianceGamma")][string("title")] = string(R"(Variance-gamma Distribution)");
	help_strings[string("dnWeightedConstrainedNodeOrder")][string("name")] = string(R"(dnWeightedConstrainedNodeOrder)");
	help_strings[string("dnWeightedSample")][string("name")] = string(R"(dnWeightedSample)");
	help_arrays[string("dnWhiteNoise")][string("authors")].push_back(string(R"(Sebastian Hoehna)"));
	help_strings[string("dnWhiteNoise")][string("description")] = string(R"(White-Noise process for positive real numbers.)");
	help_strings[string("dnWhiteNoise")][string("details")] = string(R"(The white-noise process is a process of a positive continuous variable similar to Brownian motion and the Ornstein-Uhlenbeck process. However, the white-noise process has a large variance when the time is small, and has small variance if the time is large.)");
	help_strings[string("dnWhiteNoise")][string("example")] = string(R"(# lets simulate
a <- rWhiteNoise(1000,mu=1,sigma=4,time=4)
# we expect a mean of 1
mean(a)

# create a random variable
x ~ dnWhiteNoise(mu=1.0,sigma=4,time=1)
x)");
	help_strings[string("dnWhiteNoise")][string("name")] = string(R"(dnWhiteNoise)");
	help_arrays[string("dnWhiteNoise")][string("see_also")].push_back(string(R"(dnGamma)"));
	help_strings[string("dnWhiteNoise")][string("title")] = string(R"(White-Noise Process)");
	help_strings[string("dnWishart")][string("name")] = string(R"(dnWishart)");
	help_strings[string("dscale")][string("name")] = string(R"(dscale)");
	help_strings[string("dshift")][string("name")] = string(R"(dshift)");
	help_arrays[string("exists")][string("authors")].push_back(string(R"(Michael Landis)"));
	help_strings[string("exists")][string("description")] = string(R"(Determines whether the RevBayes workspace contains a variable named 'name')");
	help_strings[string("exists")][string("details")] = string(R"('exists' returns 'true' if the workspace contains a variable whose name matches the String 'name' and 'false' otherwise. One use of 'exists' is to add Move and Monitor objects conditional on the variable 'x' existing. The function 'ls' provides a summary for all variable names that 'exists' would evaluate as 'true'.)");
	help_strings[string("exists")][string("example")] = string(R"(## Correct usage: does "x" exist?
x <- 1.0
exists("x")

## Incorrect usage: does "1.0" exist?
exists(x))");
	help_strings[string("exists")][string("name")] = string(R"(exists)");
	help_arrays[string("exists")][string("see_also")].push_back(string(R"(clear)"));
	help_strings[string("exists")][string("title")] = string(R"(Check whether a variable exists)");
	help_strings[string("exp")][string("name")] = string(R"(exp)");
	help_strings[string("fileExists")][string("name")] = string(R"(fileExists)");
	help_strings[string("floor")][string("name")] = string(R"(floor)");
	help_strings[string("fnAdjacentRateModifier")][string("name")] = string(R"(fnAdjacentRateModifier)");
	help_strings[string("fnAverageDistanceMatrix")][string("name")] = string(R"(fnAverageDistanceMatrix)");
	help_strings[string("fnBetaBrokenStick")][string("name")] = string(R"(fnBetaBrokenStick)");
	help_strings[string("fnBinaryMutationCoalescentRateMatrix")][string("name")] = string(R"(fnBinaryMutationCoalescentRateMatrix)");
	help_strings[string("fnBiogeoDE")][string("name")] = string(R"(fnBiogeoDE)");
	help_strings[string("fnBiogeographyCladoEventsBD")][string("name")] = string(R"(fnBiogeographyCladoEventsBD)");
	help_strings[string("fnBiogeographyRateMatrix")][string("name")] = string(R"(fnBiogeographyRateMatrix)");
	help_strings[string("fnBlosum62")][string("name")] = string(R"(fnBlosum62)");
	help_strings[string("fnBranchRates")][string("name")] = string(R"(fnBranchRates)");
	help_strings[string("fnChromosomes")][string("name")] = string(R"(fnChromosomes)");
	help_strings[string("fnChromosomesCladoEventsBD")][string("name")] = string(R"(fnChromosomesCladoEventsBD)");
	help_strings[string("fnChromosomesCladoProbs")][string("name")] = string(R"(fnChromosomesCladoProbs)");
	help_strings[string("fnChromosomesPloidy")][string("name")] = string(R"(fnChromosomesPloidy)");
	help_strings[string("fnChromosomesPloidyCladoEventsBD")][string("name")] = string(R"(fnChromosomesPloidyCladoEventsBD)");
	help_strings[string("fnChronoToPhylo")][string("name")] = string(R"(fnChronoToPhylo)");
	help_strings[string("fnCladeSpecificHierarchicalBranchRate")][string("name")] = string(R"(fnCladeSpecificHierarchicalBranchRate)");
	help_strings[string("fnCladogeneticProbabilityMatrix")][string("name")] = string(R"(fnCladogeneticProbabilityMatrix)");
	help_strings[string("fnCladogeneticSpeciationRateMatrix")][string("name")] = string(R"(fnCladogeneticSpeciationRateMatrix)");
	help_arrays[string("fnCoala")][string("authors")].push_back(string(R"(Bastien Boussau)"));
	help_strings[string("fnCoala")][string("name")] = string(R"(fnCoala)");
	help_references[string("fnCoala")].push_back(RbHelpReference(R"(A branch-heterogeneous model of protein evolution for efficient inference of ancestral sequences. Groussin M, Boussau B, Gouy M. Syst Biol. 2013 Jul;62(4):523-38.)",R"(10.1093/sysbio/syt016)",R"(https://www.ncbi.nlm.nih.gov/pmc/articles/PMC3676677/ )"));
	help_strings[string("fnCodon")][string("name")] = string(R"(fnCodon)");
	help_strings[string("fnCodonGY94")][string("description")] = string(R"(The Goldman-Yang (1994) codon model.

A rate matrix on the 61 non-stop codons (in the standard genetic code).

Rates between codons with more than one nucleotide change are equal to 0.

In this model the rate Q(i,j) from i -> j is proportional to the frequency of codon j.
This means that the rate of change between low-frequency codons is lower than the rate
between high-frequency codons, even when the nucleotide change involved is the same.
In other words, the rate of change from nucleotide n1 -> n2 depends on its neighboring
nucleotides.  This differs from the Muse-Gaut (1994) model, and is perhaps less realistic.

Unlike the Muse-Gaut (1994) model, the Goldman-Yang (1994) model can allow all the codon
frequencies to vary independently.)");
	help_strings[string("fnCodonGY94")][string("example")] = string(R"(kappa ~ dnLognormal(0,1)
omega ~ dnUniform(0,1)
pi61 ~ dnDirichlet( rep(2.0, 61) )
Q1 := fnCodonGY94( kappa, omega, pi61 )

pi1 ~ dnDirichlet( rep(2.0, 4) )
Q2 := fnCodonGY94( kappa, omega, fnF1x4(pi1) )

pi2 ~ dnDirichlet( rep(2.0, 4) )
pi3 ~ dnDirichlet( rep(2.0, 4) )
Q3 := fnCodonGY94( kappa, omega, fnF3x4(pi1, pi2, pi3) ))");
	help_strings[string("fnCodonGY94")][string("name")] = string(R"(fnCodonGY94)");
	help_references[string("fnCodonGY94")].push_back(RbHelpReference(R"(Goldman, N. and Z. Yang (1994). A codon-based model of nucleotide substitution for protein-coding DNA sequences. Mol. Biol. Evol. (1994) 11 (5):725-736)",R"(https://doi.org/10.1093/oxfordjournals.molbev.a040153 )",R"()"));
	help_arrays[string("fnCodonGY94")][string("see_also")].push_back(string(R"(fnF1x4, fnF3x4, fnCodonMG94, fnCodonMG94K)"));
	help_strings[string("fnCodonGY94")][string("title")] = string(R"(The Goldman-Yang (1994) codon rate matrix)");
	help_strings[string("fnCodonHKY")][string("name")] = string(R"(fnCodonHKY)");
	help_strings[string("fnCodonMG94")][string("description")] = string(R"(The Muse-Gaut (1994) codon model.

A rate matrix on the 61 non-stop codons (in the standard genetic code).

Rates between codons with more than one nucleotide change are equal to 0.

In this model the rate Q(i,j) from i -> j is proportional to the frequency of
nucleotide in codon j that changed.  This differs from the Goldman-Yang (1994) model,
where Q(i,j) is proportional to the frequency of the entire codon j.

Unlike the Goldman-Yang (1994) model, the Muse-Gaut (1994) model does not allow all the codon
frequencies to vary independently.)");
	help_strings[string("fnCodonMG94")][string("example")] = string(R"(omega ~ dnUniform(0,1)
pi ~ dnDirichlet( rep(2.0, 4) )
Q1 := fnCodonMG94( omega, pi )

Q2 := fndNdS( omega, fnX3( fnF81(pi) ) ) # MG94 = F81 + X3 + dNdS)");
	help_strings[string("fnCodonMG94")][string("name")] = string(R"(fnCodonMG94)");
	help_references[string("fnCodonMG94")].push_back(RbHelpReference(R"(Muse, S. and B. Gaut (1994) A likelihood approach for comparing synonymous and nonsynonymous nucleotide substitution rates, with application to the chloroplast genome. Mol. Biol. Evol. (1994) 11 (5):715-724)",R"(https://doi.org/10.1093/oxfordjournals.molbev.a040152 )",R"()"));
	help_arrays[string("fnCodonMG94")][string("see_also")].push_back(string(R"(fnCodonMG94, fnCodonMG94K)"));
	help_strings[string("fnCodonMG94")][string("title")] = string(R"(The Muse-Gaut (1994) codon rate matrix)");
	help_strings[string("fnCodonMG94K")][string("description")] = string(R"(The Muse-Gaut (1994) codon model, extended with a transition/transversion rate ratio.

A rate matrix on the 61 non-stop codons (in the standard genetic code).

Rates between codons with more than one nucleotide change are equal to 0.

In this model the rate Q(i,j) from i -> j is proportional to the frequency of
nucleotide in codon j that changed.  This differs from the Goldman-Yang (1994) model,
where Q(i,j) is proportional to the frequency of the entire codon j.

This version is an extension of the fnCodonMG94 model to add a transition/transversion
rate ratio.  This makes it more comparable to the Goldman-Yang (1994) model.

Unlike the Goldman-Yang (1994) model, the Muse-Gaut (1994) model does not allow all the codon
frequencies to vary independently.)");
	help_strings[string("fnCodonMG94K")][string("example")] = string(R"(kappa ~ dnLognormal(0,1)
omega ~ dnUniform(0,1)
pi ~ dnDirichlet( rep(2.0, 4) )
Q1 := fnCodonMG94K( kappa, omega, pi )

Q2 := fndNdS( omega, fnX3( fnHKY( kappa, pi) ) ) # MG94K = HKY + X3 + dNdS)");
	help_strings[string("fnCodonMG94K")][string("name")] = string(R"(fnCodonMG94K)");
	help_references[string("fnCodonMG94K")].push_back(RbHelpReference(R"(Muse, S. and B. Gaut (1994) A likelihood approach for comparing synonymous and nonsynonymous nucleotide substitution rates, with application to the chloroplast genome. Mol. Biol. Evol. (1994) 11 (5):715-724)",R"(https://doi.org/10.1093/oxfordjournals.molbev.a040152 )",R"()"));
	help_arrays[string("fnCodonMG94K")][string("see_also")].push_back(string(R"(fnCodonGY94, fnCodonMG94K)"));
	help_strings[string("fnCodonMG94K")][string("title")] = string(R"(The Muse-Gaut (1994) codon rate matrix + K.)");
	help_strings[string("fnCollapseSA")][string("name")] = string(R"(fnCollapseSA)");
	help_strings[string("fnCovarion")][string("name")] = string(R"(fnCovarion)");
	help_strings[string("fnCovarionRateMatrix")][string("name")] = string(R"(fnCovarionRateMatrix)");
	help_strings[string("fnCpRev")][string("name")] = string(R"(fnCpRev)");
	help_strings[string("fnDECCladoProbs")][string("name")] = string(R"(fnDECCladoProbs)");
	help_strings[string("fnDECRateMatrix")][string("name")] = string(R"(fnDECRateMatrix)");
	help_strings[string("fnDECRates")][string("name")] = string(R"(fnDECRates)");
	help_strings[string("fnDECRoot")][string("name")] = string(R"(fnDECRoot)");
	help_strings[string("fnDayhoff")][string("name")] = string(R"(fnDayhoff)");
	help_strings[string("fnDecompVarCovar")][string("name")] = string(R"(fnDecompVarCovar)");
	help_strings[string("fnDiscretizeBeta")][string("name")] = string(R"(fnDiscretizeBeta)");
	help_strings[string("fnDiscretizeBetaQuadrature")][string("name")] = string(R"(fnDiscretizeBetaQuadrature)");
	help_strings[string("fnDiscretizeDistribution")][string("name")] = string(R"(fnDiscretizeDistribution)");
	help_strings[string("fnDiscretizeGamma")][string("name")] = string(R"(fnDiscretizeGamma)");
	help_strings[string("fnDiscretizeGammaFromBetaQuantiles")][string("name")] = string(R"(fnDiscretizeGammaFromBetaQuantiles)");
	help_strings[string("fnDiscretizeGammaQuadrature")][string("name")] = string(R"(fnDiscretizeGammaQuadrature)");
	help_strings[string("fnDiscretizeLognormalQuadrature")][string("name")] = string(R"(fnDiscretizeLognormalQuadrature)");
	help_strings[string("fnDistanceRateModifier")][string("name")] = string(R"(fnDistanceRateModifier)");
	help_strings[string("fnDppConcFromMean")][string("name")] = string(R"(fnDppConcFromMean)");
	help_strings[string("fnDppMeanFromConc")][string("name")] = string(R"(fnDppMeanFromConc)");
	help_strings[string("fnEarlyBurst")][string("name")] = string(R"(fnEarlyBurst)");
	help_strings[string("fnEpoch")][string("name")] = string(R"(fnEpoch)");
	help_strings[string("fnEpochCladoProbs")][string("name")] = string(R"(fnEpochCladoProbs)");
	help_strings[string("fnExtantTree")][string("name")] = string(R"(fnExtantTree)");
	help_strings[string("fnF1x4")][string("description")] = string(R"(This treats codon frequencies as a product of independent nucleotide frequencies.

Since stop codons are removed from the codon alphabet, frequencies are renormalized
so that the frequencies of non-stop codons sum to 1.0.)");
	help_strings[string("fnF1x4")][string("example")] = string(R"(kappa ~ dnLognormal(0,1)
omega ~ dnUniform(0,1)
pi ~ dnDirichlet( v(2.0, 2.0, 2.0, 2.0) )
Q := fnCodonGY94( kappa, omega, fnF1x4(pi) ))");
	help_strings[string("fnF1x4")][string("name")] = string(R"(fnF1x4)");
	help_arrays[string("fnF1x4")][string("see_also")].push_back(string(R"(fnGY94, fnF3x4)"));
	help_strings[string("fnF1x4")][string("title")] = string(R"(The F1x4 codon frequency model)");
	help_strings[string("fnF2x4")][string("description")] = string(R"(This treats doublet frequencies as a product of independent nucleotide frequencies.)");
	help_strings[string("fnF2x4")][string("example")] = string(R"(# An RNA stem model with independent base frequencies (from fnF2x4),
# and simultaneous 2-nucleotide changes allows.
nuc_pi ~ dnDirichlet( v(2.0, 2.0, 2.0, 2.0) )
rna_stem_er ~ dnDirichlet( rep(1.0, 16*15/2) )
rna_stem_pi := fnF2x4(nuc_pi, nuc_pi)
Q := fnGTR(rna_stem_er, rna_stem_pi))");
	help_strings[string("fnF2x4")][string("name")] = string(R"(fnF2x4)");
	help_arrays[string("fnF2x4")][string("see_also")].push_back(string(R"(fnX2)"));
	help_strings[string("fnF2x4")][string("title")] = string(R"(The F2x4 doublet frequency model)");
	help_strings[string("fnF3x4")][string("description")] = string(R"(This treats codon frequencies as a product of independent nucleotide frequencies.

Since stop codons are removed from the codon alphabet, frequencies are renormalized
so that the frequencies of non-stop codons sum to 1.0.)");
	help_strings[string("fnF3x4")][string("example")] = string(R"(kappa ~ dnLognormal(0,1)
omega ~ dnUniform(0,1)
pi1 ~ dnDirichlet( v(2.0, 2.0, 2.0, 2.0) )
pi2 ~ dnDirichlet( v(2.0, 2.0, 2.0, 2.0) )
pi3 ~ dnDirichlet( v(2.0, 2.0, 2.0, 2.0) )
Q := fnCodonGY94( kappa, omega, fnF3x4(pi1, pi2, pi3) ))");
	help_strings[string("fnF3x4")][string("name")] = string(R"(fnF3x4)");
	help_arrays[string("fnF3x4")][string("see_also")].push_back(string(R"(fnGY94, fnF1x4)"));
	help_strings[string("fnF3x4")][string("title")] = string(R"(The F3x4 codon frequency model)");
	help_strings[string("fnF81")][string("name")] = string(R"(fnF81)");
	help_strings[string("fnFMutSel")][string("description")] = string(R"(Constructs a rate matrix from 61 scaled selection coefficients w[i] and
a 4x4 nucleotide mutation rate matrix mu(i,j).  In the original paper
the nucleotide mutation rate matrix is a GTR rate matrix.

The FMutSel0 model differs from FMutSel by constraining all codons for
the same amino acid to have the same scaled selection coefficient.

The function fnMutSel differs from fnFMutSel by taking a codon mutation
rate matrix.

A substitution from allele i -> j can be decomposed into
 (1) all individuals initially have state i
 (2) a single individual mutates from i -> j, at rate mu(i,j)
 (3) the allele j goes to fixation

Then the substitution rate Q is then given by
  Q(i,j) = mu(i,j) * Pr(j goes to fixation | i was fixed previously).

The probability of fixation is determined by scaled selection coefficients:
  F[i] = 2*N*s[i]
and the initial frequency 1/N of allele j.)");
	help_strings[string("fnFMutSel")][string("example")] = string(R"(er ~ dnDirichlet( v(1,1,1,1,1,1) )
nuc_pi ~ dnDirichlet( rep(2.0, 4) )
F ~ dnIID(61, dnNormal(0,1))
omega ~ dnUniform(0,1)
# The FMutSel model from Yang and Nielsen (2008)
Q1 := fnFMutSel(fnGTR(er, nuc_pi), F, omega)

# The same -- fMutSel = GTR(er,nuc_pi) + X3 + MutSel(F) + dNdS(omega)
Q2 := fndNdS(fnMutSel(F, fnX3(fnGTR(er, nuc_pi))), omega))");
	help_strings[string("fnFMutSel")][string("name")] = string(R"(fnFMutSel)");
	help_references[string("fnFMutSel")].push_back(RbHelpReference(R"(Yang, Z. and R. Nielsen. Mutation-Selection Models of Codon Substitution and Their Use to Estimate Selective Strengths on Codon Usage.  Mol. Biol. Evol. (2008) 25(3):568--579)",R"(https://doi.org/10.1093/molbev/msm284 )",R"()"));
	help_arrays[string("fnFMutSel")][string("see_also")].push_back(string(R"(fnCodonGY94, fnCodonMG94, fnFMutSel0, fnMutSel)"));
	help_strings[string("fnFMutSel")][string("title")] = string(R"(The FMutSel model)");
	help_strings[string("fnFMutSel0")][string("description")] = string(R"(Constructs a rate matrix from 61 scaled selection coefficients w[i] and
a 4x4 nucleotide mutation rate matrix mu(i,j).  In the original paper
the nucleotide mutation rate matrix is a GTR rate matrix.

The FMutSel0 model is a restriction of the FMutSel model that constrains
all codons for the same amino acid to have the same scaled selection
coefficient.

The function fnMutSelAA differs from fnFMutSel0 by taking a codon mutation
rate matrix.

A substitution from allele i -> j can be decomposed into
 (1) all individuals initially have state i
 (2) a single individual mutates from i -> j, at rate mu(i,j)
 (3) the allele j goes to fixation

Then the substitution rate Q is then given by
  Q(i,j) = mu(i,j) * Pr(j goes to fixation | i was fixed previously).

The probability of fixation is determined by scaled selection coefficients:
  F[i] = 2*N*s[i]
and the initial frequency 1/N of allele j.)");
	help_strings[string("fnFMutSel0")][string("example")] = string(R"(er ~ dnDirichlet( v(1,1,1,1,1,1) )
nuc_pi ~ dnDirichlet( rep(2.0, 4) )
F ~ dnIID(20, dnNormal(0,1))
omega ~ dnUniform(0,1)
# The FMutSel0 model from Yang and Nielsen (2008)
Q1 := fnFMutSel0(fnGTR(er, nuc_pi), F, omega)

# The same -- fMutSel0 = GTR(er,nuc_pi) + X3 + MutSel(F) + dNdS(omega)
Q2 := fndNdS( fnMutSelAA( fnX3( fnGTR(er, nuc_pi)), F), omega))");
	help_strings[string("fnFMutSel0")][string("name")] = string(R"(fnFMutSel0)");
	help_references[string("fnFMutSel0")].push_back(RbHelpReference(R"(Yang, Z. and R. Nielsen. Mutation-Selection Models of Codon Substitution and Their Use to Estimate Selective Strengths on Codon Usage.  Mol. Biol. Evol. (2008) 25(3):568--579)",R"(https://doi.org/10.1093/molbev/msm284 )",R"()"));
	help_arrays[string("fnFMutSel0")][string("see_also")].push_back(string(R"(fnCodonGY94, fnCodonMG94, fnFMutSel0, fnMutSel)"));
	help_strings[string("fnFMutSel0")][string("title")] = string(R"(The FMutSel0 model)");
	help_strings[string("fnFeatureInformedRates")][string("name")] = string(R"(fnFeatureInformedRates)");
	help_strings[string("fnFlowT2Populations")][string("name")] = string(R"(fnFlowT2Populations)");
	help_strings[string("fnFreeBinary")][string("name")] = string(R"(fnFreeBinary)");
	help_strings[string("fnFreeK")][string("name")] = string(R"(fnFreeK)");
	help_strings[string("fnFreeSymmetricRateMatrix")][string("name")] = string(R"(fnFreeSymmetricRateMatrix)");
	help_strings[string("fnGTR")][string("description")] = string(R"(The GTR rate matrix.)");
	help_strings[string("fnGTR")][string("details")] = string(R"(The general time-reversible rate matrix:
  Q(i,j) = exchangeRates(i,j) * baseFrequencies[j]
The exchangeRates are symmetric.)");
	help_strings[string("fnGTR")][string("example")] = string(R"(er ~ dnDirichlet( v(1,1,1,1,1,1) )
pi ~ dnDirichlet( v(1,1,1,1) )
Q := fnGTR(er,pi))");
	help_strings[string("fnGTR")][string("name")] = string(R"(fnGTR)");
	help_references[string("fnGTR")].push_back(RbHelpReference(R"(Tavare, S. Some Probabilistic and Statistical Problems in the Analysis of DNA Sequences.  Lectures on Mathematics in the Life Sciences (1986). 17: 57-86)",R"()",R"(http://www.damtp.cam.ac.uk/user/st321/CV_&_Publications_files/STpapers-pdf/T86.pdf)"));
	help_strings[string("fnGTR")][string("title")] = string(R"(The General Time-Reversible rate matrix)");
	help_arrays[string("fnGammaASRV")][string("authors")].push_back(string(R"(Benjamin Redelings)"));
	help_strings[string("fnGammaASRV")][string("description")] = string(R"(Add Gamma-distributed across-site rate variation (ASRV) to a site model.)");
	help_strings[string("fnGammaASRV")][string("details")] = string(R"(Each site evolves according to the specified site model, but at an unknown rate
that is Gamma distributed. If the site model parameter is a mixture model with
m components, this function will return a mixture with m*n components.

The continuous Gamma distribution is approximated with a mixture distribution
over n discrete rates, each with probability 1/n.  The Gamma distribution is
constrained to have a mean of 1, so as not to change the  branch lengths.
It therefore has only a single parameter alpha -- the shape parameter.
        - As alpha approaches infinity, all rates across sites become equal (rate variation goes to 0).
        - If alpha = 1, then the rate is exponentially distributed.  Rate variation is substantial.
        - As alpha approaches zero, many sites have rate 0, and many sites have a high rate.

RateMatrix and RateGenerator site model parameters will automatically be converted to a
SiteMixtureModel with a single component.)");
	help_strings[string("fnGammaASRV")][string("example")] = string(R"(# fnGammaASRV( ) constructs a mixture model that represents both the underlying
#   rate matrix and Gamma-distributed rate variation.
for (i in 1:10) { taxa[i] = taxon("T"+i) }
psi ~ dnBDP(lambda=1, rootAge=1, taxa=taxa)
alpha ~ dnExp(1/10)
er ~ dnDirichlet( [1,1,1,1,1,1] )
pi ~ dnDirichlet( [1,1,1,1] )
M := fnGammaASRV( fnGTR(er, pi), alpha, 4)
seq ~ dnPhyloCTMC(psi, M, type="DNA",nSites=10)

# As an alternative approach, models can be built up iteratively using pipes.
M := fnGTR(er,pi) |> fnGammaASRV(alpha, 4)

M := fnGTR(er,pi) |> fnGammaASRV(alpha, 4) |> fnInvASRV(p_inv)  # This has 5 (4+1) components - faster.
M := fnGTR(er,pi) |> fnInvASRV(p_inv) |> fnGammaASRV(alpha, 4)  # This has 8 (2*4) components - slower.

# The site model parameter can be a mixture model
weights ~ dnDirichlet([1,1])
pi1 ~ dnDirichlet( [1,1,1,1,1,1 ] )
pi2 ~ dnDirichlet( [1,1,1,1,1,1 ] )
M := fnMixtureASRV([fnGTR(er,pi1),fnGTR(er,pi2)],weights) |> fnGammaASRV(alpha) |> fnInvASRV(p_inv))");
	help_strings[string("fnGammaASRV")][string("name")] = string(R"(fnGammaASRV)");
	help_references[string("fnGammaASRV")].push_back(RbHelpReference(R"(Yang, Z. (1994) Maximum likelihood phylogenetic estimation from DNA sequences with variable rates over sites: approximate methods)",R"(https://doi.org/10.1007/BF00160154 )",R"()"));
	help_arrays[string("fnGammaASRV")][string("see_also")].push_back(string(R"(fnUnitMixture)"));
	help_arrays[string("fnGammaASRV")][string("see_also")].push_back(string(R"(fnInvASRV)"));
	help_arrays[string("fnGammaASRV")][string("see_also")].push_back(string(R"(fnScale)"));
	help_arrays[string("fnGammaASRV")][string("see_also")].push_back(string(R"(fnMixtureASRV)"));
	help_arrays[string("fnGammaASRV")][string("see_also")].push_back(string(R"(fnDiscretizeGamma)"));
	help_strings[string("fnGammaASRV")][string("title")] = string(R"(fnGammaASRV)");
	help_strings[string("fnGeographicalDistance")][string("name")] = string(R"(fnGeographicalDistance)");
	help_strings[string("fnHKY")][string("description")] = string(R"(The HKY85 model.)");
	help_strings[string("fnHKY")][string("example")] = string(R"(kappa ~ dnLognormal(0,1)
pi ~ dnDirichlet( v(1,1,1,1) )
Q := fnHKY(kappa,pi))");
	help_strings[string("fnHKY")][string("name")] = string(R"(fnHKY)");
	help_references[string("fnHKY")].push_back(RbHelpReference(R"(Hasegawa, M. et al. Dating of the human-ape splitting by a molecular clock of mitochondrial DNA. Journal of molecular evolution (1985) 22 (2): 160-174.)",R"(https://doi.org/10.1007/BF02101694)",R"(https://link.springer.com/article/10.1007%2FBF02101694 )"));
	help_strings[string("fnHKY")][string("title")] = string(R"(The Hasegawa-Kishino-Yano (1985) nucleotide rate matrix)");
	help_strings[string("fnHiddenStateRateMatrix")][string("name")] = string(R"(fnHiddenStateRateMatrix)");
	help_strings[string("fnHostSwitchRateModifier")][string("name")] = string(R"(fnHostSwitchRateModifier)");
	help_strings[string("fnInferAncestralPopSize")][string("name")] = string(R"(fnInferAncestralPopSize)");
	help_strings[string("fnInfiniteSites")][string("name")] = string(R"(fnInfiniteSites)");
	help_arrays[string("fnInvASRV")][string("authors")].push_back(string(R"(Benjamin Redelings)"));
	help_strings[string("fnInvASRV")][string("description")] = string(R"(Add an invariable-sites component to a site model.)");
	help_strings[string("fnInvASRV")][string("details")] = string(R"(This model specifies that some fraction pInv of sites are invariable.
If the site model parameter is a mixture model with m components, this function will return a model with
m+1 components.)");
	help_strings[string("fnInvASRV")][string("example")] = string(R"(# fnInvASRV( ) creates a mixture model by adding invariant sites to an underlying site model.
for (i in 1:10) { taxa[i] = taxon("T"+i) }
psi ~ dnBDP(lambda=1, rootAge=1, taxa=taxa)
p_inv ~ dnUniform(0,1)
M := fnInvASRV( fnJC(4), p_inv)
seq ~ dnPhyloCTMC(psi, M, type="DNA", nSites=10)

# As an alternative approach, models can be built up iteratively using pipes.
M := fnJC(4) |> fnInv(p_inv)

M := fnJC(4) |> fnGammaASRV(alpha, 4) |> fnInvASRV(p_inv)  # This has 5 (4+1) components - faster.
M := fnJC(4) |> fnInvASRV(p_inv) |> fnGammaASRV(alpha, 4)  # This has 8 (4*2) components - slower.

# Not recommended -- illustration only.  3 components.
M := fnJC(4) |> fnInv(p1) |> fnInv(p2) # Fraction of invariable sites is p2 + (1-p2)*p1)");
	help_strings[string("fnInvASRV")][string("name")] = string(R"(fnInvASRV)");
	help_arrays[string("fnInvASRV")][string("see_also")].push_back(string(R"(fnUnitMixture)"));
	help_arrays[string("fnInvASRV")][string("see_also")].push_back(string(R"(fnGammaASRV)"));
	help_arrays[string("fnInvASRV")][string("see_also")].push_back(string(R"(fnMixtureASRV)"));
	help_arrays[string("fnInvASRV")][string("see_also")].push_back(string(R"(fnScale)"));
	help_strings[string("fnInvASRV")][string("title")] = string(R"(fnInvASRV)");
	help_strings[string("fnJC")][string("name")] = string(R"(fnJC)");
	help_strings[string("fnJones")][string("name")] = string(R"(fnJones)");
	help_strings[string("fnK80")][string("name")] = string(R"(fnK80)");
	help_strings[string("fnK81")][string("name")] = string(R"(fnK81)");
	help_strings[string("fnLG")][string("name")] = string(R"(fnLG)");
	help_strings[string("fnLnProbability")][string("name")] = string(R"(fnLnProbability)");
	help_arrays[string("fnMixtureASRV")][string("authors")].push_back(string(R"(Benjamin Redelings)"));
	help_strings[string("fnMixtureASRV")][string("description")] = string(R"(Constructs a mixture model from a collection of site models.)");
	help_strings[string("fnMixtureASRV")][string("details")] = string(R"(Each site will evolve according to one of the input site models, which may also
be mixture models.  The probability that each site follows a particular site model
is specified by the fractions parameter.

The number of components in the resulting mixture model is the sum of the number
of components of the input mixture models.

If the fractions parameter is missing, then each of the given models is given equal
weight.)");
	help_strings[string("fnMixtureASRV")][string("example")] = string(R"(# Two components with different frequencies
for (i in 1:10) { taxa[i] = taxon("T"+i) }
psi ~ dnBDP(lambda=1, rootAge=1, taxa=taxa)
pi1 ~ dnDirichlet([1,1,1,1])
pi2 ~ dnDirichlet([1,1,1,1])
weights ~ dnDirichlet([1,1])
M := fnMixtureASRV([fnF81(pi1),fnF81(pi2)],weights)
seq ~ dnPhyloCTMC(psi, M, type="DNA", nSites=10)

# A weight of 1/2 on each model because the weights are missing.
M := fnMixtureASRV([fnF81(pi1),fnF81(pi2)])

# Adding rate variation to the frequency-variation model.
M := fnMixtureASRV([fnF81(pi1),fnF81(pi2)],weights) |> fnGammaASRV(alpha) |> fnInvASRV(p_inv))");
	help_strings[string("fnMixtureASRV")][string("name")] = string(R"(fnMixtureASRV)");
	help_arrays[string("fnMixtureASRV")][string("see_also")].push_back(string(R"(fnUnitMixture)"));
	help_arrays[string("fnMixtureASRV")][string("see_also")].push_back(string(R"(fnGammaASRV)"));
	help_arrays[string("fnMixtureASRV")][string("see_also")].push_back(string(R"(fnInvASRV)"));
	help_arrays[string("fnMixtureASRV")][string("see_also")].push_back(string(R"(fnScale)"));
	help_strings[string("fnMixtureASRV")][string("title")] = string(R"(fnMixtureASRV)");
	help_strings[string("fnMixtureCladoProbs")][string("name")] = string(R"(fnMixtureCladoProbs)");
	help_strings[string("fnMtMam")][string("name")] = string(R"(fnMtMam)");
	help_strings[string("fnMtRev")][string("name")] = string(R"(fnMtRev)");
	help_strings[string("fnMutSel")][string("description")] = string(R"(Constructs a rate matrix from scaled selection coefficients w[i] and
mutation rate matrix mu(i,j).

fnMutSel takes 61 scaled selection coefficients, one for each codon.
This differs from fnMutSelAA, which takes 20 scaled selection coefficients,
one for each amino acid.

A substitution from allele i -> j can be decomposed into
 (1) all individuals initially have state i
 (2) a single individual mutates from i -> j, at rate mu(i,j)
 (3) the allele j goes to fixation

Then the substitution rate Q is then given by
  Q(i,j) = mu(i,j) * Pr(j goes to fixation | i was fixed previously).

The probability of fixation is determined by scaled selection coefficients:
  F[i] = 2*N*s[i]
and the initial frequency 1/N of allele j.)");
	help_strings[string("fnMutSel")][string("example")] = string(R"(er ~ dnDirichlet( v(1,1,1,1,1,1) )
nuc_pi ~ dnDirichlet( rep(2.0, 4) )
F ~ dnIID(61, dnNormal(0,1))
Q := fnMutSel(fnX3(fnGTR(er, nuc_pi) ), F)       # GTR + X3 + MutSel

# A mutation-selection balance model on RNA, with GTR mutation.
F2 ~ dnIID(16, dnNormal(0,1))
Q2 := fnMutSel(fnX2(fnGTR(er,nuc_pi) ), F2)      # GTR + X2 + MutSel)");
	help_strings[string("fnMutSel")][string("name")] = string(R"(fnMutSel)");
	help_references[string("fnMutSel")].push_back(RbHelpReference(R"(Yang, Z. and R. Nielsen. Mutation-Selection Models of Codon Substitution and Their Use to Estimate Selective Strengths on Codon Usage.  Mol. Biol. Evol. (2008) 25(3):568--579)",R"(https://doi.org/10.1093/molbev/msm284 )",R"()"));
	help_arrays[string("fnMutSel")][string("see_also")].push_back(string(R"(fnCodonGY94, fnCodonMG94, fnMutSelAA, fnFMutSel, fndNdS)"));
	help_strings[string("fnMutSel")][string("title")] = string(R"(Add mutation-selection balance to a rate matrix.)");
	help_strings[string("fnMutSelAA")][string("description")] = string(R"(Constructs a rate matrix from scaled selection coefficients w[i] and
mutation rate matrix mu(i,j).

fnMutSelAA takes 20 scaled selection coefficients, one for each amino acid.
This differs from fnMutSel, which takes 61 scaled selection coefficients,
one for each codon.  fnMutSelAA assumes that codons for the same amino acid
have the same fitness.

A substitution from allele i -> j can be decomposed into
 (1) all individuals initially have state i
 (2) a single individual mutates from i -> j, at rate mu(i,j)
 (3) the allele j goes to fixation

Then the substitution rate Q is then given by
  Q(i,j) = mu(i,j) * Pr(j goes to fixation | i was fixed previously).

The probability of fixation is determined by scaled selection coefficients:
  F[i] = 2*N*s[i]
and the initial frequency 1/N of allele j.)");
	help_strings[string("fnMutSelAA")][string("example")] = string(R"(er ~ dnDirichlet( v(1,1,1,1,1,1) )
nuc_pi ~ dnDirichlet( rep(2.0, 4) )
F ~ dnIID(20, dnNormal(0,1))
Q := fnMutSelAA(fnX3(fnGTR(er, nuc_pi)), F))");
	help_strings[string("fnMutSelAA")][string("name")] = string(R"(fnMutSelAA)");
	help_references[string("fnMutSelAA")].push_back(RbHelpReference(R"(Yang, Z. and R. Nielsen. Mutation-Selection Models of Codon Substitution and Their Use to Estimate Selective Strengths on Codon Usage.  Mol. Biol. Evol. (2008) 25(3):568--579)",R"(https://doi.org/10.1093/molbev/msm284 )",R"()"));
	help_arrays[string("fnMutSelAA")][string("see_also")].push_back(string(R"(fnCodonGY94, fnCodonMG94, fnX3, fndNdS, fnMutSel)"));
	help_strings[string("fnMutSelAA")][string("title")] = string(R"(Add mutation-selection balance to a rate matrix -- fitnesses on amino acids)");
	help_strings[string("fnNormalizedQuantile")][string("name")] = string(R"(fnNormalizedQuantile)");
	help_strings[string("fnNumUniqueInVector")][string("name")] = string(R"(fnNumUniqueInVector)");
	help_strings[string("fnOrderedRateMatrix")][string("name")] = string(R"(fnOrderedRateMatrix)");
	help_strings[string("fnPD")][string("name")] = string(R"(fnPD)");
	help_strings[string("fnPartialToCorr")][string("name")] = string(R"(fnPartialToCorr)");
	help_strings[string("fnPattersonsD")][string("name")] = string(R"(fnPattersonsD)");
	help_strings[string("fnPhylogeneticIndependentContrasts")][string("name")] = string(R"(fnPhylogeneticIndependentContrasts)");
	help_strings[string("fnPhylogeneticIndependentContrastsMultiSample")][string("name")] = string(R"(fnPhylogeneticIndependentContrastsMultiSample)");
	help_strings[string("fnPoMo")][string("name")] = string(R"(fnPoMo)");
	help_strings[string("fnPoMo2N")][string("name")] = string(R"(fnPoMo2N)");
	help_strings[string("fnPoMo4N")][string("name")] = string(R"(fnPoMo4N)");
	help_strings[string("fnPoMoKN")][string("name")] = string(R"(fnPoMoKN)");
	help_strings[string("fnPruneTree")][string("name")] = string(R"(fnPruneTree)");
	help_strings[string("fnRangeEvolutionRateModifier")][string("name")] = string(R"(fnRangeEvolutionRateModifier)");
	help_strings[string("fnRateGeneratorSequence")][string("name")] = string(R"(fnRateGeneratorSequence)");
	help_strings[string("fnReversiblePoMo")][string("name")] = string(R"(fnReversiblePoMo)");
	help_strings[string("fnReversiblePoMo2N")][string("name")] = string(R"(fnReversiblePoMo2N)");
	help_strings[string("fnReversiblePoMo4N")][string("name")] = string(R"(fnReversiblePoMo4N)");
	help_strings[string("fnReversiblePoMoBalance4N")][string("name")] = string(R"(fnReversiblePoMoBalance4N)");
	help_strings[string("fnReversiblePoMoKN")][string("name")] = string(R"(fnReversiblePoMoKN)");
	help_strings[string("fnReversiblePoMoNeutralM4N")][string("name")] = string(R"(fnReversiblePoMoNeutralM4N)");
	help_strings[string("fnReversiblePoMoThree4")][string("name")] = string(R"(fnReversiblePoMoThree4)");
	help_strings[string("fnReversiblePoMoThree4N")][string("name")] = string(R"(fnReversiblePoMoThree4N)");
	help_strings[string("fnReversiblePoMoTwo4N")][string("name")] = string(R"(fnReversiblePoMoTwo4N)");
	help_strings[string("fnRtRev")][string("name")] = string(R"(fnRtRev)");
	help_strings[string("fnSampledCladogenesisRootFrequencies")][string("name")] = string(R"(fnSampledCladogenesisRootFrequencies)");
	help_arrays[string("fnScale")][string("authors")].push_back(string(R"(Benjamin Redelings)"));
	help_strings[string("fnScale")][string("description")] = string(R"(Scale a vector of SiteMixtureModels)");
	help_strings[string("fnScale")][string("details")] = string(R"(This function has two forms.  The first form takes a SiteMixtureModel `model` and scales it by
a rate `rate`.  This form returns SiteMixtureModel.

The second form takes SiteMixtureModel[] `models` and RealPos[] `rates`, and scales `models[i]`
by `rates[i]`.  This form returns SiteMixtureModel[].

As a shortcut, if the second argument `rates` is a vector but the first element `model` is not,
then the first argument will be automatically replaced with a vector of SiteMixtureModels of the
same length as `rates`, where each element is identical to `model`.)");
	help_strings[string("fnScale")][string("example")] = string(R"(Q = fnJC(4)                    # The rate of Q is 1

# Operating on SiteMixtureModel
Q2 = fnScale(Q,2)              # The rate of Q2 is 2

# Operating on SiteMixtureModel[]
Qs = fnScale([Q,Q],[1,2])      # Qs[1] and Qs[2] have rates 1 and 2
Qs = fnScale(Q,    [1,2])      # An abbreviation for the above.

# We can build up models iteratively using pipes
Qs = Q |> fnScale([1,2])       # A shorter abbreviation.

# A JC+LogNormal[4] ASRV model
site_rates := dnLognormal(0,lsigma) |> fnDiscretizeDistribution(4)
MM := fnJC(4) |> fnScale(site_rates) |> fnMixtureASRV()
M := fnScale(MM, 1/MM.rate())

# A FreeRates[5] ASRV model
rates ~ dnDirichlet( [1,1,1,1,1] )
weights ~ dnDirichlet( [2,2,2,2,2] )
MM := fnJC(4) |> fnScale(rates) |> fnMixtureASRV(weights)
M := fnScale(MM, 1/MM.rate()))");
	help_strings[string("fnScale")][string("name")] = string(R"(fnScale)");
	help_arrays[string("fnScale")][string("see_also")].push_back(string(R"(fnUnitMixture)"));
	help_arrays[string("fnScale")][string("see_also")].push_back(string(R"(fnInvASRV)"));
	help_arrays[string("fnScale")][string("see_also")].push_back(string(R"(fnMixtureASRV)"));
	help_strings[string("fnScale")][string("title")] = string(R"(fnScale)");
	help_strings[string("fnSegregatingSites")][string("name")] = string(R"(fnSegregatingSites)");
	help_strings[string("fnShiftEvents")][string("name")] = string(R"(fnShiftEvents)");
	help_strings[string("fnShortestDistance")][string("name")] = string(R"(fnShortestDistance)");
	help_strings[string("fnSiteRateModifier")][string("name")] = string(R"(fnSiteRateModifier)");
	help_arrays[string("fnSmoothTimeLine")][string("authors")].push_back(string(R"(Sebastian Hoehna)"));
	help_strings[string("fnSmoothTimeLine")][string("description")] = string(R"(Function to create a smooth timeline where all values after a maximum time are constant, i.e., equal to the previous interval, to avoid crazy looking plots from the prior.)");
	help_strings[string("fnSmoothTimeLine")][string("details")] = string(R"(Thus function takes a vector of values and a matching vector of times and a maximum time. Then, it constructs a smooth timeline by using all values before the maximum, and replacing all values after the maximum with the last value before the maximum. Thus, the timeline is smooth after the maximum.)");
	help_strings[string("fnSmoothTimeLine")][string("name")] = string(R"(fnSmoothTimeLine)");
	help_strings[string("fnSmoothTimeLine")][string("title")] = string(R"(Create a smooth timeline)");
	help_strings[string("fnStateCountRateModifier")][string("name")] = string(R"(fnStateCountRateModifier)");
	help_strings[string("fnStirling")][string("name")] = string(R"(fnStirling)");
	help_strings[string("fnStitchTree")][string("name")] = string(R"(fnStitchTree)");
	help_strings[string("fnT92")][string("name")] = string(R"(fnT92)");
	help_strings[string("fnTIM")][string("name")] = string(R"(fnTIM)");
	help_strings[string("fnTVM")][string("name")] = string(R"(fnTVM)");
	help_strings[string("fnTajimasD")][string("name")] = string(R"(fnTajimasD)");
	help_strings[string("fnTajimasPi")][string("name")] = string(R"(fnTajimasPi)");
	help_strings[string("fnTrN")][string("description")] = string(R"(The Tamura-Nei nucleotide rate matrix.)");
	help_strings[string("fnTrN")][string("example")] = string(R"(kappaAG ~ dnLognormal(0,1)    # The purine transition rate
kappaCT ~ dnLognormal(0,1)    # The pyrimindine transition rate
pi ~ dnDirichlet( v(1,1,1,1) )
Q := fnTrN(kappaAT, kappaCT, ,pi))");
	help_strings[string("fnTrN")][string("name")] = string(R"(fnTrN)");
	help_references[string("fnTrN")].push_back(RbHelpReference(R"(Tamura, K. and M. Nei. Estimation of the number of nucleotide substitutions in the control region of mitochondrial DNA in humans and chimpanzees. Molecular biology and evolution (1993) 10(3):512-526.)",R"(https://doi.org/10.1093/oxfordjournals.molbev.a040023)",R"(https://academic.oup.com/mbe/article/10/3/512/1016366 )"));
	help_arrays[string("fnTrN")][string("see_also")].push_back(string(R"(fnHKY)"));
	help_strings[string("fnTrN")][string("title")] = string(R"(The Tamura-Nei (1993) nucleotide rate matrix)");
	help_strings[string("fnTreeAssembly")][string("name")] = string(R"(fnTreeAssembly)");
	help_strings[string("fnTreePairwiseDistances")][string("name")] = string(R"(fnTreePairwiseDistances)");
	help_strings[string("fnTreePairwiseNodalDistances")][string("name")] = string(R"(fnTreePairwiseNodalDistances)");
	help_strings[string("fnTreeScale")][string("name")] = string(R"(fnTreeScale)");
	help_strings[string("fnUnitMixture")][string("description")] = string(R"(Create a SiteMixtureModel from a RateMatrix or RateGenerator)");
	help_strings[string("fnUnitMixture")][string("details")] = string(R"(This function creates a SiteMixtureModel with one component by specifying the
rate and root frequencies for a RateGenerator.  The rate defaults to 1, leaving
the underlying model unchanged.

If the site model parameter is a RateMatrix, the root frequencies default to the
equilibrium frequencies of the RateMatrix.  However, a RateGenerator might not have
equilibrium frequencies, in which case the root frequencies must be specified explicitly.

In many cases it is not necessary to explicitly call fnUnitMixture(), RevBayes can
automatically convert a RateMatrix to a SiteMixtureModel.)");
	help_strings[string("fnUnitMixture")][string("example")] = string(R"(M := fnUnitMixture( fnJC(4) )
M := fnJC(4) |> fnUnitMixture()  # nested functions can be expressed using pipes.

# Explicit conversion to SiteMixtureModel
M := fnGTR(er,pi) |> fnUnitMixture() |> fnGammaASRV(alpha) |> fnInvASRV(p_inv)
# Implicit conversion to SiteMixtureModel
M := fnGTR(er,pi) |> fnGammaASRV(alpha) |> fnInvASRV(p_inv)

# Specifying the root frequencies
M := fnDECRateMatrix(dr,er,"Include") |> fnUnitMixture(rootFrequencies=simplex(rep(1,n_states))))");
	help_strings[string("fnUnitMixture")][string("name")] = string(R"(fnUnitMixture)");
	help_strings[string("fnUnitMixture")][string("title")] = string(R"(fnUnitMixture)");
	help_strings[string("fnUpperTriangle")][string("name")] = string(R"(fnUpperTriangle)");
	help_strings[string("fnVT")][string("name")] = string(R"(fnVT)");
	help_strings[string("fnVarCovar")][string("name")] = string(R"(fnVarCovar)");
	help_strings[string("fnWAG")][string("name")] = string(R"(fnWAG)");
	help_strings[string("fnWattersonsTheta")][string("name")] = string(R"(fnWattersonsTheta)");
	help_strings[string("fnX2")][string("description")] = string(R"(Constructs a double rate matrix on the 16 nucleotide pairs.

Rates of change from nucleotide i -> j at each doublet position are given by the
nucleotide rate matrix.  The rate of 2 simultaneous changes is 0.

The X3 function can be used to constructor rate matrices on doublets in a
modular fashion.)");
	help_strings[string("fnX2")][string("example")] = string(R"(
kappa ~ dnLognormal(0,1)
nuc_pi ~ dnDirichlet( rep(2.0, 4) )
# Mutation rate matrix on RNA stems
Q1 := fnX2( fnHKY(kappa, nuc_pi) )
F ~ dnIID(16, dnNormal(0,1))
# Add selection to the rate matrix
Q2 := fnMutSel(Q1, F))");
	help_strings[string("fnX2")][string("name")] = string(R"(fnX2)");
	help_arrays[string("fnX2")][string("see_also")].push_back(string(R"(fnX3)"));
	help_strings[string("fnX2")][string("title")] = string(R"(Construct a doublet (16x16) rate matrix from a nucleotide rate matrix.)");
	help_strings[string("fnX3")][string("description")] = string(R"(Constructs a rate matrix on the 61 non-stop codons (in the standard genetic code).

Rates of change from nucleotide i -> j at each codon position are given by the
nucleotide rate matrix.  The rate of 2 or 3 simultaneous changes is 0.

The X3 function can be used to construct other rate matrices in a modular fashion.
For example:
  (i)  MG94  = F81 + X3 + dNdS
  (ii) MG94K = HKY85 + X3 + dNdS)");
	help_strings[string("fnX3")][string("example")] = string(R"(
kappa ~ dnLognormal(0,1)
omega ~ dnUniform(0,1)
nuc_pi ~ dnDirichlet( rep(2.0, 4) )
Q1 := fnCodonMG94K( kappa, omega, nuc_pi )
# This is the same.
Q2 := fndNdS(fnX3(fnHKY(kappa, nuc_pi)), omega)          # HKY + X3 + dNdS, or HKY*3 + dNdS

er ~ dnDirichlet( v(1,1,1,1,1,1) )
Q3 := fnX3(fnGTR(er, nuc_pi))      # GTR + X3, or GTR*3)");
	help_strings[string("fnX3")][string("name")] = string(R"(fnX3)");
	help_references[string("fnX3")].push_back(RbHelpReference(R"(Redelings, BD (2021). BAli-Phy version 3: Model-based co-estimation of Alignment and Phylogeny.  Bioinformatics (2021) 37(10):3032–3034.)",R"(https://doi.org/10.1093/bioinformatics/btab129 )",R"()"));
	help_arrays[string("fnX3")][string("see_also")].push_back(string(R"(fnCodonGY94, fnCodonMG94K, fndNdS)"));
	help_strings[string("fnX3")][string("title")] = string(R"(Construct a codon rate matrix from a nucleotide rate matrix.)");
	help_strings[string("fnassembleContinuousMRF")][string("name")] = string(R"(fnassembleContinuousMRF)");
	help_strings[string("fndNdS")][string("description")] = string(R"(Constructs a rate matrix on the 61 non-stop codons (in the standard genetic code).

   Q(i,j) = Q'(i,j) * omega if aa(i) != aa(j)
                    * 1     if aa(i) == aa(j)

where aa(i) gives the amino acid for codon i in the standard genetic code, and
Q'(i,j) is the input rate matrix on codons.

The dNdS function can be used to construct other rate matrices in a modular fashion.
For example:
  (i)  MG94  = F81 + X3 + dNdS
  (ii) MG94K = HKY85 + X3 + dNdS)");
	help_strings[string("fndNdS")][string("example")] = string(R"(
kappa ~ dnLognormal(0,1)
omega ~ dnUniform(0,1)
nuc_pi ~ dnDirichlet( rep(2.0, 4) )
Q1 := fnCodonMG94K( kappa, omega, nuc_pi )
# This is the same.
Q2 := fndNdS(fnX3(fnHKY(kappa, nuc_pi)), omega)        # HKY + X3 + dNdS,
                                                       #   or HKY*3 + dNdS

er ~ dnDirichlet( v(1,1,1,1,1,1) )
Q3 := fndNdS(fnX3(fnGTR(er, nuc_pi)), omega)         # GTR + X3 + dNdS)");
	help_strings[string("fndNdS")][string("name")] = string(R"(fndNdS)");
	help_references[string("fndNdS")].push_back(RbHelpReference(R"(Redelings, BD (2021). BAli-Phy version 3: Model-based co-estimation of Alignment and Phylogeny.  Bioinformatics (2021) 37(10):3032–3034.)",R"(https://doi.org/10.1093/bioinformatics/btab129)",R"()"));
	help_arrays[string("fndNdS")][string("see_also")].push_back(string(R"(fnCodonGY94, fnCodonMG94K, fnX3, fnMutSel)"));
	help_strings[string("fndNdS")][string("title")] = string(R"(Add a dN/dS factor to a codon rate matrix.)");
	help_strings[string("formatDiscreteCharacterData")][string("name")] = string(R"(formatDiscreteCharacterData)");
	help_strings[string("gamma")][string("name")] = string(R"(gamma)");
	help_strings[string("geometricMean")][string("name")] = string(R"(geometricMean)");
	help_arrays[string("getOption")][string("authors")].push_back(string(R"(Sebastian Hoehna)"));
	help_strings[string("getOption")][string("description")] = string(R"(Get a global option for RevBayes.)");
	help_strings[string("getOption")][string("details")] = string(R"(Options are used to personalize RevBayes and are stored on the local machine. Currently this is rather experimental.)");
	help_strings[string("getOption")][string("example")] = string(R"(# compute the absolute value of a real number
getOption("linewidth")

# let us set the linewidth to a new value
setOption("linewidth", 200)

# now let's check what the value is
getOption("linewidth"))");
	help_strings[string("getOption")][string("name")] = string(R"(getOption)");
	help_arrays[string("getOption")][string("see_also")].push_back(string(R"(setOption)"));
	help_strings[string("getOption")][string("title")] = string(R"(Get a global RevBayes option)");
	help_arrays[string("getwd")][string("authors")].push_back(string(R"(Sebastian Hoehna)"));
	help_strings[string("getwd")][string("description")] = string(R"(Get the current working directory which RevBayes uses.)");
	help_strings[string("getwd")][string("example")] = string(R"(# get the current working directory
getwd()

# let us set a new working directory
setwd("~/Desktop")

# check the working directory again
getwd())");
	help_strings[string("getwd")][string("name")] = string(R"(getwd)");
	help_arrays[string("getwd")][string("see_also")].push_back(string(R"(setwd)"));
	help_strings[string("getwd")][string("title")] = string(R"(Get and print the working directory)");
	help_strings[string("help")][string("description")] = string(R"(Provides general or specific help.)");
	help_strings[string("help")][string("example")] = string(R"(# get general help
help()
# get specific help
help("dnNormal"))");
	help_strings[string("help")][string("name")] = string(R"(help)");
	help_strings[string("help")][string("title")] = string(R"(Get help with RevBayes)");
	help_arrays[string("ifelse")][string("authors")].push_back(string(R"(Sebastian Hoehna)"));
	help_strings[string("ifelse")][string("description")] = string(R"(If the expression is true, then the function returns the first value, otherwise the second value.)");
	help_strings[string("ifelse")][string("details")] = string(R"(The ifelse function is important when the value of a variable should deterministically change during an analysis depending on other variables. Standard if-else statements are not dynamically re-evaluated.)");
	help_strings[string("ifelse")][string("example")] = string(R"(a <- 1
b := ifelse( a == 1, 10, -10 )
b

a <- 2
b)");
	help_strings[string("ifelse")][string("name")] = string(R"(ifelse)");
	help_strings[string("ifelse")][string("title")] = string(R"(If-else statement as a function)");
	help_strings[string("int")][string("name")] = string(R"(int)");
	help_arrays[string("license")][string("authors")].push_back(string(R"(Sebastian Hoehna)"));
	help_strings[string("license")][string("description")] = string(R"(Print the copyright license of RevBayes.)");
	help_strings[string("license")][string("example")] = string(R"(license())");
	help_strings[string("license")][string("name")] = string(R"(license)");
	help_strings[string("license")][string("title")] = string(R"(Copyright license of RevBayes)");
	help_strings[string("listFiles")][string("name")] = string(R"(listFiles)");
	help_arrays[string("listOptions")][string("authors")].push_back(string(R"(Will Freyman)"));
	help_strings[string("listOptions")][string("description")] = string(R"(List all global options for RevBayes.)");
	help_strings[string("listOptions")][string("details")] = string(R"(Options are used to personalize RevBayes and are stored on the local machine. Currently this is rather experimental.)");
	help_strings[string("listOptions")][string("name")] = string(R"(listOptions)");
	help_arrays[string("listOptions")][string("see_also")].push_back(string(R"(setOption)"));
	help_arrays[string("listOptions")][string("see_also")].push_back(string(R"(getOption)"));
	help_strings[string("listOptions")][string("title")] = string(R"(List global RevBayes options)");
	help_arrays[string("ln")][string("authors")].push_back(string(R"(Jordan Koch)"));
	help_strings[string("ln")][string("description")] = string(R"(Returns the natural log of a (positive) value.)");
	help_strings[string("ln")][string("example")] = string(R"(# create a stochastic node with an exponential distribution
x ~ dnExponential(1)

# create a determinstic node that takes the natural log of x
y := ln(x)

# print the values for x and y
x # x has the stochastic value of 2.940149
y # y has the determined value of 1.07846)");
	help_strings[string("ln")][string("name")] = string(R"(ln)");
	help_arrays[string("ln")][string("see_also")].push_back(string(R"(log)"));
	help_strings[string("ln")][string("title")] = string(R"(Natural log function)");
	help_strings[string("loadPlugin")][string("name")] = string(R"(loadPlugin)");
	help_strings[string("log")][string("name")] = string(R"(log)");
	help_strings[string("logistic")][string("description")] = string(R"(Compute the logistic function)");
	help_strings[string("logistic")][string("details")] = string(R"(The function is defined as

        logistic(x) = 1/(1 + exp(-x))

                    = exp(x)/(1 + exp(x))

This function takes a real number to a probability.
It is the inverse of the logit function.)");
	help_strings[string("logistic")][string("example")] = string(R"(x ~ dnNormal(0,1)
p := logistic(x))");
	help_strings[string("logistic")][string("name")] = string(R"(logistic)");
	help_arrays[string("logistic")][string("see_also")].push_back(string(R"(logit)"));
	help_strings[string("logistic")][string("title")] = string(R"(The logistic function)");
	help_strings[string("logit")][string("description")] = string(R"(Compute the log-odds)");
	help_strings[string("logit")][string("details")] = string(R"(The function is defined as

        logit(p) = log(p/(1-p)).

It computes the log of the odds for a probability p.
It is the inverse of the logistic function.)");
	help_strings[string("logit")][string("example")] = string(R"(p ~ dnBeta(1,2)
x ~ logit(p))");
	help_strings[string("logit")][string("name")] = string(R"(logit)");
	help_arrays[string("logit")][string("see_also")].push_back(string(R"(logistic)"));
	help_strings[string("logit")][string("title")] = string(R"(The logit function)");
	help_arrays[string("ls")][string("authors")].push_back(string(R"(Sebastian Hoehna)"));
	help_strings[string("ls")][string("description")] = string(R"(Show the content of the workspace.)");
	help_strings[string("ls")][string("details")] = string(R"(The list functions shows all the variables in the current workspace. You can also see all the functions available if you use ls(all=TRUE))");
	help_strings[string("ls")][string("example")] = string(R"(# now we have an empty workspace
ls()
# next wee add a variable
a <- 1
# and we can see it
ls())");
	help_strings[string("ls")][string("name")] = string(R"(ls)");
	help_arrays[string("ls")][string("see_also")].push_back(string(R"(clear)"));
	help_arrays[string("ls")][string("see_also")].push_back(string(R"(exists)"));
	help_strings[string("ls")][string("title")] = string(R"(List workspace content)");
	help_arrays[string("mapTree")][string("authors")].push_back(string(R"(Will Freyman)"));
	help_arrays[string("mapTree")][string("authors")].push_back(string(R"(Sebastian Hoehna)"));
	help_strings[string("mapTree")][string("description")] = string(R"(Finds the maximum a posteriori (MAP) topology from a trace of trees and summarizes branch lengths.)");
	help_strings[string("mapTree")][string("example")] = string(R"(# Read in tree trace
tree_trace = readTreeTrace("output/my.trees", burnin=0.25)

# Generate the MAP tree
map_tree = mapTree(trace=tree_trace, file="map.tree"))");
	help_strings[string("mapTree")][string("name")] = string(R"(mapTree)");
	help_arrays[string("mapTree")][string("see_also")].push_back(string(R"(consensusTree)"));
	help_arrays[string("mapTree")][string("see_also")].push_back(string(R"(mccTree)"));
	help_arrays[string("mapTree")][string("see_also")].push_back(string(R"(treeTrace)"));
	help_arrays[string("mapTree")][string("see_also")].push_back(string(R"(readTreeTrace)"));
	help_strings[string("matrix")][string("name")] = string(R"(matrix)");
	help_strings[string("max")][string("description")] = string(R"(Finds the maximum of a vector of numbers.)");
	help_strings[string("max")][string("example")] = string(R"(a = v(1,2,3,4,5)
max(a)
# this will print 5)");
	help_strings[string("max")][string("name")] = string(R"(max)");
	help_arrays[string("max")][string("see_also")].push_back(string(R"(`min`)"));
	help_strings[string("max")][string("title")] = string(R"(Maximum of a set of numbers)");
	help_arrays[string("maxdiff")][string("authors")].push_back(string(R"(Will Pett)"));
	help_strings[string("maxdiff")][string("description")] = string(R"(Finds the maximum difference in clade probabilities between two posterior samples.)");
	help_strings[string("maxdiff")][string("example")] = string(R"(# Read in tree trace
tree_trace = readTreeTrace("output/my.trees", burnin=0.25, nruns=2)

# Compute the maxdiff statistic
maxdiff = maxdiff(traces=tree_trace))");
	help_strings[string("maxdiff")][string("name")] = string(R"(maxdiff)");
	help_arrays[string("maxdiff")][string("see_also")].push_back(string(R"(readTreeTrace)"));
	help_arrays[string("maximumTree")][string("authors")].push_back(string(R"(Bastien Boussau)"));
	help_strings[string("maximumTree")][string("description")] = string(R"(Builds the maximum species tree given several ultrametric gene trees.)");
	help_strings[string("maximumTree")][string("details")] = string(R"(The maximum species tree is a consistent estimate of the species tree under the multispecies coalescent model, if the gene trees are correct and the effective population size constant along the species tree.)");
	help_strings[string("maximumTree")][string("example")] = string(R"(# We simulate a species tree and gene trees and reconstruct a species tree using maximum tree:
# Let’s simulate a species tree with 10 taxa, 5 gene trees, 1 alleles per species:
n_species <- 10
n_genes <- 5
n_alleles <- 2
# we simulate an ultrametric species tree:
# Species names:
for (i in 1:n_species) {
        species[i] <- taxon(taxonName="Species_"+i, speciesName="Species_"+i)
}
spTree ~ dnBirthDeath(lambda=0.3, mu=0.2, rootAge=10, rho=1, samplingStrategy="uniform", condition="nTaxa", taxa=species)
print(spTree)
# let's pick a constant effective population size of 50:
popSize <- 50
# let's simulate gene trees now:
# taxa names:
for (g in 1:n_genes) {
  for (i in 1:n_species) {
    for (j in 1:n_alleles) {
        taxons[g][(i-1)*n_alleles+j] <- taxon(taxonName="Species_"+i, speciesName="Species_"+i)
    }
  }
  geneTrees[g] ~ dnMultiSpeciesCoalescent(speciesTree=spTree, Ne=popSize, taxa=taxons[g])
}
# Let's compute the maximum tree:
recTree <- maximumTree(geneTrees)
print(recTree))");
	help_strings[string("maximumTree")][string("name")] = string(R"(maximumTree)");
	help_references[string("maximumTree")].push_back(RbHelpReference(R"(High-resolution species trees without concatenation. Scott V. Edwards, Liang Liu, and Dennis K. Pearl . PNAS April 3, 2007 vol. 104 no. 14 .)",R"()",R"(http://www.pnas.org/content/104/14/5936.full )"));
	help_references[string("maximumTree")].push_back(RbHelpReference(R"('Maximum tree: a consistent estimator of the species tree. Liu L, Yu L, Pearl DK.  Journal of Mathematical Biology, 2010. Jan;60(1):95-106.')",R"(https://doi.org/10.1007/s00285-009-0260-0)",R"(https://link.springer.com/article/10.1007%2Fs00285-009-0260-0 )"));
	help_strings[string("maximumTree")][string("title")] = string(R"(Maximum tree function to build a species tree.)");
	help_arrays[string("mccTree")][string("authors")].push_back(string(R"(Will Pett)"));
	help_arrays[string("mccTree")][string("authors")].push_back(string(R"(Sebastian Hoehna)"));
	help_strings[string("mccTree")][string("description")] = string(R"(Finds the maximum clade credibility (MCC) topology from a trace of trees and summarizes branch lengths.)");
	help_strings[string("mccTree")][string("example")] = string(R"(# Read in tree trace
tree_trace = readTreeTrace("output/my.trees", burnin=0.25)

# Generate the MCC tree
map_tree = mccTree(trace=tree_trace, file="mcc.tree"))");
	help_strings[string("mccTree")][string("name")] = string(R"(mccTree)");
	help_arrays[string("mccTree")][string("see_also")].push_back(string(R"(consensusTree)"));
	help_arrays[string("mccTree")][string("see_also")].push_back(string(R"(mapTree)"));
	help_arrays[string("mccTree")][string("see_also")].push_back(string(R"(treeTrace)"));
	help_arrays[string("mccTree")][string("see_also")].push_back(string(R"(readTreeTrace)"));
	help_arrays[string("mcmc")][string("authors")].push_back(string(R"(Sebastian Hoehna)"));
	help_strings[string("mcmc")][string("description")] = string(R"(The MCMC analysis object keeps a model and the associated moves and monitors. The object is used to run Markov chain Monte Carlo (MCMC) simulation on the model, using the provided moves, to obtain a sample of the posterior probability distribution. During the analysis, the monitors are responsible for sampling model parameters of interest.)");
	help_strings[string("mcmc")][string("details")] = string(R"(The MCMC analysis object produced by a call to this function keeps copies of the model and the associated moves and monitors. The MCMC analysis object is used to run Markov chain Monte Carlo (MCMC) simulation on the model, using the provided moves, to obtain a sample of the posterior probability distribution. During the analysis, the monitors are responsible for sampling model parameters of interest.

<<<<<<< HEAD
An MCMC analysis is initiated using the `mcmc.run()` method.  
The `StoppingRule[]` argument provides a mechanism to automatically terminate an MCMC run once a set of rules are met: perhaps once the run has attained convergence, or after a certain amount of time has passed.  The run will be terminated once *all* convergence rules ([`srGelmanRubin()`], [`srGeweke()`], [`srMinESS()`], [`srStationarity()`]) have been fulfilled; or once *any* threshold rules ([`srMaxTime()`], [`srMaxIteration()`]) are met.
The parameters `checkpointFile` and `checkpointInterval` generate snapshots of the current state of the MCMC run from which the run can be continued if interrupted using the `mcmc.initializeFromCheckpoint()` method.)");
=======
The `mcmc.run()` method begins or continues an MCMC analysis. 

During each iteration of an analysis, moves are selected from those listed in the `moves` parameter.  With the default `moveschedule = "random"`, or `moveschedule = "sequential"`, moves will be attempted, on average, `weight` times per iteration.  If `moveschedule = "single"`, RevBayes will attempt exactly one move per iteration, corresponding to the behavior of software like BEAST or MrBayes. See Höhna et al. (2017) for details.

The run will continue for `generations` iterations, or until a stopping rule is triggered: perhaps once the run has attained convergence, or after a certain amount of time has passed.  The run will be terminated once *all* convergence rules ([`srGelmanRubin()`], [`srGeweke()`], [`srMinESS()`], [`srStationarity()`]) in its `StoppingRule[]` argument have been fulfilled; or once *any* threshold rules ([`srMaxTime()`], [`srMaxIteration()`]) are met.

The parameters `checkpointFile` and `checkpointInterval` generate snapshots of the current state of the MCMC run from which the run can be continued if interrupted using the `mcmc.initializeFromCheckpoint()` method.

The `mcmc.initializeFromCheckpoint()` method allows an analysis to be continued from a checkpoint file. New generations will be appended to existing monitor files.)");
>>>>>>> 061cbad3
	help_strings[string("mcmc")][string("example")] = string(R"(# Create a simple model (unclamped)
a ~ dnExponential(1)
mymodel = model(a)

# Create a move vector and a monitor vector
moves[1] = mvScale( a, lambda = 1.0, weight = 1.0 )
monitors[1] = mnFile( a, filename = "output/out.log" )

# Create an mcmc object
mymcmcObject = mcmc( mymodel, monitors, moves )

# Run a short analysis
mymcmcObject.burnin( generations = 400, tuningInterval = 100 )
mymcmcObject.run( generations = 400, checkpointFile = "output/out.ckp", checkpointInterval = 100 )

# print the summary of the operators (now tuned)
mymcmcObject.operatorSummary()

# Resume analysis from the checkpoint file
mymcmcObject.initializeFromCheckpoint( "output/out.ckp" )

# Conduct an additional 400 generations
mymcmcObject.run( generations = 400 )

# Stopping rules are defined on the total number of generations
# This command will have no effect, as 400 generations have already been performed.
mymcmcObject.run( rules = [ srMaxIteration(400) ] ))");
	help_strings[string("mcmc")][string("name")] = string(R"(mcmc)");
	help_references[string("mcmc")].push_back(RbHelpReference(R"(Metropolis N, AW Rosenbluth, MN Rosenbluth, AH Teller, E Teller (1953). Equation of state calculations by fast computing machines. Journal of Chemical Physics, 21:1087-1092.)",R"(10.1063/1.1699114)",R"()"));
	help_references[string("mcmc")].push_back(RbHelpReference(R"(Hastings WK (1970) Monte Carlo sampling methods using Markov chains and their applications. Biometrika, 57:97-109.)",R"(10.2307/2334940)",R"()"));
<<<<<<< HEAD
=======
	help_references[string("mcmc")].push_back(RbHelpReference(R"(Höhna S, Landis MJ, Heath TA (2017).  Phylogenetic inference using `RevBayes`. Current Protocols in Bioinformatics.)",R"(10.1002/cpbi.22)",R"()"));
>>>>>>> 061cbad3
	help_arrays[string("mcmc")][string("see_also")].push_back(string(R"(mcmcmc)"));
	help_strings[string("mcmc")][string("title")] = string(R"(MCMC analysis object)");
	help_arrays[string("mcmcmc")][string("authors")].push_back(string(R"(Michael Landis)"));
	help_arrays[string("mcmcmc")][string("authors")].push_back(string(R"(Sebastian Hoehna)"));
	help_strings[string("mcmcmc")][string("description")] = string(R"(The Mcmcmc analysis object keeps a model and the associated moves and monitors. The object is used to run Metropolis Couped Markov chain Monte Carlo (Mcmcmc) simulation on the model, using the provided moves, to obtain a sample of the posterior probability distribution. During the analysis, the monitors are responsible for sampling model parameters of interest.)");
	help_strings[string("mcmcmc")][string("details")] = string(R"(The Mcmcmc analysis object produced by a call to this function keeps copies of the model and the associated moves and monitors. The Mcmcmc analysis object is used to run Markov chain Monte Carlo (Mcmcmc) simulation on the model, using the provided moves, to obtain a sample of the posterior probability distribution. During the analysis, the monitors are responsible for sampling model parameters of interest.

An MCMCMC analysis is initiated using the `mcmcmc.run()` method.  
The `StoppingRule[]` argument provides a mechanism to automatically terminate a run once a set of rules are met: perhaps once the run has attained convergence, or after a certain amount of time has passed.  The run will be terminated once *all* convergence rules ([`srGelmanRubin()`], [`srGeweke()`], [`srMinESS()`], [`srStationarity()`]) have been fulfilled; or once *any* threshold rules ([`srMaxTime()`], [`srMaxIteration()`]) are met.
<<<<<<< HEAD
The parameters `checkpointFile` and `checkpointInterval` generate snapshots of the current state of the MCMCMC run from which the run can be continued if interrupted using the `mcmc.initializeFromCheckpoint()` method.)");
=======
The parameters `checkpointFile` and `checkpointInterval` generate snapshots of the current state of the MCMCMC run from which the run can be continued if interrupted using the `mcmc.initializeFromCheckpoint()` method. An example is given on the documentation page for [`mcmc()`].)");
>>>>>>> 061cbad3
	help_strings[string("mcmcmc")][string("example")] = string(R"(# Create a simple model (unclamped)
a ~ exponential(1)
mymodel = model(a)

# Create a move vector and a monitor vector
moves[1] = mvScale(a, lambda=1.0, weight=1.0)
monitors[1] = mnFile(a,"output/out.log")

# Create an mcmcmc object
myMcmcmcObject = mcmcmc( mymodel, monitors, moves, nchains=4, deltaHeat=5)

# Run a short analysis
myMcmcmcObject.burnin( generations = 400, tuningInterval = 100)
myMcmcmcObject.run( generations = 400)

# print the summary of the operators (now tuned)
myMcmcmcObject.operatorSummary())");
	help_strings[string("mcmcmc")][string("name")] = string(R"(mcmcmc)");
	help_references[string("mcmcmc")].push_back(RbHelpReference(R"("Geyer,C.J. (1991) Markov chain Monte Carlo maximum likelihood. In Keramidas  (ed.), Computing Science and Statistics: Proceedings of the 23rd Symposium on  the Interface. Interface Foundation, Fairfax Station, pp. 156\u2013163.")",R"()",R"()"));
	help_references[string("mcmcmc")].push_back(RbHelpReference(R"("Gilks,W.R. and Roberts,G.O. (1996) Strategies for improving MCMC. In  Gilks,W.R., Richardson,S. and Spiegelhalter (eds) Markov chain Monte Carlo in  Practice. Chapman&Hall, London, 89\u2013114.")",R"()",R"()"));
	help_references[string("mcmcmc")].push_back(RbHelpReference(R"(Altekar, G.; Dwarkadas, S.; Huelsenbeck, J. P. & Ronquist, F. Parallel metropolis coupled Markov chain Monte Carlo for Bayesian phylogenetic inference Bioinformatics, Oxford Univ Press, 2004, 20, 407-415.)",R"()",R"()"));
	help_arrays[string("mcmcmc")][string("see_also")].push_back(string(R"(mcmc)"));
	help_strings[string("mcmcmc")][string("title")] = string(R"(Metropolis-Coupled MCMC analysis object)");
	help_strings[string("mean")][string("description")] = string(R"(Finds the arithmetic mean of a vector of numbers.)");
	help_strings[string("mean")][string("details")] = string(R"(The numbers of the vector are summed and divided by the vector length.)");
	help_strings[string("mean")][string("example")] = string(R"(g = v(2,3,5,6,7)
mean(g)
# 4.6)");
	help_strings[string("mean")][string("name")] = string(R"(mean)");
	help_strings[string("mean")][string("title")] = string(R"(Mean of a vector of numbers)");
	help_strings[string("median")][string("description")] = string(R"(Finds the median of a sorted vector of numbers.)");
	help_strings[string("median")][string("details")] = string(R"(The vector is sorted when `median` is used finding the
number of the sorted values with an equal amount of numbers that
are greater than or less than that value. If the length of the vector is even, there will be no such value. In that case, the two are averaged automatically.)");
	help_strings[string("median")][string("example")] = string(R"(a = v(5,3,2,6,8)
median(a)
# 5 is the result
b = v(1,1,2,3,5,8)
median(b)
# 2.5 is the result)");
	help_strings[string("median")][string("name")] = string(R"(median)");
	help_arrays[string("median")][string("see_also")].push_back(string(R"(`mean`)"));
	help_strings[string("median")][string("title")] = string(R"(Median of a set of numbers)");
	help_strings[string("min")][string("description")] = string(R"(Finds the minimum of a vector of numbers.)");
	help_strings[string("min")][string("example")] = string(R"(a = v(0,1,1,2,3,5,8,13)
min(a)
# will print 0)");
	help_strings[string("min")][string("name")] = string(R"(min)");
	help_arrays[string("min")][string("see_also")].push_back(string(R"(`max`)"));
	help_strings[string("min")][string("title")] = string(R"(Minimum of a set of numbers)");
	help_strings[string("mnAncestralState")][string("name")] = string(R"(mnAncestralState)");
	help_strings[string("mnCharHistoryNewick")][string("name")] = string(R"(mnCharHistoryNewick)");
	help_strings[string("mnCharHistoryNhx")][string("name")] = string(R"(mnCharHistoryNhx)");
	help_strings[string("mnCharacterHistorySummary")][string("name")] = string(R"(mnCharacterHistorySummary)");
	help_strings[string("mnExtNewick")][string("name")] = string(R"(mnExtNewick)");
	help_strings[string("mnFile")][string("name")] = string(R"(mnFile)");
	help_strings[string("mnHomeologPhase")][string("name")] = string(R"(mnHomeologPhase)");
	help_strings[string("mnJointConditionalAncestralState")][string("name")] = string(R"(mnJointConditionalAncestralState)");
	help_strings[string("mnModel")][string("name")] = string(R"(mnModel)");
	help_strings[string("mnNexus")][string("name")] = string(R"(mnNexus)");
	help_strings[string("mnProbability")][string("name")] = string(R"(mnProbability)");
	help_strings[string("mnScreen")][string("name")] = string(R"(mnScreen)");
	help_strings[string("mnSiteMixtureAllocation")][string("name")] = string(R"(mnSiteMixtureAllocation)");
	help_strings[string("mnStochasticBranchRate")][string("name")] = string(R"(mnStochasticBranchRate)");
	help_strings[string("mnStochasticBranchStateTimes")][string("name")] = string(R"(mnStochasticBranchStateTimes)");
	help_strings[string("mnStochasticCharacterMap")][string("name")] = string(R"(mnStochasticCharacterMap)");
	help_strings[string("mnStochasticVariable")][string("name")] = string(R"(mnStochasticVariable)");
	help_strings[string("model")][string("description")] = string(R"(Creates a model object that can be graphed or subjected to Bayesian inference.)");
	help_strings[string("model")][string("details")] = string(R"(`model(x)` creates a model object by creating a copy of all elements and 
parameters that influence or are influenced by the likelihood of `x`.

Because `model` works with copies of objects, conducting an mcmc(mc) analysis
on a model object will not change the values of the objects in the RevBayes
workspace.)");
	help_strings[string("model")][string("example")] = string(R"(# Create a simple model (unclamped)
a ~ dnExponential(1)
b ~ dnExponential(a)
mymodel = model(b) # equivalent to model(a) or model(a, b)

# Save a DOT visualization of the model to file
mymodel.graph("mymodel.dot")

# Create a move vector and a monitor vector
moves = [ mvScale( a, lambda = 1.0, weight = 1.0 ) ]
monitors = [ mnScreen(printgen = 10, a) ]

# Create an mcmc object
mymcmcObject = mcmc( mymodel, monitors, moves )

# Print value of a
print(a)

# Run a short analysis
mymcmcObject.run( generations = 100 )

print(a) # Value is unchanged in the workspace - only the copy is modified)");
	help_strings[string("model")][string("name")] = string(R"(model)");
	help_strings[string("model")][string("title")] = string(R"(Create a model object)");
	help_strings[string("module")][string("name")] = string(R"(module)");
	help_strings[string("mrcaIndex")][string("name")] = string(R"(mrcaIndex)");
	help_strings[string("mvAVMVN")][string("description")] = string(R"(The adaptive variance multivariate-normal proposal of Baele et al. 2017, uses MCMC samples to fit covariance matrix to parameters.

After user-defined waiting time, proposes using covariance matrix epsilon * I + (1 - epsilon) * sigmaSquared * empirical_matrix.

Internally transforms variables based on whether variables are (finitely) bounded, strictly positive, or simplexed.

Non-simplex-valued vector random variables are untransformed.

Add random variables to the move directly (e.g. branch_rates[1], not branch_rates).WARNING: Disabling tuning disables both tuning of proposal variance and learning of empirical covariance matrix.)");
	help_strings[string("mvAVMVN")][string("name")] = string(R"(mvAVMVN)");
	help_strings[string("mvAddRemoveTip")][string("name")] = string(R"(mvAddRemoveTip)");
	help_strings[string("mvBetaProbability")][string("name")] = string(R"(mvBetaProbability)");
	help_strings[string("mvBetaSimplex")][string("name")] = string(R"(mvBetaSimplex)");
	help_strings[string("mvBinarySwitch")][string("name")] = string(R"(mvBinarySwitch)");
	help_strings[string("mvBirthDeathEvent")][string("name")] = string(R"(mvBirthDeathEvent)");
	help_strings[string("mvBirthDeathEventContinuous")][string("name")] = string(R"(mvBirthDeathEventContinuous)");
	help_strings[string("mvBirthDeathFromAgeEvent")][string("name")] = string(R"(mvBirthDeathFromAgeEvent)");
	help_strings[string("mvBranchLengthScale")][string("name")] = string(R"(mvBranchLengthScale)");
	help_strings[string("mvBurstEvent")][string("name")] = string(R"(mvBurstEvent)");
	help_strings[string("mvCharacterHistory")][string("name")] = string(R"(mvCharacterHistory)");
	help_strings[string("mvCollapseExpandFossilBranch")][string("name")] = string(R"(mvCollapseExpandFossilBranch)");
	help_strings[string("mvConjugateInverseWishart")][string("name")] = string(R"(mvConjugateInverseWishart)");
	help_strings[string("mvContinuousCharacterDataSlide")][string("name")] = string(R"(mvContinuousCharacterDataSlide)");
	help_strings[string("mvContinuousEventScale")][string("name")] = string(R"(mvContinuousEventScale)");
	help_arrays[string("mvCorrelationMatrixElementSwap")][string("authors")].push_back(string(R"(Michael R. May)"));
	help_strings[string("mvCorrelationMatrixElementSwap")][string("description")] = string(R"(Swaps elements i and j of the correlation matrix (i != j).)");
	help_strings[string("mvCorrelationMatrixElementSwap")][string("example")] = string(R"(
# we draw a correlation matrix from an LKJ distribution
R ~ dnLKJ(eta=1, dim=5)

# we specify an element swap move
moves[1] = mvCorrelationMatrixElementSwap(R))");
	help_strings[string("mvCorrelationMatrixElementSwap")][string("name")] = string(R"(mvCorrelationMatrixElementSwap)");
	help_strings[string("mvCorrelationMatrixElementSwap")][string("title")] = string(R"(Correlation Matrix element swap move.)");
	help_strings[string("mvCorrelationMatrixRandomWalk")][string("name")] = string(R"(mvCorrelationMatrixRandomWalk)");
	help_arrays[string("mvCorrelationMatrixSingleElementBeta")][string("authors")].push_back(string(R"(Michael R. May)"));
	help_strings[string("mvCorrelationMatrixSingleElementBeta")][string("description")] = string(R"(Beta proposal on a random element of a correlation matrix.)");
	help_strings[string("mvCorrelationMatrixSingleElementBeta")][string("details")] = string(R"(This move chooses a single element of the correlation matrix at random, and draws a proposed value from a Beta distribution centered on the current value (and stretched to range from -1 to 1).)");
	help_strings[string("mvCorrelationMatrixSingleElementBeta")][string("example")] = string(R"(
# we draw a correlation matrix from an LKJ distribution
R ~ dnLKJ(eta=1, dim=5)

# we specify a beta move on the correlation matrix
moves[1] = mvCorrelationMatrixSingleElementBeta(R, alpha=10.0))");
	help_strings[string("mvCorrelationMatrixSingleElementBeta")][string("name")] = string(R"(mvCorrelationMatrixSingleElementBeta)");
	help_arrays[string("mvCorrelationMatrixSingleElementBeta")][string("see_also")].push_back(string(R"(mvCorrelationMatrixSpecificElementBeta)"));
	help_arrays[string("mvCorrelationMatrixSingleElementBeta")][string("see_also")].push_back(string(R"(mvCorrelationMatrixRandomWalk)"));
	help_strings[string("mvCorrelationMatrixSingleElementBeta")][string("title")] = string(R"(Correlation Matrix Beta proposal.)");
	help_strings[string("mvCorrelationMatrixSpecificElementBeta")][string("name")] = string(R"(mvCorrelationMatrixSpecificElementBeta)");
	help_strings[string("mvCorrelationMatrixUpdate")][string("name")] = string(R"(mvCorrelationMatrixUpdate)");
	help_strings[string("mvDPPAllocateAuxGibbs")][string("name")] = string(R"(mvDPPAllocateAuxGibbs)");
	help_strings[string("mvDPPGibbsConcentration")][string("name")] = string(R"(mvDPPGibbsConcentration)");
	help_strings[string("mvDPPValueBetaSimplex")][string("name")] = string(R"(mvDPPValueBetaSimplex)");
	help_strings[string("mvDPPValueScaling")][string("name")] = string(R"(mvDPPValueScaling)");
	help_strings[string("mvDPPValueSliding")][string("name")] = string(R"(mvDPPValueSliding)");
	help_strings[string("mvDirichletSimplex")][string("name")] = string(R"(mvDirichletSimplex)");
	help_strings[string("mvDiscreteEventCategoryRandomWalk")][string("name")] = string(R"(mvDiscreteEventCategoryRandomWalk)");
	help_strings[string("mvElementSwapSimplex")][string("name")] = string(R"(mvElementSwapSimplex)");
	help_strings[string("mvEllipticalSliceSamplingSimple")][string("name")] = string(R"(mvEllipticalSliceSamplingSimple)");
	help_arrays[string("mvEmpiricalTree")][string("authors")].push_back(string(R"(Will Freyman)"));
	help_arrays[string("mvEmpiricalTree")][string("authors")].push_back(string(R"(Sebastian Hoehna)"));
	help_arrays[string("mvEmpiricalTree")][string("authors")].push_back(string(R"(Will Pett)"));
	help_arrays[string("mvEmpiricalTree")][string("authors")].push_back(string(R"(Jiansi Gao)"));
	help_strings[string("mvEmpiricalTree")][string("description")] = string(R"(An MCMC move that operates on empirical tree distributions.)");
	help_strings[string("mvEmpiricalTree")][string("example")] = string(R"(# Read in tree trace
tree_trace = readTreeTrace("output/my.trees", burnin=0.25)

# Create a distribution of trees
tree ~ dnEmpiricalTree(tree_trace)

# Add an MCMC move
moves[1] = mvEmpiricalTree(tree))");
	help_strings[string("mvEmpiricalTree")][string("name")] = string(R"(mvEmpiricalTree)");
	help_arrays[string("mvEmpiricalTree")][string("see_also")].push_back(string(R"(mvEmpiricalTree)"));
	help_arrays[string("mvEmpiricalTree")][string("see_also")].push_back(string(R"(treeTrace)"));
	help_arrays[string("mvEmpiricalTree")][string("see_also")].push_back(string(R"(readTreeTrace)"));
	help_strings[string("mvEmpiricalTree")][string("title")] = string(R"(Move on an empirical tree distribution)");
	help_strings[string("mvEventTimeBeta")][string("name")] = string(R"(mvEventTimeBeta)");
	help_strings[string("mvEventTimeSlide")][string("name")] = string(R"(mvEventTimeSlide)");
	help_strings[string("mvFNPR")][string("name")] = string(R"(mvFNPR)");
	help_arrays[string("mvFossilTipTimeSlideUniform")][string("authors")].push_back(string(R"(Sebastian Hoehna)"));
	help_strings[string("mvFossilTipTimeSlideUniform")][string("description")] = string(R"(This moves either takes a specific fossil, or randomly picks a fossil, and then performs a sliding move on the tip age.)");
	help_strings[string("mvFossilTipTimeSlideUniform")][string("details")] = string(R"(This sliding move uses the possible minimum and maximum ages as reflection boundaries.
The maximum ages is computed either by its parents or the maximum age in the uncertainty of the fossil, which can be provided to the move or is taken from the taxon object.
The minimum ages is computed either by its oldest descendant (for sampled ancestors) or the minimum age in the uncertainty of the fossil, which can be provided to the move or is taken from the taxon object.)");
	help_strings[string("mvFossilTipTimeSlideUniform")][string("example")] = string(R"(
# Use a for loop to create a uniform distribution on the occurrence time for each fossil #
# The boundaries of the uniform distribution are specified in the tsv file #
fossils = fbd_tree.getFossils()
for(i in 1:fossils.size())
{
    t[i] := tmrca(fbd_tree, clade(fossils[i]))

    a[i] = fossils[i].getMinAge()
    b[i] = fossils[i].getMaxAge()

    F[i] ~ dnUniform(t[i] - b[i], t[i] - a[i])
    F[i].clamp( 0 )
    moves.append( mvFossilTipTimeUniform(fbd_tree, origin_time, min=a[i], max=b[i], tip=fossils[i], weight=5.0) )
    moves.append( mvFossilTipTimeSlideUniform(fbd_tree, origin_time, min=a[i], max=b[i], tip=fossils[i], weight=5.0) )
})");
	help_strings[string("mvFossilTipTimeSlideUniform")][string("name")] = string(R"(mvFossilTipTimeSlideUniform)");
	help_arrays[string("mvFossilTipTimeSlideUniform")][string("see_also")].push_back(string(R"(mvFossilTipTimeSlideUniform)"));
	help_strings[string("mvFossilTipTimeSlideUniform")][string("title")] = string(R"(Sliding move to change a fossil tip age)");
	help_arrays[string("mvFossilTipTimeUniform")][string("authors")].push_back(string(R"(Sebastian Hoehna)"));
	help_strings[string("mvFossilTipTimeUniform")][string("description")] = string(R"(This moves either takes a specific fossil, or randomly picks a fossil, and then draws the new ages randomly between the maximum and minimum ages.)");
	help_strings[string("mvFossilTipTimeUniform")][string("details")] = string(R"(The maximum ages is computed either by its parents or the maximum age in the uncertainty of the fossil, which can be provided to the move or is taken from the taxon object.
The minimum ages is computed either by its oldest descendant (for sampled ancestors) or the minimum age in the uncertainty of the fossil, which can be provided to the move or is taken from the taxon object.)");
	help_strings[string("mvFossilTipTimeUniform")][string("example")] = string(R"(
# Use a for loop to create a uniform distribution on the occurrence time for each fossil #
# The boundaries of the uniform distribution are specified in the tsv file #
fossils = fbd_tree.getFossils()
for(i in 1:fossils.size())
{
    t[i] := tmrca(fbd_tree, clade(fossils[i]))

    a[i] = fossils[i].getMinAge()
    b[i] = fossils[i].getMaxAge()

    F[i] ~ dnUniform(t[i] - b[i], t[i] - a[i])
    F[i].clamp( 0 )
    moves.append( mvFossilTipTimeUniform(fbd_tree, origin_time, min=a[i], max=b[i], tip=fossils[i], weight=5.0) )
    moves.append( mvFossilTipTimeSlideUniform(fbd_tree, origin_time, min=a[i], max=b[i], tip=fossils[i], weight=5.0) )
})");
	help_strings[string("mvFossilTipTimeUniform")][string("name")] = string(R"(mvFossilTipTimeUniform)");
	help_arrays[string("mvFossilTipTimeUniform")][string("see_also")].push_back(string(R"(mvFossilTipTimeSlideUniform)"));
	help_strings[string("mvFossilTipTimeUniform")][string("title")] = string(R"(Move to uniformly draw fossil tip ages)");
	help_strings[string("mvGMRFHyperpriorGibbs")][string("name")] = string(R"(mvGMRFHyperpriorGibbs)");
	help_strings[string("mvGMRFUnevenGridHyperpriorGibbs")][string("name")] = string(R"(mvGMRFUnevenGridHyperpriorGibbs)");
	help_strings[string("mvGPR")][string("name")] = string(R"(mvGPR)");
	help_arrays[string("mvGammaScale")][string("authors")].push_back(string(R"(Jeremy M. Brown)"));
	help_strings[string("mvGammaScale")][string("description")] = string(R"(A move to scale a single continuous value by multiplying by a value drawn from a Gamma(lambda,1) distribution. Lambda is the tuning parameter that controls the size of the proposals.)");
	help_strings[string("mvGammaScale")][string("example")] = string(R"(# Here is a simple example for conducting MCMC on the mean and sd of a Normal distribution.

# Uniform(0,1) priors on the mean and sd
mean ~ dnUnif(0,1)
sd ~ dnUnif(0,1)

# Dummy data (will not actually be analyzed)
data <- v(0.4,0.5,0.6)

# Clamping data
for (i in 1:data.size()){ outcomes[i] ~ dnNorm(mean,sd); outcomes[i].clamp(data[i]) }

# Initializing move and monitor counters
mvi = 1
mni = 1

# Adding Gamma scale moves for the mean and sd (THIS MOVE IS HERE)
moves[mvi++] = mvGammaScale(mean)
moves[mvi++] = mvGammaScale(sd)

# Instantiating the model
mymodel = model(outcomes)

# Adding screen monitor for the mean
monitors[mni++] = mnScreen(mean, printgen=1000)

# Creating MCMC object
mymcmc = mcmc(mymodel, moves, monitors)

# Running MCMC under the prior
mymcmc.run(30000,underPrior=TRUE);)");
	help_strings[string("mvGammaScale")][string("name")] = string(R"(mvGammaScale)");
	help_arrays[string("mvGammaScale")][string("see_also")].push_back(string(R"(mvScale)"));
	help_strings[string("mvGibbsDrawCharacterHistory")][string("name")] = string(R"(mvGibbsDrawCharacterHistory)");
	help_strings[string("mvGibbsMixtureAllocation")][string("name")] = string(R"(mvGibbsMixtureAllocation)");
	help_strings[string("mvGraphFlipClique")][string("name")] = string(R"(mvGraphFlipClique)");
	help_strings[string("mvGraphFlipEdge")][string("name")] = string(R"(mvGraphFlipEdge)");
	help_strings[string("mvGraphShiftEdge")][string("name")] = string(R"(mvGraphShiftEdge)");
	help_strings[string("mvHSRFHyperpriorsGibbs")][string("name")] = string(R"(mvHSRFHyperpriorsGibbs)");
	help_strings[string("mvHSRFIntervalSwap")][string("name")] = string(R"(mvHSRFIntervalSwap)");
	help_strings[string("mvHSRFUnevenGridHyperpriorsGibbs")][string("name")] = string(R"(mvHSRFUnevenGridHyperpriorsGibbs)");
	help_strings[string("mvHomeologPhase")][string("name")] = string(R"(mvHomeologPhase)");
	help_arrays[string("mvIidPrior")][string("authors")].push_back(string(R"(Sebastian Hoehna)"));
	help_strings[string("mvIidPrior")][string("description")] = string(R"(This move proposes new values drawn from the prior.)");
	help_strings[string("mvIidPrior")][string("details")] = string(R"(Using this move, one actually gets an independence sampler as the proposal doesn't depend on the current state. The move calls redraw based on the distribution attached to the random variable.)");
	help_strings[string("mvIidPrior")][string("example")] = string(R"(x ~ dnUnif(0,10000)
moves[1] = mvIidPrior(x, weight=1.0)
monitors[1] = screenmonitor(printgen=1000, x)
mymodel = model(x)
mymcmc = mcmc(mymodel, monitors, moves)
mymcmc.run(generations=200000))");
	help_strings[string("mvIidPrior")][string("name")] = string(R"(mvIidPrio)");
	help_strings[string("mvIidPrior")][string("title")] = string(R"(Move to propose from prior)");
	help_strings[string("mvIndependentTopology")][string("name")] = string(R"(mvIndependentTopology)");
	help_arrays[string("mvLayeredScaleProposal")][string("authors")].push_back(string(R"(Bastien Boussau)"));
	help_strings[string("mvLayeredScaleProposal")][string("description")] = string(R"(Makes a subtree scale move on all subtrees below a given age in the tree. Tree topology is not altered.)");
	help_strings[string("mvLayeredScaleProposal")][string("details")] = string(R"(The tree must be ultrametric.

An age is randomly drawn between the root age and the age of the oldest tip. Then all subtrees below this age are scaled up or down depending on a scaler drawn from an exponential distribution.)");
	help_strings[string("mvLayeredScaleProposal")][string("example")] = string(R"(# We are going to save the trees we simulate in the folder simulatedTrees:
dataFolder = "simulatedTrees/"
# Let’s simulate a species tree with 10 taxa, 2 gene trees, 3 alleles per species:
n_species <- 10
n_genes <- 2
n_alleles <- 3
# we simulate an ultrametric species tree:
# Species names:
for (i in 1:n_species) {
        species[i] <- taxon(taxonName="Species_"+i, speciesName="Species_"+i)
}
spTree ~ dnBirthDeath(lambda=0.3, mu=0.2, rootAge=10, rho=1, samplingStrategy="uniform", condition="nTaxa", taxa=species)
print(spTree)
# let's pick a constant effective population size of 50:
popSize <- 50
# let's simulate gene trees now:
# taxa names:
for (g in 1:n_genes) {
  for (i in 1:n_species) {
    for (j in 1:n_alleles) {
        taxons[g][(i-1)*n_alleles+j] <- taxon(taxonName="Species_"+i+"_"+j, speciesName="Species_"+i)
    }
  }
  geneTrees[g] ~ dnMultiSpeciesCoalescent(speciesTree=spTree, Ne=popSize, taxa=taxons[g])
  print(geneTrees[g])
}
# We can save the species tree and the gene trees:
write(spTree, filename=dataFolder+"speciesTree")
# Saving the gene trees
for (i in 1:(n_genes)) {
  write(geneTrees[i], filename=dataFolder+"geneTree_"+i+".tree")
}
# set my move index
mi = 0
move_species_subtree_scale = mvLayeredScaleProposal( speciesTree=spTree, weight=5 )
for (i in 1:n_genes) {
   move_species_subtree_scale.addGeneTreeVariable( geneTrees[i] )
}
moves[++mi] = move_species_subtree_scale
# We get a handle on our model.
# We can use any node of our model as a handle, here we choose to use the topology.
mymodel = model(spTree)
# Monitors to check the progression of the program
monitors[1] = mnScreen(printgen=10, spTree)
# Here we use a plain MCMC. You could also set nruns=2 for a replicated analysis
# or use mcmcmc with heated chains.
mymcmc = mcmc(mymodel, monitors, moves, nruns=4)
mymcmc.run(generations=1000)
mymcmc.operatorSummary())");
	help_strings[string("mvLayeredScaleProposal")][string("name")] = string(R"(mvLayeredScaleProposal)");
	help_arrays[string("mvLayeredScaleProposal")][string("see_also")].push_back(string(R"(mvSubTreeScale)"));
	help_strings[string("mvLayeredScaleProposal")][string("title")] = string(R"(Rescales all the subtrees below some age.)");
	help_strings[string("mvLevyJump")][string("name")] = string(R"(mvLevyJump)");
	help_strings[string("mvLevyJumpSum")][string("name")] = string(R"(mvLevyJumpSum)");
	help_strings[string("mvMatrixElementScale")][string("name")] = string(R"(mvMatrixElementScale)");
	help_strings[string("mvMatrixElementSlide")][string("name")] = string(R"(mvMatrixElementSlide)");
	help_strings[string("mvMirror")][string("description")] = string(R"(The adaptive mirror (normal) proposal of Thawornwattana et al. 2017, uses MCMC samples to find posterior mean and variance. After user-defined waiting time, proposes moves on opposite side of posterior mean from current location using a normal distribution with the learned posterior standard deviation (scaled by lambda). Before this time, the move uses mu0 as the mean, and lambda as the standard deviation. WARNING: Disabling tuning disables both tuning of proposal variance and learning of empirical mean and variance. To learn the empirical mean and variance without tuning sigma, set adaptOnly=true.)");
	help_strings[string("mvMirror")][string("name")] = string(R"(mvMirror)");
	help_strings[string("mvMirrorMultiplier")][string("description")] = string(R"(The adaptive mirror multiplier (normal) proposal of Thawornwattana et al. 2017, uses MCMC samples to find posterior mean and variance on the log-scale. After user-defined waiting time, proposes moves (on the log-scale) on opposite side of posterior mean from current location using a normal distribution with the learned posterior standard deviation (scaled by lambda). Before this time, the move uses mu0 as the mean, and lambda as the standard deviation. WARNING: Disabling tuning disables both tuning of proposal variance and learning of empirical mean and variance. To learn the empirical mean and variance without tuning sigma, set adaptOnly=true.)");
	help_strings[string("mvMirrorMultiplier")][string("name")] = string(R"(mvMirrorMultiplier)");
	help_strings[string("mvMixtureAllocation")][string("name")] = string(R"(mvMixtureAllocation)");
	help_strings[string("mvMultiValueEventBirthDeath")][string("name")] = string(R"(mvMultiValueEventBirthDeath)");
	help_strings[string("mvMultiValueEventScale")][string("name")] = string(R"(mvMultiValueEventScale)");
	help_strings[string("mvMultiValueEventSlide")][string("name")] = string(R"(mvMultiValueEventSlide)");
	help_strings[string("mvMultipleElementVectorScale")][string("name")] = string(R"(mvMultipleElementVectorScale)");
	help_strings[string("mvNNI")][string("name")] = string(R"(mvNNI)");
	help_strings[string("mvNarrow")][string("name")] = string(R"(mvNarrow)");
	help_strings[string("mvNarrowExchangeRateMatrix")][string("name")] = string(R"(mvNarrowExchangeRateMatrix)");
	help_strings[string("mvNodeRateTimeSlideUniform")][string("name")] = string(R"(mvNodeRateTimeSlideUniform)");
	help_strings[string("mvNodeTimeScale")][string("name")] = string(R"(mvNodeTimeScale)");
	help_strings[string("mvNodeTimeSlideBeta")][string("name")] = string(R"(mvNodeTimeSlideBeta)");
	help_strings[string("mvNodeTimeSlidePathTruncatedNormal")][string("name")] = string(R"(mvNodeTimeSlidePathTruncatedNormal)");
	help_strings[string("mvNodeTimeSlideUniform")][string("name")] = string(R"(mvNodeTimeSlideUniform)");
	help_strings[string("mvNodeTimeSlideUniformAgeConstrained")][string("name")] = string(R"(mvNodeTimeSlideUniformAgeConstrained)");
	help_strings[string("mvOrderedEventBirthDeath")][string("name")] = string(R"(mvOrderedEventBirthDeath)");
	help_strings[string("mvOrderedEventScaleRealPos")][string("name")] = string(R"(mvOrderedEventScaleRealPos)");
	help_strings[string("mvOrderedEventSlideProbability")][string("name")] = string(R"(mvOrderedEventSlideProbability)");
	help_strings[string("mvOrderedEventSlideReal")][string("name")] = string(R"(mvOrderedEventSlideReal)");
	help_strings[string("mvOrderedEventSlideRealPos")][string("name")] = string(R"(mvOrderedEventSlideRealPos)");
	help_strings[string("mvOrderedEventTimeSlide")][string("name")] = string(R"(mvOrderedEventTimeSlide)");
	help_strings[string("mvOrderedEventVectorScaleRealPos")][string("name")] = string(R"(mvOrderedEventVectorScaleRealPos)");
	help_strings[string("mvOrderedEventVectorSlideProbability")][string("name")] = string(R"(mvOrderedEventVectorSlideProbability)");
	help_strings[string("mvOrderedEventVectorSlideReal")][string("name")] = string(R"(mvOrderedEventVectorSlideReal)");
	help_strings[string("mvOrderedEventVectorSlideRealPos")][string("name")] = string(R"(mvOrderedEventVectorSlideRealPos)");
	help_strings[string("mvRJSwitch")][string("name")] = string(R"(mvRJSwitch)");
	help_strings[string("mvRandomDive")][string("description")] = string(R"(The multiplicative proposal of Dutta 2012, allows for long-distance moves.

Useful for fat-tailed distributions, possibly for bimoodal distributions.

Variables on [0,infinity) are log-transformed for proposals.)");
	help_strings[string("mvRandomDive")][string("name")] = string(R"(mvRandomDive)");
	help_arrays[string("mvRandomGeometricWalk")][string("authors")].push_back(string(R"(Sebastian Hoehna)"));
	help_strings[string("mvRandomGeometricWalk")][string("description")] = string(R"(A move that performs geometric random walk on an integer variable. The displacement of the random walk is drawn from a geometric distribution, mirrored for positive and negative steps.)");
	help_strings[string("mvRandomGeometricWalk")][string("example")] = string(R"(
p <- 0.8
x ~ dnGeom(p)

moves[1] = mvRandomGeometricWalk(x, weight=1.0)
monitors[1] = mvScreen(printgen=1000, x)

mymodel = model(p)
mymcmc = mcmc(mymodel, monitors, moves)
mymcmc.burnin(generations=20000,tuningInterval=100)
mymcmc.run(generations=200000))");
	help_strings[string("mvRandomGeometricWalk")][string("name")] = string(R"(mvRandomGeometricWalk)");
	help_arrays[string("mvRandomGeometricWalk")][string("see_also")].push_back(string(R"(mvRandomNaturalWalk)"));
	help_arrays[string("mvRandomGeometricWalk")][string("see_also")].push_back(string(R"(mvRandomIntegerWalk)"));
	help_strings[string("mvRandomGeometricWalk")][string("title")] = string(R"(Geometric random walk)");
	help_arrays[string("mvRandomIntegerWalk")][string("authors")].push_back(string(R"(Sebastian Hoehna)"));
	help_strings[string("mvRandomIntegerWalk")][string("description")] = string(R"(A move that performs random walk on an integer variable. The displacement of the random walk is exactly one step, either positive or negative.)");
	help_strings[string("mvRandomIntegerWalk")][string("example")] = string(R"(
p <- 0.8
x ~ dnGeom(p)

moves[1] = mvRandomIntegerWalk(x, weight=1.0)
monitors[1] = mvScreen(printgen=1000, x)

mymodel = model(p)
mymcmc = mcmc(mymodel, monitors, moves)
mymcmc.burnin(generations=20000,tuningInterval=100)
mymcmc.run(generations=200000))");
	help_strings[string("mvRandomIntegerWalk")][string("name")] = string(R"(
mvRandomIntegerWalk)");
	help_arrays[string("mvRandomIntegerWalk")][string("see_also")].push_back(string(R"(mvRandomNaturalWalk)"));
	help_arrays[string("mvRandomIntegerWalk")][string("see_also")].push_back(string(R"(mvRandomGeometricWalk)"));
	help_strings[string("mvRandomIntegerWalk")][string("title")] = string(R"(Random walk on integers)");
	help_arrays[string("mvRandomNaturalWalk")][string("authors")].push_back(string(R"(Sebastian Hoehna)"));
	help_strings[string("mvRandomNaturalWalk")][string("description")] = string(R"(A move that performs random walk on a natural number variable. The displacement of the random walk is exactly one step, either positive or negative.)");
	help_strings[string("mvRandomNaturalWalk")][string("example")] = string(R"(
p <- 0.8
x ~ dnGeom(p)

moves[1] = mvRandomNaturalWalk(x, weight=1.0)
monitors[1] = mvScreen(printgen=1000, x)

mymodel = model(p)
mymcmc = mcmc(mymodel, monitors, moves)
mymcmc.burnin(generations=20000,tuningInterval=100)
mymcmc.run(generations=200000))");
	help_strings[string("mvRandomNaturalWalk")][string("name")] = string(R"(
mvRandomNaturalWalk)");
	help_arrays[string("mvRandomNaturalWalk")][string("see_also")].push_back(string(R"(mvRandomIntegerWalk)"));
	help_arrays[string("mvRandomNaturalWalk")][string("see_also")].push_back(string(R"(mvRandomGeometricWalk)"));
	help_strings[string("mvRandomNaturalWalk")][string("title")] = string(R"(Random walk on natural numbers)");
	help_strings[string("mvRateAgeBetaShift")][string("name")] = string(R"(mvRateAgeBetaShift)");
	help_strings[string("mvRateAgeProposal")][string("name")] = string(R"(mvRateAgeProposal)");
	help_strings[string("mvRateAgeSubtreeProposal")][string("name")] = string(R"(mvRateAgeSubtreeProposal)");
	help_arrays[string("mvResampleFBD")][string("authors")].push_back(string(R"(Walker Pett)"));
	help_strings[string("mvResampleFBD")][string("description")] = string(R"(This move resamples an oldest occurrence age for a random species in a fossilized birth death process described by `dnFBDRP` or `dnFBDRMatrix`)");
	help_strings[string("mvResampleFBD")][string("details")] = string(R"(Under the hood, FBD fossil data is augmented with oldest occurrence ages for each species, which are automatically marginalized during when the model is sampled using MCMC. These ages can also be resampled manually using this move.)");
	help_strings[string("mvResampleFBD")][string("example")] = string(R"(bd ~ dnFBDRP(lambda=lambda, mu=mu, psi=psi, rho=1, taxa=taxa, resample=FALSE)

moves.append( mvResampleFBD(bd, weight=taxa.size()) ))");
	help_strings[string("mvResampleFBD")][string("name")] = string(R"(mvResampleFBD)");
	help_references[string("mvResampleFBD")].push_back(RbHelpReference(R"(The fossilized birth-death model for the analysis of stratigraphic range data under different speciation modes. Stadler, Tanja et al. Journal of theoretical biology, 447:41-55.)",R"()",R"(https://www.sciencedirect.com/science/article/pii/S002251931830119X )"));
	help_arrays[string("mvResampleFBD")][string("see_also")].push_back(string(R"(dnFossilizedBirthDeathRange)"));
	help_arrays[string("mvResampleFBD")][string("see_also")].push_back(string(R"(dnFossilizedBirthDeathRangeMatrix)"));
	help_strings[string("mvRootTimeScaleBactrian")][string("name")] = string(R"(mvRootTimeScaleBactrian)");
	help_strings[string("mvRootTimeSlide")][string("name")] = string(R"(mvRootTimeSlide)");
	help_strings[string("mvRootTimeSlideUniform")][string("name")] = string(R"(mvRootTimeSlideUniform)");
	help_strings[string("mvSPR")][string("name")] = string(R"(mvSPR)");
	help_strings[string("mvScale")][string("name")] = string(R"(mvScale)");
	help_strings[string("mvScaleBactrian")][string("name")] = string(R"(mvScaleBactrian)");
	help_strings[string("mvScaleBactrianCauchy")][string("name")] = string(R"(mvScaleBactrianCauchy)");
	help_strings[string("mvShrinkExpand")][string("name")] = string(R"(mvShrinkExpand)");
	help_strings[string("mvShrinkExpandScale")][string("name")] = string(R"(mvShrinkExpandScale)");
	help_strings[string("mvSlice")][string("name")] = string(R"(mvSlice)");
	help_strings[string("mvSlide")][string("name")] = string(R"(mvSlide)");
	help_strings[string("mvSlideBactrian")][string("name")] = string(R"(mvSlideBactrian)");
	help_arrays[string("mvSpeciesNarrow")][string("authors")].push_back(string(R"(Sebastian Hoehna, Bastien Boussau)"));
	help_strings[string("mvSpeciesNarrow")][string("description")] = string(R"(Makes a narrow-exchange move both in the species tree and in the gene trees that contain nodes of the relevant populations.)");
	help_strings[string("mvSpeciesNarrow")][string("details")] = string(R"(The species tree must be ultrametric.

All the gene trees that evolved along the species tree according to some form of multispecies coalescent must be added to the move using the addGeneTreeVariable method.

This move jointly performs narrow exchange moves (Nearest-Neighbor Interchanges without branch length alterations) on the species tree and on gene trees, all of which must be ultrametric.)");
	help_strings[string("mvSpeciesNarrow")][string("example")] = string(R"(# We are going to save the trees we simulate in the folder simulatedTrees:
dataFolder = "simulatedTrees/"
# Let’s simulate a species tree with 10 taxa, 2 gene trees, 3 alleles per species:
n_species <- 10
n_genes <- 2
n_alleles <- 3
# we simulate an ultrametric species tree:
# Species names:
for (i in 1:n_species) {
        species[i] <- taxon(taxonName="Species_"+i, speciesName="Species_"+i)
}
spTree ~ dnBirthDeath(lambda=0.3, mu=0.2, rootAge=10, rho=1, samplingStrategy="uniform", condition="nTaxa", taxa=species)
print(spTree)
# let's pick a constant effective population size of 50:
popSize <- 50
# let's simulate gene trees now:
# taxa names:
for (g in 1:n_genes) {
  for (i in 1:n_species) {
    for (j in 1:n_alleles) {
        taxons[g][(i-1)*n_alleles+j] <- taxon(taxonName="Species_"+i+"_"+j, speciesName="Species_"+i)
    }
  }
  geneTrees[g] ~ dnMultiSpeciesCoalescent(speciesTree=spTree, Ne=popSize, taxa=taxons[g])
  print(geneTrees[g])
}
# We can save the species tree and the gene trees:
write(spTree, filename=dataFolder+"speciesTree")
# Saving the gene trees
for (i in 1:(n_genes)) {
  write(geneTrees[i], filename=dataFolder+"geneTree_"+i+".tree")
}
# set my move index
mi = 0
move_species_narrow_exchange = mvSpeciesNarrow( speciesTree=spTree, weight=5 )
for (i in 1:n_genes) {
   move_species_narrow_exchange.addGeneTreeVariable( geneTrees[i] )
}
moves[++mi] = move_species_narrow_exchange
# We get a handle on our model.
# We can use any node of our model as a handle, here we choose to use the topology.
mymodel = model(spTree)
# Monitors to check the progression of the program
monitors[1] = mnScreen(printgen=10, spTree)
# Here we use a plain MCMC. You could also set nruns=2 for a replicated analysis
# or use mcmcmc with heated chains.
mymcmc = mcmc(mymodel, monitors, moves, nruns=4)
mymcmc.run(generations=1000)
mymcmc.operatorSummary())");
	help_strings[string("mvSpeciesNarrow")][string("name")] = string(R"(mvSpeciesNarrow)");
	help_references[string("mvSpeciesNarrow")].push_back(RbHelpReference(R"("Guided Tree Topology Proposals for Bayesian Phylogenetic Inference. Sebastian  H\xF6hna, Alexei J. Drummond. Syst Biol (2012) 61 (1): 1-11.")",R"(https://doi.org/10.1093/sysbio/syr074)",R"(https://academic.oup.com/sysbio/article-lookup/doi/10.1093/sysbio/syr074 )"));
	help_references[string("mvSpeciesNarrow")].push_back(RbHelpReference(R"(Algorithmic improvements to species delimitation and phylogeny estimation under the multispecies coalescent. Graham Jones.  Journal of Mathematical Biology, 2016.)",R"(https://doi.org/10.1007/s00285-016-1034-0)",R"(http://link.springer.com/article/10.1007/s00285-016-1034-0 )"));
	help_arrays[string("mvSpeciesNarrow")][string("see_also")].push_back(string(R"(mvSpeciesSubtreeScale)"));
	help_arrays[string("mvSpeciesNarrow")][string("see_also")].push_back(string(R"(mvSpeciesSubtreeScaleBeta)"));
	help_arrays[string("mvSpeciesNarrow")][string("see_also")].push_back(string(R"(mvSpeciesNodeTimeSlideUniform)"));
	help_arrays[string("mvSpeciesNarrow")][string("see_also")].push_back(string(R"(mvSpeciesTreeScale)"));
	help_strings[string("mvSpeciesNarrow")][string("title")] = string(R"(Narrow-exchange joint move on species tree and gene trees for multispecies coalescent models.)");
	help_arrays[string("mvSpeciesNodeTimeSlideUniform")][string("authors")].push_back(string(R"(Sebastian Hoehna, Bastien Boussau)"));
	help_strings[string("mvSpeciesNodeTimeSlideUniform")][string("description")] = string(R"(Makes a node time slide move both in the species tree and in the gene trees that contain nodes of the relevant populations. Tree topologies are not altered.)");
	help_strings[string("mvSpeciesNodeTimeSlideUniform")][string("details")] = string(R"(The species tree must be ultrametric.

All the gene trees that evolved along the species tree according to some form of multispecies coalescent must be added to the move using the addGeneTreeVariable method.

This move jointly performs node time slides (branch length alterations, keeping the topologies fixed) on the species tree and on gene trees, all of which must be ultrametric.)");
	help_strings[string("mvSpeciesNodeTimeSlideUniform")][string("example")] = string(R"(# We are going to save the trees we simulate in the folder simulatedTrees:
dataFolder = "simulatedTrees"
# Let’s simulate a species tree with 10 taxa, 2 gene trees, 3 alleles per species:
n_species <- 10
n_genes <- 2
n_alleles <- 3
# we simulate an ultrametric species tree:
# Species names:
for (i in 1:n_species) {
        species[i] <- taxon(taxonName="Species_"+i, speciesName="Species_"+i)
}
spTree ~ dnBirthDeath(lambda=0.3, mu=0.2, rootAge=10, rho=1, samplingStrategy="uniform", condition="nTaxa", taxa=species)
print(spTree)
# let's pick a constant effective population size of 50:
popSize <- 50
# let's simulate gene trees now:
# taxa names:
for (g in 1:n_genes) {
  for (i in 1:n_species) {
    for (j in 1:n_alleles) {
        taxons[g][(i-1)*n_alleles+j] <- taxon(taxonName="Species_"+i+"_"+j, speciesName="Species_"+i)
    }
  }
  geneTrees[g] ~ dnMultiSpeciesCoalescent(speciesTree=spTree, Ne=popSize, taxa=taxons[g])
  print(geneTrees[g])
}
# We can save the species tree and the gene trees:
write(spTree, filename=dataFolder+"speciesTree")
# Saving the gene trees
for (i in 1:(n_genes)) {
  write(geneTrees[i], filename=dataFolder+"geneTree_"+i+".tree")
}
# set my move index
mi = 0
move_species_node_time_slide = mvSpeciesNodeTimeSlideUniform( speciesTree=spTree, weight=5 )
for (i in 1:n_genes) {
   move_species_node_time_slide.addGeneTreeVariable( geneTrees[i] )
}
moves[++mi] = move_species_node_time_slide
# We get a handle on our model.
# We can use any node of our model as a handle, here we choose to use the topology.
mymodel = model(spTree)
# Monitors to check the progression of the program
monitors[1] = mnScreen(printgen=10, spTree)
# Here we use a plain MCMC. You could also set nruns=2 for a replicated analysis
# or use mcmcmc with heated chains.
mymcmc = mcmc(mymodel, monitors, moves, nruns=4)
mymcmc.run(generations=1000)
mymcmc.operatorSummary())");
	help_strings[string("mvSpeciesNodeTimeSlideUniform")][string("name")] = string(R"(mvSpeciesNodeTimeSlideUniform)");
	help_references[string("mvSpeciesNodeTimeSlideUniform")].push_back(RbHelpReference(R"("Guided Tree Topology Proposals for Bayesian Phylogenetic Inference. Sebastian  H\xF6hna, Alexei J. Drummond. Syst Biol (2012) 61 (1): 1-11.")",R"(https://doi.org/10.1093/sysbio/syr074)",R"(https://academic.oup.com/sysbio/article-lookup/doi/10.1093/sysbio/syr074 )"));
	help_references[string("mvSpeciesNodeTimeSlideUniform")].push_back(RbHelpReference(R"(Algorithmic improvements to species delimitation and phylogeny estimation under the multispecies coalescent. Graham Jones.  Journal of Mathematical Biology, 2016.)",R"(https://doi.org/10.1007/s00285-016-1034-0)",R"(http://link.springer.com/article/10.1007/s00285-016-1034-0 )"));
	help_arrays[string("mvSpeciesNodeTimeSlideUniform")][string("see_also")].push_back(string(R"(mvSpeciesSubtreeScale)"));
	help_arrays[string("mvSpeciesNodeTimeSlideUniform")][string("see_also")].push_back(string(R"(mvSpeciesSubtreeScaleBeta)"));
	help_arrays[string("mvSpeciesNodeTimeSlideUniform")][string("see_also")].push_back(string(R"(mvSpeciesNarrow)"));
	help_arrays[string("mvSpeciesNodeTimeSlideUniform")][string("see_also")].push_back(string(R"(mvSpeciesTreeScale)"));
	help_strings[string("mvSpeciesNodeTimeSlideUniform")][string("title")] = string(R"(Node time slide joint move on species tree and gene trees for multispecies coalescent models.)");
	help_arrays[string("mvSpeciesSubtreeScale")][string("authors")].push_back(string(R"(Sebastian Hoehna, Bastien Boussau)"));
	help_strings[string("mvSpeciesSubtreeScale")][string("description")] = string(R"(Makes a subtree scale move both in the species tree and in the gene trees that contain nodes of the relevant populations. Tree topologies are not altered.)");
	help_strings[string("mvSpeciesSubtreeScale")][string("details")] = string(R"(The species tree must be ultrametric.

All the gene trees that evolved along the species tree according to some form of multispecies coalescent must be added to the move using the addGeneTreeVariable method.

This move jointly performs a subtree scale move (a whole subtree is scaled up or down, keeping the topology fixed) on the species tree and on gene trees, all of which must be ultrametric.

How this works: we pick a random node which is not the root.
Then, we uniformly pick an age between the parent and the oldest sampled descendant.
The picked subtree is then scaled to this new age.
All gene-trees that are present in the population will be scaled accordingly.)");
	help_strings[string("mvSpeciesSubtreeScale")][string("example")] = string(R"(# We are going to save the trees we simulate in the folder simulatedTrees:
dataFolder = "simulatedTrees/"
# Let’s simulate a species tree with 10 taxa, 2 gene trees, 3 alleles per species:
n_species <- 10
n_genes <- 2
n_alleles <- 3
# we simulate an ultrametric species tree:
# Species names:
for (i in 1:n_species) {
        species[i] <- taxon(taxonName="Species_"+i, speciesName="Species_"+i)
}
spTree ~ dnBirthDeath(lambda=0.3, mu=0.2, rootAge=10, rho=1, samplingStrategy="uniform", condition="nTaxa", taxa=species)
print(spTree)
# let's pick a constant effective population size of 50:
popSize <- 50
# let's simulate gene trees now:
# taxa names:
for (g in 1:n_genes) {
  for (i in 1:n_species) {
    for (j in 1:n_alleles) {
        taxons[g][(i-1)*n_alleles+j] <- taxon(taxonName="Species_"+i+"_"+j, speciesName="Species_"+i)
    }
  }
  geneTrees[g] ~ dnMultiSpeciesCoalescent(speciesTree=spTree, Ne=popSize, taxa=taxons[g])
  print(geneTrees[g])
}
# We can save the species tree and the gene trees:
write(spTree, filename=dataFolder+"speciesTree")
# Saving the gene trees
for (i in 1:(n_genes)) {
  write(geneTrees[i], filename=dataFolder+"geneTree_"+i+".tree")
}
# set my move index
mi = 0
move_species_subtree_scale = mvSpeciesSubtreeScale( speciesTree=spTree, weight=5 )
for (i in 1:n_genes) {
   move_species_subtree_scale.addGeneTreeVariable( geneTrees[i] )
}
moves[++mi] = move_species_subtree_scale
# We get a handle on our model.
# We can use any node of our model as a handle, here we choose to use the topology.
mymodel = model(spTree)
# Monitors to check the progression of the program
monitors[1] = mnScreen(printgen=10, spTree)
# Here we use a plain MCMC. You could also set nruns=2 for a replicated analysis
# or use mcmcmc with heated chains.
mymcmc = mcmc(mymodel, monitors, moves, nruns=4)
mymcmc.run(generations=1000)
mymcmc.operatorSummary())");
	help_strings[string("mvSpeciesSubtreeScale")][string("name")] = string(R"(mvSpeciesSubtreeScale)");
	help_references[string("mvSpeciesSubtreeScale")].push_back(RbHelpReference(R"("Guided Tree Topology Proposals for Bayesian Phylogenetic Inference. Sebastian  H\xF6hna, Alexei J. Drummond. Syst Biol (2012) 61 (1): 1-11.")",R"(https://doi.org/10.1093/sysbio/syr074)",R"(https://academic.oup.com/sysbio/article-lookup/doi/10.1093/sysbio/syr074 )"));
	help_references[string("mvSpeciesSubtreeScale")].push_back(RbHelpReference(R"(Algorithmic improvements to species delimitation and phylogeny estimation under the multispecies coalescent. Graham Jones.  Journal of Mathematical Biology, 2016.)",R"(https://doi.org/10.1007/s00285-016-1034-0)",R"(http://link.springer.com/article/10.1007/s00285-016-1034-0 )"));
	help_arrays[string("mvSpeciesSubtreeScale")][string("see_also")].push_back(string(R"(mvSpeciesNodeTimeSlideUniform)"));
	help_arrays[string("mvSpeciesSubtreeScale")][string("see_also")].push_back(string(R"(mvSpeciesSubtreeScaleBeta)"));
	help_arrays[string("mvSpeciesSubtreeScale")][string("see_also")].push_back(string(R"(mvSpeciesNarrow)"));
	help_arrays[string("mvSpeciesSubtreeScale")][string("see_also")].push_back(string(R"(mvSpeciesTreeScale)"));
	help_strings[string("mvSpeciesSubtreeScale")][string("title")] = string(R"(Subtree scale move on species tree and gene trees for multispecies coalescent models.)");
	help_arrays[string("mvSpeciesSubtreeScaleBeta")][string("authors")].push_back(string(R"(Sebastian Hoehna, Bastien Boussau)"));
	help_strings[string("mvSpeciesSubtreeScaleBeta")][string("description")] = string(R"(Makes a subtree scale move both in the species tree and in the gene trees that contain nodes of the relevant populations. Tree topologies are not altered. Uses a beta distribution to propose a new age value.)");
	help_strings[string("mvSpeciesSubtreeScaleBeta")][string("details")] = string(R"(The species tree must be ultrametric.

All the gene trees that evolved along the species tree according to some form of multispecies coalescent must be added to the move using the addGeneTreeVariable method.

This move jointly performs a subtree scale move (a whole subtree is scaled up or down, keeping the topology fixed) on the species tree and on gene trees, all of which must be ultrametric.

How this works: we pick a random node which is not the root.
Then, we pick a new age between the parent and the oldest sampled descendant according to a beta distribution.
The picked subtree is then scaled to this new age.
All gene-trees that are present in the population will be scaled accordingly.)");
	help_strings[string("mvSpeciesSubtreeScaleBeta")][string("example")] = string(R"(# We are going to save the trees we simulate in the folder simulatedTrees:
dataFolder = "simulatedTrees/"
# Let’s simulate a species tree with 10 taxa, 2 gene trees, 3 alleles per species:
n_species <- 10
n_genes <- 2
n_alleles <- 3
# we simulate an ultrametric species tree:
# Species names:
for (i in 1:n_species) {
        species[i] <- taxon(taxonName="Species_"+i, speciesName="Species_"+i)
}
spTree ~ dnBirthDeath(lambda=0.3, mu=0.2, rootAge=10, rho=1, samplingStrategy="uniform", condition="nTaxa", taxa=species)
print(spTree)
# let's pick a constant effective population size of 50:
popSize <- 50
# let's simulate gene trees now:
# taxa names:
for (g in 1:n_genes) {
  for (i in 1:n_species) {
    for (j in 1:n_alleles) {
        taxons[g][(i-1)*n_alleles+j] <- taxon(taxonName="Species_"+i+"_"+j, speciesName="Species_"+i)
    }
  }
  geneTrees[g] ~ dnMultiSpeciesCoalescent(speciesTree=spTree, Ne=popSize, taxa=taxons[g])
  print(geneTrees[g])
}
# We can save the species tree and the gene trees:
write(spTree, filename=dataFolder+"speciesTree")
# Saving the gene trees
for (i in 1:(n_genes)) {
  write(geneTrees[i], filename=dataFolder+"geneTree_"+i+".tree")
}
# set my move index
mi = 0
move_species_subtree_scale_beta = mvSpeciesSubtreeScaleBeta( speciesTree=spTree, weight=5 )
for (i in 1:n_genes) {
   move_species_subtree_scale_beta.addGeneTreeVariable( geneTrees[i] )
}
moves[++mi] = move_species_subtree_scale_beta
# We get a handle on our model.
# We can use any node of our model as a handle, here we choose to use the topology.
mymodel = model(spTree)
# Monitors to check the progression of the program
monitors[1] = mnScreen(printgen=10, spTree)
# Here we use a plain MCMC. You could also set nruns=2 for a replicated analysis
# or use mcmcmc with heated chains.
mymcmc = mcmc(mymodel, monitors, moves, nruns=4)
mymcmc.run(generations=1000)
mymcmc.operatorSummary())");
	help_strings[string("mvSpeciesSubtreeScaleBeta")][string("name")] = string(R"(mvSpeciesSubtreeScaleBeta)");
	help_references[string("mvSpeciesSubtreeScaleBeta")].push_back(RbHelpReference(R"("Guided Tree Topology Proposals for Bayesian Phylogenetic Inference. Sebastian  H\xF6hna, Alexei J. Drummond. Syst Biol (2012) 61 (1): 1-11.")",R"(https://doi.org/10.1093/sysbio/syr074)",R"(https://academic.oup.com/sysbio/article-lookup/doi/10.1093/sysbio/syr074 )"));
	help_references[string("mvSpeciesSubtreeScaleBeta")].push_back(RbHelpReference(R"(Algorithmic improvements to species delimitation and phylogeny estimation under the multispecies coalescent. Graham Jones.  Journal of Mathematical Biology, 2016.)",R"(https://doi.org/10.1007/s00285-016-1034-0)",R"(http://link.springer.com/article/10.1007/s00285-016-1034-0 )"));
	help_arrays[string("mvSpeciesSubtreeScaleBeta")][string("see_also")].push_back(string(R"(mvSpeciesNodeTimeSlideUniform)"));
	help_arrays[string("mvSpeciesSubtreeScaleBeta")][string("see_also")].push_back(string(R"(mvSpeciesSubtreeScale)"));
	help_arrays[string("mvSpeciesSubtreeScaleBeta")][string("see_also")].push_back(string(R"(mvSpeciesNarrow)"));
	help_arrays[string("mvSpeciesSubtreeScaleBeta")][string("see_also")].push_back(string(R"(mvSpeciesTreeScale)"));
	help_strings[string("mvSpeciesSubtreeScaleBeta")][string("title")] = string(R"(Subtree scale move on species tree and gene trees for multispecies coalescent models.)");
	help_arrays[string("mvSpeciesTreeScale")][string("authors")].push_back(string(R"(Sebastian Hoehna, Bastien Boussau)"));
	help_strings[string("mvSpeciesTreeScale")][string("description")] = string(R"(Makes a tree scale move both in the species tree and in the gene trees. Tree topologies are not altered.)");
	help_strings[string("mvSpeciesTreeScale")][string("details")] = string(R"(The species tree must be ultrametric.

All the gene trees that evolved along the species tree according to some form of multispecies coalescent must be added to the move using the addGeneTreeVariable method.

This move jointly performs a tree scale move (the entire tree is scaled up or down, keeping the topology fixed) on the species tree and on gene trees, all of which must be ultrametric.)");
	help_strings[string("mvSpeciesTreeScale")][string("example")] = string(R"(# We are going to save the trees we simulate in the folder simulatedTrees:
dataFolder = "simulatedTrees/"
# Let’s simulate a species tree with 10 taxa, 2 gene trees, 3 alleles per species:
n_species <- 10
n_genes <- 2
n_alleles <- 3
# we simulate an ultrametric species tree:
# Species names:
for (i in 1:n_species) {
        species[i] <- taxon(taxonName="Species_"+i, speciesName="Species_"+i)
}
root ~  dnNormal(mean=75,sd=2.5,min=0.0, max=Inf)
spTree ~ dnBirthDeath(lambda=0.3, mu=0.2, rootAge=root, rho=1, samplingStrategy="uniform", condition="nTaxa", taxa=species)
print(spTree)
# let's pick a constant effective population size of 50:
popSize <- 50
# let's simulate gene trees now:
# taxa names:
for (g in 1:n_genes) {
  for (i in 1:n_species) {
    for (j in 1:n_alleles) {
        taxons[g][(i-1)*n_alleles+j] <- taxon(taxonName="Species_"+i+"_"+j, speciesName="Species_"+i)
    }
  }
  geneTrees[g] ~ dnMultiSpeciesCoalescent(speciesTree=spTree, Ne=popSize, taxa=taxons[g])
  print(geneTrees[g])
}
# We can save the species tree and the gene trees:
write(spTree, filename=dataFolder+"speciesTree")
# Saving the gene trees
for (i in 1:(n_genes)) {
  write(geneTrees[i], filename=dataFolder+"geneTree_"+i+".tree")
}
# set my move index
mi = 0
move_species_tree_scale = mvSpeciesTreeScale( speciesTree=spTree, root=root, weight=5 )
for (i in 1:n_genes) {
   move_species_tree_scale.addGeneTreeVariable( geneTrees[i] )
}
moves[++mi] = move_species_tree_scale
# We get a handle on our model.
# We can use any node of our model as a handle, here we choose to use the topology.
mymodel = model(spTree)
# Monitors to check the progression of the program
monitors[1] = mnScreen(printgen=10, spTree)
# Here we use a plain MCMC. You could also set nruns=2 for a replicated analysis
# or use mcmcmc with heated chains.
mymcmc = mcmc(mymodel, monitors, moves, nruns=4)
mymcmc.run(generations=1000)
mymcmc.operatorSummary())");
	help_strings[string("mvSpeciesTreeScale")][string("name")] = string(R"(mvSpeciesTreeScale)");
	help_references[string("mvSpeciesTreeScale")].push_back(RbHelpReference(R"("Guided Tree Topology Proposals for Bayesian Phylogenetic Inference. Sebastian  H\xF6hna, Alexei J. Drummond. Syst Biol (2012) 61 (1): 1-11.")",R"(https://doi.org/10.1093/sysbio/syr074)",R"(https://academic.oup.com/sysbio/article-lookup/doi/10.1093/sysbio/syr074 )"));
	help_references[string("mvSpeciesTreeScale")].push_back(RbHelpReference(R"(Algorithmic improvements to species delimitation and phylogeny estimation under the multispecies coalescent. Graham Jones.  Journal of Mathematical Biology, 2016.)",R"(https://doi.org/10.1007/s00285-016-1034-0)",R"(http://link.springer.com/article/10.1007/s00285-016-1034-0 )"));
	help_arrays[string("mvSpeciesTreeScale")][string("see_also")].push_back(string(R"(mvSpeciesNodeTimeSlideUniform)"));
	help_arrays[string("mvSpeciesTreeScale")][string("see_also")].push_back(string(R"(mvSpeciesSubtreeScaleBeta)"));
	help_arrays[string("mvSpeciesTreeScale")][string("see_also")].push_back(string(R"(mvSpeciesNarrow)"));
	help_arrays[string("mvSpeciesTreeScale")][string("see_also")].push_back(string(R"(mvSpeciesSubtreeScale)"));
	help_strings[string("mvSpeciesTreeScale")][string("title")] = string(R"(Tree scale move on species tree and gene trees for multispecies coalescent models.)");
	help_strings[string("mvSubtreeScale")][string("name")] = string(R"(mvSubtreeScale)");
	help_strings[string("mvSubtreeSwap")][string("name")] = string(R"(mvSubtreeSwap)");
	help_strings[string("mvSymmetricMatrixElementSlide")][string("name")] = string(R"(mvSymmetricMatrixElementSlide)");
	help_strings[string("mvSynchronizedVectorFixedSingleElementSlide")][string("name")] = string(R"(mvSynchronizedVectorFixedSingleElementSlide)");
	help_strings[string("mvTreeScale")][string("name")] = string(R"(mvTreeScale)");
	help_strings[string("mvUPPAllocation")][string("name")] = string(R"(mvUPPAllocation)");
	help_strings[string("mvUpDownScale")][string("name")] = string(R"(mvUpDownScale)");
	help_strings[string("mvUpDownSlide")][string("name")] = string(R"(mvUpDownSlide)");
	help_strings[string("mvUpDownSlideBactrian")][string("name")] = string(R"(mvUpDownSlideBactrian)");
	help_strings[string("mvVectorBinarySwitch")][string("name")] = string(R"(mvVectorBinarySwitch)");
	help_arrays[string("mvVectorElementSwap")][string("authors")].push_back(string(R"(Sebastian Hoehna)"));
	help_strings[string("mvVectorElementSwap")][string("description")] = string(R"(Move that randomly picks a pair of elements in a vector on swaps the two with another.)");
	help_strings[string("mvVectorElementSwap")][string("name")] = string(R"(mvVectorElementSwap)");
	help_arrays[string("mvVectorElementSwap")][string("see_also")].push_back(string(R"(mvVectorBinarySwitch)"));
	help_strings[string("mvVectorElementSwap")][string("title")] = string(R"(Move to swap to elements in a vector)");
	help_strings[string("mvVectorFixedSingleElementSlide")][string("name")] = string(R"(mvVectorFixedSingleElementSlide)");
	help_strings[string("mvVectorScale")][string("name")] = string(R"(mvVectorScale)");
	help_strings[string("mvVectorSingleElementScale")][string("name")] = string(R"(mvVectorSingleElementScale)");
	help_strings[string("mvVectorSingleElementSlide")][string("name")] = string(R"(mvVectorSingleElementSlide)");
	help_strings[string("mvVectorSlide")][string("name")] = string(R"(mvVectorSlide)");
	help_strings[string("mvVectorSlideRecenter")][string("name")] = string(R"(mvVectorSlideRecenter)");
	help_strings[string("nodeAgeByID")][string("name")] = string(R"(nodeAgeByID)");
	help_strings[string("normalize")][string("name")] = string(R"(normalize)");
	help_strings[string("pathSampler")][string("name")] = string(R"(pathSampler)");
	help_strings[string("pomoRF")][string("name")] = string(R"(pomoRF)");
	help_strings[string("pomoState4Convert")][string("name")] = string(R"(pomoState4Convert)");
	help_strings[string("posteriorPredictiveAnalysis")][string("name")] = string(R"(posteriorPredictiveAnalysis)");
	help_strings[string("posteriorPredictiveProbability")][string("name")] = string(R"(posteriorPredictiveProbability)");
	help_strings[string("posteriorPredictiveSimulation")][string("name")] = string(R"(posteriorPredictiveSimulation)");
	help_strings[string("power")][string("name")] = string(R"(power)");
	help_strings[string("powerPosterior")][string("name")] = string(R"(powerPosterior)");
	help_arrays[string("printSeed")][string("authors")].push_back(string(R"(Sebastian Hoehna)"));
	help_strings[string("printSeed")][string("description")] = string(R"(Print the seed of the random number generator.)");
	help_strings[string("printSeed")][string("example")] = string(R"(printSeed()

# Set the seed to a new value
seed(12345)
# Now print the seed again
printSeed())");
	help_strings[string("printSeed")][string("name")] = string(R"(printSeed)");
	help_arrays[string("printSeed")][string("see_also")].push_back(string(R"(seed)"));
	help_strings[string("printSeed")][string("title")] = string(R"(Print the random number generator seed)");
	help_strings[string("profile")][string("name")] = string(R"(profile)");
	help_strings[string("quantile")][string("name")] = string(R"(quantile)");
	help_arrays[string("quit")][string("authors")].push_back(string(R"(Sebastian Hoehna)"));
	help_strings[string("quit")][string("description")] = string(R"(Terminates the currently running instance of RevBayes.)");
	help_strings[string("quit")][string("example")] = string(R"(# if you really want to quit
q()
# you can always start again later ...)");
	help_strings[string("quit")][string("name")] = string(R"(quit)");
	help_strings[string("quit")][string("title")] = string(R"(Quit RevBayes)");
	help_arrays[string("range")][string("authors")].push_back(string(R"(Sebastian Hoehna)"));
	help_strings[string("range")][string("description")] = string(R"(Create a sequence of number in the given range (interval).)");
	help_strings[string("range")][string("details")] = string(R"(This function is a simplified version of the sequence function 'seq'. The range function creates a sequence of integer numbers with a step size of 1.)");
	help_strings[string("range")][string("example")] = string(R"(range(1,20)
range(20,-20)

# this function is actually the same as the ':'
20:-20)");
	help_strings[string("range")][string("name")] = string(R"(range)");
	help_arrays[string("range")][string("see_also")].push_back(string(R"(seq)"));
	help_arrays[string("range")][string("see_also")].push_back(string(R"(rep)"));
	help_strings[string("range")][string("title")] = string(R"(A range of consecutive integer numbers)");
	help_strings[string("readAncestralStateTrace")][string("name")] = string(R"(readAncestralStateTrace)");
	help_strings[string("readAncestralStateTreeTrace")][string("name")] = string(R"(readAncestralStateTreeTrace)");
	help_strings[string("readAtlas")][string("name")] = string(R"(readAtlas)");
	help_strings[string("readBranchLengthTrees")][string("name")] = string(R"(readBranchLengthTrees)");
	help_strings[string("readCharacterData")][string("name")] = string(R"(readCharacterData)");
	help_strings[string("readCharacterDataDelimited")][string("name")] = string(R"(readCharacterDataDelimited)");
	help_strings[string("readContinuousCharacterData")][string("name")] = string(R"(readContinuousCharacterData)");
	help_strings[string("readDataDelimitedFile")][string("name")] = string(R"(readDataDelimitedFile)");
	help_strings[string("readDelimitedCharacterData")][string("name")] = string(R"(readDelimitedCharacterData)");
	help_strings[string("readDelimitedDataFile")][string("name")] = string(R"(readDelimitedDataFile)");
	help_strings[string("readDiscreteCharacterData")][string("name")] = string(R"(readDiscreteCharacterData)");
	help_strings[string("readDistanceMatrix")][string("name")] = string(R"(readDistanceMatrix)");
	help_strings[string("readMatrix")][string("name")] = string(R"(readMatrix)");
	help_strings[string("readPoMoCountFile")][string("name")] = string(R"(readPoMoCountFile)");
	help_strings[string("readRegionalFeatures")][string("name")] = string(R"(readRegionalFeatures)");
	help_strings[string("readRelativeNodeAgeConstraints")][string("name")] = string(R"(readRelativeNodeAgeConstraints)");
	help_strings[string("readRelativeNodeAgeWeightedConstraints")][string("name")] = string(R"(readRelativeNodeAgeWeightedConstraints)");
	help_strings[string("readStochasticVariableTrace")][string("name")] = string(R"(readStochasticVariableTrace)");
	help_strings[string("readTaxonData")][string("name")] = string(R"(readTaxonData)");
	help_strings[string("readTrace")][string("name")] = string(R"(readTrace)");
	help_strings[string("readTreeTrace")][string("name")] = string(R"(readTreeTrace)");
	help_arrays[string("readTrees")][string("authors")].push_back(string(R"(Bastien Boussau)"));
	help_strings[string("readTrees")][string("description")] = string(R"(Reads trees from a file containing trees (Nexus, Phylip or Newick accepted), or from a string containing Newick representations of trees.)");
	help_strings[string("readTrees")][string("details")] = string(R"(Either a file name (with the file argument) or a string (with the text argument) must be provided as argument. If both are provided, trees will be read from both sources.)");
	help_strings[string("readTrees")][string("example")] = string(R"(trees=readTrees(text="(a,(b,c));\n(d:0.1,(e:0.1,f:0.1):0.1);")
print(trees))");
	help_strings[string("readTrees")][string("name")] = string(R"(readTrees)");
	help_arrays[string("readTrees")][string("see_also")].push_back(string(R"(write)"));
	help_arrays[string("readTrees")][string("see_also")].push_back(string(R"(readBranchLengthTrees)"));
	help_arrays[string("readTrees")][string("see_also")].push_back(string(R"(readCharacterData)"));
	help_arrays[string("readTrees")][string("see_also")].push_back(string(R"(readCharacterDataDelimited)"));
	help_arrays[string("readTrees")][string("see_also")].push_back(string(R"(readContinuousCharacterData)"));
	help_arrays[string("readTrees")][string("see_also")].push_back(string(R"(readDiscreteCharacterData)"));
	help_arrays[string("readTrees")][string("see_also")].push_back(string(R"(readDataDelimitedFile)"));
	help_arrays[string("readTrees")][string("see_also")].push_back(string(R"(readCharacterData)"));
	help_strings[string("readTrees")][string("title")] = string(R"(Function to read in trees.)");
	help_strings[string("readVCF")][string("name")] = string(R"(readVCF)");
	help_arrays[string("rep")][string("authors")].push_back(string(R"(Sebastian Hoehna)"));
	help_strings[string("rep")][string("description")] = string(R"('rep' creates a vector of 'n' copies of the value 'x'.)");
	help_strings[string("rep")][string("details")] = string(R"('rep' creates a vector of 'n' elements, each with value 'x', preserving the type of 'x' in the returned vector.)");
	help_strings[string("rep")][string("example")] = string(R"(rep(0.1, 3))");
	help_strings[string("rep")][string("name")] = string(R"(rep)");
	help_arrays[string("rep")][string("see_also")].push_back(string(R"(simplex)"));
	help_arrays[string("rep")][string("see_also")].push_back(string(R"(v)"));
	help_strings[string("rep")][string("title")] = string(R"(Replicate a value)");
	help_strings[string("reverse")][string("name")] = string(R"(reverse)");
	help_strings[string("rexponential")][string("name")] = string(R"(rexponential)");
	help_strings[string("rinvlogit")][string("name")] = string(R"(rinvlogit)");
	help_strings[string("rlogit")][string("name")] = string(R"(rlogit)");
	help_strings[string("rootedTripletDist")][string("name")] = string(R"(rootedTripletDist)");
	help_strings[string("round")][string("name")] = string(R"(round)");
	help_strings[string("rscale")][string("name")] = string(R"(rscale)");
	help_strings[string("rshift")][string("name")] = string(R"(rshift)");
	help_strings[string("seed")][string("description")] = string(R"(Sets the random number generator seed given a natural number.)");
	help_strings[string("seed")][string("example")] = string(R"(# pick some definitely random number
seed(80797980)
a <- rUniform(1,0.6,1.2)
a
seed(80797980)
a <- rUniform(1,0.6,1.2)
a # this will be the same as above!)");
	help_strings[string("seed")][string("name")] = string(R"(seed)");
	help_strings[string("seed")][string("title")] = string(R"(Seed set function)");
	help_arrays[string("seq")][string("authors")].push_back(string(R"(Sebastian Hoehna)"));
	help_strings[string("seq")][string("description")] = string(R"(Create a sequence of values separate by a given step-size.)");
	help_strings[string("seq")][string("details")] = string(R"(The 'seq' function create a sequence of values, starting with the initial value and then adding the step-size to it until the value reaches the 'to'-value.)");
	help_strings[string("seq")][string("example")] = string(R"(seq(-0.5, 10.5, 2))");
	help_strings[string("seq")][string("name")] = string(R"(seq)");
	help_arrays[string("seq")][string("see_also")].push_back(string(R"(rep)"));
	help_strings[string("seq")][string("title")] = string(R"(Create a sequence values)");
	help_arrays[string("setOption")][string("authors")].push_back(string(R"(Sebastian Hoehna)"));
	help_strings[string("setOption")][string("description")] = string(R"(Set a global option for RevBayes.)");
	help_strings[string("setOption")][string("details")] = string(R"(Options are used to personalize RevBayes and are stored on the local machine. Currently this is rather experimental.)");
	help_strings[string("setOption")][string("example")] = string(R"(# compute the absolute value of a real number
getOption("linewidth")

# let us set the linewidth to a new value
setOption("linewidth", 200)

# now let's check what the value is
getOption("linewidth"))");
	help_strings[string("setOption")][string("name")] = string(R"(setOption)");
	help_arrays[string("setOption")][string("see_also")].push_back(string(R"(getOption)"));
	help_strings[string("setOption")][string("title")] = string(R"(Set a global RevBayes option)");
	help_arrays[string("setwd")][string("authors")].push_back(string(R"(Sebastian Hoehna)"));
	help_strings[string("setwd")][string("description")] = string(R"(Set the current working directory which RevBayes uses.)");
	help_strings[string("setwd")][string("example")] = string(R"(# get the current working directory
getwd()

# let us set a new working directory
setwd("~/Desktop")

# check the working directory again
getwd())");
	help_strings[string("setwd")][string("name")] = string(R"(setwd)");
	help_arrays[string("setwd")][string("see_also")].push_back(string(R"(getwd)"));
	help_strings[string("setwd")][string("title")] = string(R"(Set and print the working directory)");
	help_strings[string("sigmoid")][string("name")] = string(R"(sigmoid)");
	help_strings[string("simBirthDeath")][string("description")] = string(R"(Simulates a tree under a very general birth-death process. Parameters are fed in as a n_cats by n_intervals matrix, such that the ith row is the rate vector for the ith category.)");
	help_strings[string("simBirthDeath")][string("name")] = string(R"(simBirthDeath)");
	help_strings[string("simCompleteTree")][string("name")] = string(R"(simCompleteTree)");
	help_strings[string("simForwardBirthDeath")][string("name")] = string(R"(simForwardBirthDeath)");
	help_strings[string("simStartingTree")][string("name")] = string(R"(simStartingTree)");
	help_strings[string("simTree")][string("name")] = string(R"(simTree)");
	help_strings[string("sinh")][string("name")] = string(R"(sinh)");
	help_strings[string("sort")][string("description")] = string(R"(Function for sorting the members of a vector in either ascending or descending order.)");
	help_strings[string("sort")][string("details")] = string(R"(The vector to be sorted can be of any numeric type. Ascending or descending is specified via the `ascending` argument)");
	help_strings[string("sort")][string("example")] = string(R"(nums = v(1,3,5,7,2,4,6,8)
sort(nums)
# this will result in 1,2,3,4,5,6,7,8
sort(nums, ascending = FALSE)
# this will result in 8,7,6,5,4,3,2,1)");
	help_strings[string("sort")][string("name")] = string(R"(sort)");
	help_strings[string("sort")][string("title")] = string(R"(Sort function)");
	help_strings[string("source")][string("description")] = string(R"(This function takes a Rev filename as an argument and runs that Rev script.)");
	help_strings[string("source")][string("example")] = string(R"(# set the file name
fn = "rb_tutorial.Rev"
# the source function will run the Rev code in the file fn
source(fn))");
	help_strings[string("source")][string("name")] = string(R"(source)");
	help_strings[string("source")][string("title")] = string(R"(Function for sourcing a Rev file)");
	help_strings[string("sqrt")][string("description")] = string(R"(Takes the square root of some positive number `x`.)");
	help_strings[string("sqrt")][string("example")] = string(R"(# compute the square root of a real number
x <- 3.0
root <- sqrt(x)
if ( abs(root*root - x) > 1.0e-15) {
    print("Problem computing the square root.")
} else {
    print("Correct computation of the square root.")
})");
	help_strings[string("sqrt")][string("name")] = string(R"(sqrt)");
	help_arrays[string("sqrt")][string("see_also")].push_back(string(R"(`power`)"));
	help_strings[string("sqrt")][string("title")] = string(R"(Square root of a number)");
	help_strings[string("srGelmanRubin")][string("description")] = string(R"(Allow an MCMC run to terminate once the specified criterion has been met.
The Gelman–Rubin rule compares the variance between runs with the variance within runs; its value tends to unity (1) as runs converge.  It is widely referred to as the "potential scale reduction factor" (PSRF).)");
	help_strings[string("srGelmanRubin")][string("details")] = string(R"(Because the statistic is defined by comparing the variation between different runs to the variance within each run, it can only be calculated when multiple independent runs are performed, by setting the `nruns` argument to `mcmc` or `mcmcmc` to a value greater than one.)");
	help_strings[string("srGelmanRubin")][string("example")] = string(R"(```
# Binomial example: estimate success probability given 7 successes out of 20 trials
r ~ dnExp(10)
p := Probability(ifelse(r < 1, r, 1))
n <- 20
k ~ dnBinomial(n, p)
k.clamp(7)
mymodel = model(k)

moves = VectorMoves()
moves.append( mvSlide(r, delta=0.1, weight=1) )

paramFile = "parameters.log"

monitors = VectorMonitors()
monitors.append( mnModel(filename=paramFile, printgen=100, p) )

# Stop when the potential scale reduction factor falls below 1.01
stopping_rules[1] = srGelmanRubin(1.01, file = paramFile, freq = 1000)

# Create the MCMC object
mymcmc = mcmc(mymodel, monitors, moves, nruns = 2)

# Begin the MCMC run
mymcmc.run(rules = stopping_rules)
```)");
	help_strings[string("srGelmanRubin")][string("name")] = string(R"(srGelmanRubin)");
	help_references[string("srGelmanRubin")].push_back(RbHelpReference(R"(Gelman, A; Rubin, D.B. (1992). Inference from Iterative Simulation Using Multiple Sequences. Statistical Science. 7 (4): 457–472)",R"(10.1214/ss/1177011136)",R"()"));
	help_references[string("srGelmanRubin")].push_back(RbHelpReference(R"(Vats, D.; Knudson, C. Revisiting the Gelman–Rubin Diagnostic. Statist. Sci. 36 (4) 518 )",R"()",R"()"));
	help_references[string("srGelmanRubin")].push_back(RbHelpReference(R"()",R"(10.1214/20-STS812 )",R"()"));
	help_arrays[string("srGelmanRubin")][string("see_also")].push_back(string(R"()"));
	help_arrays[string("srGelmanRubin")][string("see_also")].push_back(string(R"(- Tutorial on [convergence assessment](https://revbayes.github.io/tutorials/convergence/))"));
	help_strings[string("srGelmanRubin")][string("title")] = string(R"(Gelman–Rubin (PSRF) stopping rule)");
	help_arrays[string("srGeweke")][string("authors")].push_back(string(R"(Incorporates text by Martyn Plummer)"));
	help_strings[string("srGeweke")][string("description")] = string(R"(Allow an MCMC run to terminate once the specified criterion has been met.

Geweke (1992) proposed a convergence diagnostic for Markov chains based on a test for equality of the means of the first and last part of a Markov chain (by default the first 10% and the last 50%). If the samples are drawn from the stationary distribution of the chain, the two means are equal and Geweke's statistic has an asymptotically standard normal distribution.

The test statistic is a standard Z-score: the difference between the two sample means divided by its estimated standard error. The standard error is estimated from the spectral density at zero and so takes into account any autocorrelation.

The Z-score is calculated under the assumption that the two parts of the chain are asymptotically independent, which requires that the sum of `frac1` and `frac2` be strictly less than 1.)");
	help_strings[string("srGeweke")][string("example")] = string(R"(```
# Binomial example: estimate success probability given 7 successes out of 20 trials
r ~ dnExp(10)
p := Probability(ifelse(r < 1, r, 1))
n <- 20
k ~ dnBinomial(n, p)
k.clamp(7)
mymodel = model(k)

moves = VectorMoves()
moves.append( mvSlide(r, delta=0.1, weight=1) )

paramFile = "parameters.log"

monitors = VectorMonitors()
monitors.append( mnModel(filename=paramFile, printgen=100, p) )

# Stop when the Geweke test statistic becomes significant at alpha = 0.001
stopping_rules[1] = srGeweke( prob=0.001, file=paramFile, freq=10000 )

# Create the MCMC object
mymcmc = mcmc( mymodel, monitors, moves )

# Begin the MCMC run
mymcmc.run( rules = stopping_rules )
```)");
	help_strings[string("srGeweke")][string("name")] = string(R"(srGeweke)");
	help_references[string("srGeweke")].push_back(RbHelpReference(R"(Geweke, J. Evaluating the accuracy of sampling-based approaches to calculating posterior moments.  In Bayesian Statistics 4 (ed JM Bernado, JO Berger, AP Dawid and AFM Smith).   Clarendon Press, Oxford, UK. )",R"()",R"()"));
	help_arrays[string("srGeweke")][string("see_also")].push_back(string(R"()"));
	help_arrays[string("srGeweke")][string("see_also")].push_back(string(R"(- Tutorial on [convergence assessment](https://revbayes.github.io/tutorials/convergence/))"));
	help_strings[string("srGeweke")][string("title")] = string(R"(Geweke stopping rule)");
	help_strings[string("srMaxIteration")][string("description")] = string(R"(Cause an MCMC run to terminate once the specified number of iterations have been performed.
This function would typically be used alongside other stopping rules)");
	help_strings[string("srMaxIteration")][string("example")] = string(R"(```
# Binomial example: estimate success probability given 7 successes out of 20 trials
r ~ dnExp(10)
p := Probability(ifelse(r < 1, r, 1))
n <- 20
k ~ dnBinomial(n, p)
k.clamp(7)
mymodel = model(k)

moves = VectorMoves()
moves.append( mvSlide(r, delta=0.1, weight=1) )

paramFile = "parameters.log"

monitors = VectorMonitors()
monitors.append( mnModel(filename=paramFile, printgen=100, p) )

# Stop when 1000 iterations have been completed
stopping_rules[1] = srMaxIteration(1000)

# Create the MCMC object
mymcmc = mcmc(mymodel, monitors, moves)

# Begin the MCMC run
mymcmc.run(rules = stopping_rules)
```)");
	help_strings[string("srMaxIteration")][string("name")] = string(R"(srMaxIteration)");
	help_strings[string("srMaxIteration")][string("title")] = string(R"(Maximum iteration stopping rule)");
	help_strings[string("srMaxTime")][string("description")] = string(R"(Cause an MCMC run to terminate once the specified time has elapsed.)");
	help_strings[string("srMaxTime")][string("example")] = string(R"(```

# Binomial example: estimate success probability given 7 successes out of 20 trials
r ~ dnExp(10)
p := Probability(ifelse(r < 1, r, 1))
n <- 20
k ~ dnBinomial(n, p)
k.clamp(7)
mymodel = model(k)

moves = VectorMoves()
moves.append( mvSlide(r, delta=0.1, weight=1) )

paramFile = "parameters.log"

monitors = VectorMonitors()
monitors.append( mnModel(filename=paramFile, printgen=100, p) )

# Stop when the five seconds have elapsed
stopping_rules[1] = srMaxTime(5, "seconds")

# Create the MCMC object
mymcmc = mcmc(mymodel, monitors, moves)

# Begin the MCMC run
mymcmc.run(rules = stopping_rules)
```)");
	help_strings[string("srMaxTime")][string("name")] = string(R"(srMaxTime)");
	help_strings[string("srMaxTime")][string("title")] = string(R"(Maximum time stopping rule)");
	help_arrays[string("srMinESS")][string("authors")].push_back(string(R"(ESS explanation adapted from Luiza Fabreti and Sebastian Höhna's [tutorial](https://revbayes.github.io/tutorials/convergence/))"));
	help_strings[string("srMinESS")][string("description")] = string(R"(Allow an MCMC run to terminate once the specified criterion has been met.)");
	help_strings[string("srMinESS")][string("details")] = string(R"(The Effective Sample Size (ESS) is the number of independent samples generated by a MCMC sampler.
The ESS takes into account the correlation between samples within a chain.
Low ESS values represent high autocorrelation in the chain.
If the autocorrelation is higher, then the uncertainty in our estimates is also higher.

The MCMC run will terminate once all parameters in every log file meet the ESS
threshold.  As such, performing additional runs will not decrease the number
of generations required to meet the ESS threshold – even though it will increase
the number of indepedent samples in the final, pooled posterior sample.)");
	help_strings[string("srMinESS")][string("example")] = string(R"(```
# Binomial example: estimate success probability given 7 successes out of 20 trials
r ~ dnExp(10)
p := Probability(ifelse(r < 1, r, 1))
n <- 20
k ~ dnBinomial(n, p)
k.clamp(7)
mymodel = model(k)

moves = VectorMoves()
moves.append( mvSlide(r, delta=0.1, weight=1) )

paramFile = "parameters.log"

monitors = VectorMonitors()
monitors.append( mnModel(filename=paramFile, printgen=100, p) )

# Stop when all monitored parameters have attained an estimated sample size of 50
stopping_rules[1] = srMinESS(50, file = paramFile, freq = 1000)

# Create the MCMC object
mymcmc = mcmc(mymodel, monitors, moves)

# Begin the MCMC run
mymcmc.run(rules = stopping_rules)
```)");
	help_strings[string("srMinESS")][string("name")] = string(R"(srMinESS)");
	help_arrays[string("srMinESS")][string("see_also")].push_back(string(R"()"));
	help_arrays[string("srMinESS")][string("see_also")].push_back(string(R"(- The tutorial on [convergence assessment](https://revbayes.github.io/tutorials/convergence/) contains a discusson on the calculation and interpretation of the ESS diagnostic.)"));
	help_strings[string("srMinESS")][string("title")] = string(R"(Estimated sample size stopping rule)");
	help_strings[string("srStationarity")][string("description")] = string(R"(Allow an MCMC run to terminate once the specified criterion has been met.
An MCMC sample can be considered stationary once its mean, variance and autocorrelation structure do not change over time.)");
	help_strings[string("srStationarity")][string("details")] = string(R"(Because the statistic is defined by comparing different runs, it can only be calculated when multiple independent runs are performed, by setting the `nruns` argument to `mcmc` or `mcmcmc` to a value greater than one.)");
	help_strings[string("srStationarity")][string("example")] = string(R"(```
# Binomial example: estimate success probability given 7 successes out of 20 trials
r ~ dnExp(10)
p := Probability(ifelse(r < 1, r, 1))
n <- 20
k ~ dnBinomial(n, p)
k.clamp(7)
mymodel = model(k)

moves = VectorMoves()
moves.append( mvSlide(r, delta=0.1, weight=1) )

paramFile = "parameters.log"

monitors = VectorMonitors()
monitors.append( mnModel(filename=paramFile, printgen=100, p) )

# Stop when stationarity has been accomplished at significance level = 0.05
stopping_rules[1] = srStationarity(prob = 0.05, file = paramFile, freq = 1000)

# Create the MCMC object
mymcmc = mcmc(mymodel, monitors, moves, nruns = 2)

# Begin the MCMC run
mymcmc.run(rules = stopping_rules)
```)");
	help_strings[string("srStationarity")][string("name")] = string(R"(srStationarity)");
	help_references[string("srStationarity")].push_back(RbHelpReference(R"(Hill, S.D. and Spall, J.C. 2011. Stationarity and Convergence of the Metropolis-Hastings Algorithm: Insights into Theoretical Aspects. IEEE Control Systems Magazine 39.)",R"(10.1109/MCS.2018.2876959)",R"()"));
	help_arrays[string("srStationarity")][string("see_also")].push_back(string(R"(- Tutorial on [convergence assessment](https://revbayes.github.io/tutorials/convergence/))"));
	help_strings[string("srStationarity")][string("title")] = string(R"(Stationarity stopping rule)");
	help_strings[string("stdev")][string("name")] = string(R"(stdev)");
	help_strings[string("steppingStoneSampler")][string("name")] = string(R"(steppingStoneSampler)");
	help_arrays[string("stochasticMatrix")][string("authors")].push_back(string(R"(Michael R. May)"));
	help_strings[string("stochasticMatrix")][string("description")] = string(R"(A stochastic matrix is a matrix (not necessarily square) with rows that sum to 1.)");
	help_strings[string("stochasticMatrix")][string("example")] = string(R"(vec[1] ~ dnDirichlet( [1,1,1,1] )
vec[2] ~ dnDirichlet( [1,1,1,1] )
vec[3] ~ dnDirichlet( [1,1,1,1] )
vec[4] ~ dnDirichlet( [1,1,1,1] )

m := stochasticMatrix(vec))");
	help_strings[string("stochasticMatrix")][string("name")] = string(R"(stochasticMatrix)");
	help_strings[string("stochasticMatrix")][string("title")] = string(R"(Building a stochastic matrix.)");
	help_arrays[string("structure")][string("authors")].push_back(string(R"(Sebastian Hoehna)"));
	help_strings[string("structure")][string("description")] = string(R"(Shows all the information about a given variable.)");
	help_strings[string("structure")][string("example")] = string(R"(# create a variable
a <- 1
b := exp(a)
# now create a deterministic variable which will be a child of 'b'
c := ln(b)
# now create a constant variable which will not be a child of 'b'
d <- ln(b)

str(b))");
	help_strings[string("structure")][string("name")] = string(R"(structure)");
	help_arrays[string("structure")][string("see_also")].push_back(string(R"(type)"));
	help_strings[string("structure")][string("title")] = string(R"(The structure of a variable)");
	help_strings[string("sum")][string("description")] = string(R"(Sums all members of a vector of type `Real`, `RealPos`, `Integer`,
or `Natural`)");
	help_strings[string("sum")][string("example")] = string(R"(a = v(1,2,3,4,5,6,7,8)
sum(a)
# returns 36)");
	help_strings[string("sum")][string("name")] = string(R"(sum)");
	help_strings[string("sum")][string("title")] = string(R"(Sum function)");
	help_strings[string("summarizeCharacterMaps")][string("name")] = string(R"(summarizeCharacterMaps)");
	help_strings[string("symmetricDifference")][string("name")] = string(R"(symmetricDifference)");
	help_arrays[string("system")][string("authors")].push_back(string(R"(Sebastian Hoehna)"));
	help_strings[string("system")][string("description")] = string(R"(Run a system command.)");
	help_strings[string("system")][string("details")] = string(R"(This function will delegate the command to the system. In that way, the function works as an interface to the shell.)");
	help_strings[string("system")][string("example")] = string(R"(# We can execute any command just as if you are using a terminal
system("ls")
system("pwd"))");
	help_strings[string("system")][string("name")] = string(R"(system)");
	help_strings[string("system")][string("title")] = string(R"(Execute a system command.)");
	help_strings[string("tanh")][string("name")] = string(R"(tanh)");
	help_arrays[string("taxon")][string("authors")].push_back(string(R"(Michael Landis)"));
	help_strings[string("taxon")][string("description")] = string(R"(The taxon function creates a Taxon object.)");
	help_strings[string("taxon")][string("details")] = string(R"(Each Taxon object records that taxon's name in addition to other information, such as age (which is non-zero for fossils). Character matrices and trees contain Taxon vectors (Taxon[]) that are used to match leaf nodes to data entries for phylogenetic analyses. For multispecies coalescent analyses, Taxon objects are also used to assign species memberships to individuals.)");
	help_strings[string("taxon")][string("example")] = string(R"(# we can create a Taxon object
taxon_gorilla = taxon("Gorilla_gorilla")
# we can create a dummy vector of Taxon objects for simulation
for (i in 1:10) { taxa[i] = taxon("Taxon"+i) }
phy ~ dnBDP(lambda=1, mu=0, rootAge=1, taxa=taxa)
# retrieve the taxon list for 'phy'
phy.taxa())");
	help_strings[string("taxon")][string("name")] = string(R"(taxon)");
	help_arrays[string("taxon")][string("see_also")].push_back(string(R"(readTaxonData)"));
	help_strings[string("taxon")][string("title")] = string(R"(Taxon object)");
	help_arrays[string("time")][string("authors")].push_back(string(R"(Sebastian Hoehna)"));
	help_strings[string("time")][string("description")] = string(R"(Get the current system time in milliseconds.)");
	help_strings[string("time")][string("example")] = string(R"(time()

# Wait a little bit
sum = 0
for (i in 1:10000) sum += i
# Now print the time again
time())");
	help_strings[string("time")][string("name")] = string(R"(time)");
	help_strings[string("time")][string("title")] = string(R"(Get the time information)");
	help_strings[string("tmrca")][string("description")] = string(R"(Finds the most recent common ancestor (TMRCA) of a clade of taxa on a tree.)");
	help_strings[string("tmrca")][string("example")] = string(R"(# let's make up some taxa
taxa = v("horse", "whale", "unicorn", "narwhal")
# convert these to the taxon datatype
for(i in 1:4) { taxa[i] = taxon(taxa[i]) }
# simulate a tree
tau ~ dnUniformTimeTree(rootAge=1, taxa=taxa)
# we also need a molecular substitution model
molecular_model := fnJC(4)
# together these form a continuous time Markov chain over the tree
full_model ~ dnPhyloCTMC(tree=tau, Q=molecular_model, nSites = 100, type="DNA")
# need to make a clade
horned_animals <- clade(taxa[3], taxa[4])
tmrca(tau, horned_animals))");
	help_strings[string("tmrca")][string("name")] = string(R"(tmrca)");
	help_arrays[string("tmrca")][string("see_also")].push_back(string(R"(`clade`)"));
	help_strings[string("tmrca")][string("title")] = string(R"(Find the time to the most recent common ancestor)");
	help_arrays[string("tnExp")][string("authors")].push_back(string(R"(Ben Redelings)"));
	help_strings[string("tnExp")][string("description")] = string(R"(Exp-transforms a given distribution.)");
	help_strings[string("tnExp")][string("details")] = string(R"(If X ~ dist then tnExp(dist) is the distribution of exp(X).

The distribution `dist` can be either univariate (dnNormal) or
multivariate (dnMultivariateNormal).

This turns out to be the same as dnLog(dist), which provides a distribution
that has distribution `dist` on the log-scale.)");
	help_strings[string("tnExp")][string("example")] = string(R"(x ~ tnExp(dnNormal(0,1))          # Draw from the log-Normal distribution
x ~ dnNormal(0,1) |> tnExp()      # Expressed using pipes.
x ~ dnLognormal(0,1)              # This is equivalent.
y ~ dnNormal(0,1)
x := exp(y)                       # This is also equivalent.

x ~ tnExp(dnGamma(2,3))           # There is no equivalent for this.
x ~ dnIID(10,tnExp(dnGamma(2,3))) # Draw 10 log-Gamma(2,3) random variables.

mu = [1.0, 2.0, 3.0, 4.0]
Sigma ~ dnWishart(df=4, kappa=2, dim=4)
x ~ dnMultivariateNormal(mu,Sigma) |> tnExp())");
	help_strings[string("tnExp")][string("name")] = string(R"(tnExp)");
	help_arrays[string("tnExp")][string("see_also")].push_back(string(R"(tnLog, tnLogit, tnInvlogit)"));
	help_strings[string("tnExp")][string("title")] = string(R"(Exp-transformed distribution)");
	help_arrays[string("tnInvlogit")][string("authors")].push_back(string(R"(Ben Redelings)"));
	help_strings[string("tnInvlogit")][string("description")] = string(R"(Invlogit-transforms a given distribution.)");
	help_strings[string("tnInvlogit")][string("details")] = string(R"(If X ~ dist then tnInvlogit(dist) is the distribution of exp(X)/(1+exp(X)).
The inverse logit function is also called the logistic function.

The distribution `dist` can be either univariate (dnNormal) or
multivariate (MultivariateNormal).)");
	help_strings[string("tnInvlogit")][string("example")] = string(R"(p ~ tnInvlogit(dnNormal(0,1))      # The inverse-logit of a Normal random variable.
p ~ dnNormal(0,1) |> tnInvlogit()  # Expressed using pipes.

x ~ dnNormal(0,1)
p := invlogit(x)                   # Expressed as a deterministic function of the log-odds.

ps ~ dnIID(4,dnNormal(0,1)) |> tnInvlogit()

mu = [1.0, 2.0, 3.0, 4.0]
Sigma ~ dnWishart(df=4, kappa=2, dim=4)
x ~ dnMultivariateNormal(mu,Sigma) |> tnInvlogit())");
	help_strings[string("tnInvlogit")][string("name")] = string(R"(tnInvlogit)");
	help_arrays[string("tnInvlogit")][string("see_also")].push_back(string(R"(logistic, tnExp, tnLog, tnLogit)"));
	help_strings[string("tnInvlogit")][string("title")] = string(R"(Invlogit-transformed distribution)");
	help_arrays[string("tnLog")][string("authors")].push_back(string(R"(Ben Redelings)"));
	help_strings[string("tnLog")][string("description")] = string(R"(Log-transforms a given distribution.)");
	help_strings[string("tnLog")][string("details")] = string(R"(If X ~ dist then tnLog(dist) is the distribution of log(X).

The distribution `dist` can be either univariate (dnExponential) or
multivariate (dnDirichlet).

This is NOT the same as dnLog(dist), which provides a distribution
that has distribution `dist` on the log-scale.)");
	help_strings[string("tnLog")][string("example")] = string(R"(x ~ tnLog(dnExponential(1))       # The log of an Exponential random variable.
x ~ dnExponential(1) |> tnLog()   # Expressed using pipes.

y ~ dnExponential(1)
x := log(y)                       # This is also equivalent.

x ~ dnDirichlet([1,1,1,1]) |> tnLog())");
	help_strings[string("tnLog")][string("name")] = string(R"(tnLog)");
	help_arrays[string("tnLog")][string("see_also")].push_back(string(R"(tnExp, tnLogit, tnInvlogit)"));
	help_strings[string("tnLog")][string("title")] = string(R"(Log-transformed distribution)");
	help_arrays[string("tnLogit")][string("authors")].push_back(string(R"(Ben Redelings)"));
	help_strings[string("tnLogit")][string("description")] = string(R"(Logit-transforms a given distribution.)");
	help_strings[string("tnLogit")][string("details")] = string(R"(If P ~ dist then tnLogit(dist) is the distribution of log(P/(1-P)).

The distribution `dist` can be either univariate (dnBeta) or
multivariate (dnDirichlet).)");
	help_strings[string("tnLogit")][string("example")] = string(R"(x ~ tnLogit(dnBeta(1,2))         # The log-odds of an Beta random variable.
x ~ dnBeta(1,2)|> tnLogit()      # Expressed using pipes.

p ~ dnBeta(1,2)
x := logit(p)                    # Expressed as a deterministic function of the probability.

xs ~ dnDirichlet([1,1,1,1]) |> tnLogit())");
	help_strings[string("tnLogit")][string("name")] = string(R"(tnLogit)");
	help_arrays[string("tnLogit")][string("see_also")].push_back(string(R"(logit, tnExp, tnLog, tnInvlogitit)"));
	help_strings[string("tnLogit")][string("title")] = string(R"(Logit-transformed distribution)");
	help_arrays[string("tnScale")][string("authors")].push_back(string(R"(Ben Redelings)"));
	help_strings[string("tnScale")][string("description")] = string(R"(Rescales a given distribution.)");
	help_strings[string("tnScale")][string("details")] = string(R"(If X ~ dist then tnScale(dist, lambda) is the distribution of X * lambda)");
	help_strings[string("tnScale")][string("example")] = string(R"(x ~ tnScale(dExponential(1),2)       # An Exponential(rate=0.5) random variable.
x ~ dnExponential(1) |> tnScale(2)   # Expressed using pipes.)");
	help_strings[string("tnScale")][string("name")] = string(R"(tnScale)");
	help_arrays[string("tnScale")][string("see_also")].push_back(string(R"(tnScale)"));
	help_strings[string("tnScale")][string("title")] = string(R"(A scaled distribution)");
	help_arrays[string("tnShift")][string("authors")].push_back(string(R"(Ben Redelings)"));
	help_strings[string("tnShift")][string("description")] = string(R"(Shifts a given distribution.)");
	help_strings[string("tnShift")][string("details")] = string(R"(If X ~ dist then tnShift(dist, d) is the distribution of X + d)");
	help_strings[string("tnShift")][string("example")] = string(R"(x ~ tnShift(dExponential(1),2)       # An exponential variable starting at 2.
x ~ dnExponential(1) |> tnShift(2)   # Expressed using pipes.)");
	help_strings[string("tnShift")][string("name")] = string(R"(tnShift)");
	help_arrays[string("tnShift")][string("see_also")].push_back(string(R"(tnScale)"));
	help_strings[string("tnShift")][string("title")] = string(R"(A shifted distribution)");
	help_arrays[string("treeTrace")][string("authors")].push_back(string(R"(Will Freyman)"));
	help_strings[string("treeTrace")][string("description")] = string(R"(Creates a tree trace object from a vector of trees.)");
	help_strings[string("treeTrace")][string("example")] = string(R"(# Read in a vector of trees
trees = readTrees("trees.nex")

# Create a tree trace
tree_trace = treeTrace(trees, burnin=0.25)

# Create a distribution of trees from the tree trace
tree ~ dnEmpiricalTree(tree_trace)

# Add an MCMC move
moves[1] = mvEmpiricalTree(tree))");
	help_strings[string("treeTrace")][string("name")] = string(R"(treeTrace)");
	help_arrays[string("treeTrace")][string("see_also")].push_back(string(R"(mvEmpiricalTree)"));
	help_arrays[string("treeTrace")][string("see_also")].push_back(string(R"(treeTrace)"));
	help_arrays[string("treeTrace")][string("see_also")].push_back(string(R"(readTreeTrace)"));
	help_arrays[string("treeTrace")][string("see_also")].push_back(string(R"(readTrees)"));
	help_strings[string("trunc")][string("name")] = string(R"(trunc)");
	help_arrays[string("type")][string("authors")].push_back(string(R"(Sebastian Hoehna)"));
	help_strings[string("type")][string("description")] = string(R"(The value type of a variable.)");
	help_strings[string("type")][string("example")] = string(R"(a <- 2
type(a)

b <- 2.0
type(b))");
	help_strings[string("type")][string("name")] = string(R"(type)");
	help_arrays[string("type")][string("see_also")].push_back(string(R"(structure)"));
	help_strings[string("type")][string("title")] = string(R"(The value type of a variable)");
	help_arrays[string("v")][string("authors")].push_back(string(R"(Michael Landis)"));
	help_strings[string("v")][string("description")] = string(R"('v' creates a vector of the elements '...')");
	help_strings[string("v")][string("details")] = string(R"('v' creates a vector of the elements '...', which are objects of a common base type. Vector elements may themselves be vectors.)");
	help_strings[string("v")][string("example")] = string(R"(# create a vector, Natural[]
x <- v(1,2,3)
x <- x + 1
x

y <- v(2,4,6)
# create a vector of Natural[][]
z <- v(x,y)
z
z[0])");
	help_strings[string("v")][string("name")] = string(R"(v)");
	help_arrays[string("v")][string("see_also")].push_back(string(R"(simplex)"));
	help_arrays[string("v")][string("see_also")].push_back(string(R"(rep)"));
	help_strings[string("v")][string("title")] = string(R"(Create a vector)");
	help_strings[string("validationAnalysis")][string("name")] = string(R"(validationAnalysis)");
	help_strings[string("var")][string("name")] = string(R"(var)");
	help_strings[string("vectorFlatten")][string("name")] = string(R"(vectorFlatten)");
	help_strings[string("write")][string("name")] = string(R"(write)");
	help_strings[string("writeCharacterDataDelimited")][string("name")] = string(R"(writeCharacterDataDelimited)");
	help_strings[string("writeDelimitedCharacterData")][string("name")] = string(R"(writeDelimitedCharacterData)");
	help_strings[string("writeFasta")][string("description")] = string(R"(This function writes out a FASTA formatted file given 
data of class `AbstractHomologousDiscreteCharacterData`.
Filename is specified using the `fn` argument.)");
	help_strings[string("writeFasta")][string("example")] = string(R"(# let's make up some taxa
taxa = v("horse", "whale", "unicorn", "narwhal")
# convert these to the taxon datatype
for(i in 1:4) { taxa[i] = taxon(taxa[i]) }
# simulate a tree
tau ~ dnUniformTimeTree(rootAge=1, taxa=taxa)
# we also need a molecular substitution model
molecular_model := fnJC(4)
# together these form a continuous time Markov chain over the tree
full_model ~ dnPhyloCTMC(tree=tau, Q=molecular_model, nSites = 100, type="DNA")
# this will print a FASTA file with a simulated molecular matrix
# to the working directory
writeFasta(filename="test.fasta", full_model))");
	help_strings[string("writeFasta")][string("name")] = string(R"(writeFasta)");
	help_references[string("writeFasta")].push_back(RbHelpReference(R"(Pearson, William R., and David J. Lipman. "Improved tools for biological sequence comparison." Proceedings of the National Academy of Sciences 85.8 (1988): 2444-2448. )",R"()",R"()"));
	help_references[string("writeFasta")].push_back(RbHelpReference(R"()",R"()",R"(https://www.pnas.org/content/85/8/2444.short )"));
	help_references[string("writeFasta")].push_back(RbHelpReference(R"()",R"(https://doi.org/10.1073/pnas.85.8.2444 )",R"()"));
	help_arrays[string("writeFasta")][string("see_also")].push_back(string(R"(`writeNexus`, `writeCharacterDataDelimited`)"));
	help_strings[string("writeFasta")][string("title")] = string(R"(FASTA file writing function)");
	help_strings[string("writeNexus")][string("description")] = string(R"(Function for writing a nexus file.)");
	help_strings[string("writeNexus")][string("details")] = string(R"(The first argument is the filename  to write to and this must be a string.
The second argument is a data object that must be some character matrix. 
This data matrix could be a morphological matrix, a molecular matrix, or a tree.)");
	help_strings[string("writeNexus")][string("example")] = string(R"(# let's make up some taxa
taxa = v("horse", "whale", "unicorn", "narwhal")
# simulate a tree
tau ~ dnUniformTimeTree(rootAge=1, taxa=taxa)
# we also need a molecular substitution model
molecular_model := fnJC(4)
# together these form a continuous time Markov chain over the tree
full_model ~ dnPhyloCTMC(tree=tau, Q=molecular_model, nSites = 100, type="DNA")
# this will print a Nexus file with a simulated molecular matrix
# to the working directory
writeNexus(filename="test.nex", full_model))");
	help_strings[string("writeNexus")][string("name")] = string(R"(writeNexus)");
	help_references[string("writeNexus")].push_back(RbHelpReference(R"(David R. Maddison, David L. Swofford, Wayne P. Maddison, Nexus: An Extensible File Format for Systematic Information, Systematic Biology, Volume 46, Issue 4, December 1997, Pages 590–621,)",R"(https://doi.org/10.1093/sysbio/46.4.590)",R"(https://academic.oup.com/sysbio/article/46/4/590/1629695)"));
	help_arrays[string("writeNexus")][string("see_also")].push_back(string(R"(`writeFasta`, `writeCharacterDataDelimited`, `write`)"));
	help_strings[string("writeNexus")][string("title")] = string(R"(Nexus file writer)");
}<|MERGE_RESOLUTION|>--- conflicted
+++ resolved
@@ -801,10 +801,7 @@
 	help_arrays[string("dnLog")][string("see_also")].push_back(string(R"(dnLognormal)"));
 	help_arrays[string("dnLog")][string("see_also")].push_back(string(R"(dnLoguniform)"));
 	help_strings[string("dnLog")][string("title")] = string(R"(Log-scaled distribution)");
-<<<<<<< HEAD
-=======
 	help_strings[string("dnLogExponential")][string("name")] = string(R"(dnLogExponential)");
->>>>>>> 061cbad3
 	help_arrays[string("dnLognormal")][string("authors")].push_back(string(R"(Michael Landis)"));
 	help_strings[string("dnLognormal")][string("description")] = string(R"(Lognormal distribution is the distribution for a log-transformed normally distributed random variable with mean 'mu' and standard deviation 'sigma'.)");
 	help_strings[string("dnLognormal")][string("details")] = string(R"(The lognormal random variable is defined as
@@ -2081,11 +2078,6 @@
 	help_strings[string("mcmc")][string("description")] = string(R"(The MCMC analysis object keeps a model and the associated moves and monitors. The object is used to run Markov chain Monte Carlo (MCMC) simulation on the model, using the provided moves, to obtain a sample of the posterior probability distribution. During the analysis, the monitors are responsible for sampling model parameters of interest.)");
 	help_strings[string("mcmc")][string("details")] = string(R"(The MCMC analysis object produced by a call to this function keeps copies of the model and the associated moves and monitors. The MCMC analysis object is used to run Markov chain Monte Carlo (MCMC) simulation on the model, using the provided moves, to obtain a sample of the posterior probability distribution. During the analysis, the monitors are responsible for sampling model parameters of interest.
 
-<<<<<<< HEAD
-An MCMC analysis is initiated using the `mcmc.run()` method.  
-The `StoppingRule[]` argument provides a mechanism to automatically terminate an MCMC run once a set of rules are met: perhaps once the run has attained convergence, or after a certain amount of time has passed.  The run will be terminated once *all* convergence rules ([`srGelmanRubin()`], [`srGeweke()`], [`srMinESS()`], [`srStationarity()`]) have been fulfilled; or once *any* threshold rules ([`srMaxTime()`], [`srMaxIteration()`]) are met.
-The parameters `checkpointFile` and `checkpointInterval` generate snapshots of the current state of the MCMC run from which the run can be continued if interrupted using the `mcmc.initializeFromCheckpoint()` method.)");
-=======
 The `mcmc.run()` method begins or continues an MCMC analysis. 
 
 During each iteration of an analysis, moves are selected from those listed in the `moves` parameter.  With the default `moveschedule = "random"`, or `moveschedule = "sequential"`, moves will be attempted, on average, `weight` times per iteration.  If `moveschedule = "single"`, RevBayes will attempt exactly one move per iteration, corresponding to the behavior of software like BEAST or MrBayes. See Höhna et al. (2017) for details.
@@ -2095,7 +2087,6 @@
 The parameters `checkpointFile` and `checkpointInterval` generate snapshots of the current state of the MCMC run from which the run can be continued if interrupted using the `mcmc.initializeFromCheckpoint()` method.
 
 The `mcmc.initializeFromCheckpoint()` method allows an analysis to be continued from a checkpoint file. New generations will be appended to existing monitor files.)");
->>>>>>> 061cbad3
 	help_strings[string("mcmc")][string("example")] = string(R"(# Create a simple model (unclamped)
 a ~ dnExponential(1)
 mymodel = model(a)
@@ -2126,10 +2117,7 @@
 	help_strings[string("mcmc")][string("name")] = string(R"(mcmc)");
 	help_references[string("mcmc")].push_back(RbHelpReference(R"(Metropolis N, AW Rosenbluth, MN Rosenbluth, AH Teller, E Teller (1953). Equation of state calculations by fast computing machines. Journal of Chemical Physics, 21:1087-1092.)",R"(10.1063/1.1699114)",R"()"));
 	help_references[string("mcmc")].push_back(RbHelpReference(R"(Hastings WK (1970) Monte Carlo sampling methods using Markov chains and their applications. Biometrika, 57:97-109.)",R"(10.2307/2334940)",R"()"));
-<<<<<<< HEAD
-=======
 	help_references[string("mcmc")].push_back(RbHelpReference(R"(Höhna S, Landis MJ, Heath TA (2017).  Phylogenetic inference using `RevBayes`. Current Protocols in Bioinformatics.)",R"(10.1002/cpbi.22)",R"()"));
->>>>>>> 061cbad3
 	help_arrays[string("mcmc")][string("see_also")].push_back(string(R"(mcmcmc)"));
 	help_strings[string("mcmc")][string("title")] = string(R"(MCMC analysis object)");
 	help_arrays[string("mcmcmc")][string("authors")].push_back(string(R"(Michael Landis)"));
@@ -2139,11 +2127,7 @@
 
 An MCMCMC analysis is initiated using the `mcmcmc.run()` method.  
 The `StoppingRule[]` argument provides a mechanism to automatically terminate a run once a set of rules are met: perhaps once the run has attained convergence, or after a certain amount of time has passed.  The run will be terminated once *all* convergence rules ([`srGelmanRubin()`], [`srGeweke()`], [`srMinESS()`], [`srStationarity()`]) have been fulfilled; or once *any* threshold rules ([`srMaxTime()`], [`srMaxIteration()`]) are met.
-<<<<<<< HEAD
-The parameters `checkpointFile` and `checkpointInterval` generate snapshots of the current state of the MCMCMC run from which the run can be continued if interrupted using the `mcmc.initializeFromCheckpoint()` method.)");
-=======
 The parameters `checkpointFile` and `checkpointInterval` generate snapshots of the current state of the MCMCMC run from which the run can be continued if interrupted using the `mcmc.initializeFromCheckpoint()` method. An example is given on the documentation page for [`mcmc()`].)");
->>>>>>> 061cbad3
 	help_strings[string("mcmcmc")][string("example")] = string(R"(# Create a simple model (unclamped)
 a ~ exponential(1)
 mymodel = model(a)
