#include "NewickConverter.h"

#include <cstdio>
#include <cstdlib>
#include <sstream>
#include <vector>
#include <string>

#include "BranchHistoryDiscrete.h"
#include "CharacterHistoryDiscrete.h"
#include "RbException.h"
#include "StringUtilities.h"
#include "TopologyNode.h"
#include "Tree.h"

using namespace RevBayesCore;

NewickConverter::NewickConverter()
{

}


NewickConverter::~NewickConverter()
{

}



<<<<<<< HEAD
Tree* NewickConverter::convertFromNewick(const std::string &n, bool reindex)
=======
Tree* NewickConverter::convertFromNewick(std::string const &n)
>>>>>>> 21ab167a
{

    // create and allocate the tree object
    Tree *t = new Tree();

    std::vector<TopologyNode*> nodes;
    std::vector<double> brlens;

    // create a string-stream and throw the string into it
    std::stringstream ss (std::stringstream::in | std::stringstream::out);
    ss << n;

    // ignore white spaces
    std::string trimmed = "";
    char c;
    while ( ss.good() )
    {
        // check for EOF
        int c_int = ss.get();
        if (c_int != EOF)
        {
            c = char( c_int );
            if ( c != ' ')
            {
                trimmed += c;
            }
        }
    }

    // construct the tree starting from the root
    TopologyNode *root = createNode( trimmed, nodes, brlens );

    // set up the tree
    t->setRoot( root, true );

    // try to set node indices from attributes
    t->tryReadIndicesFromParameters(true);

    // set the branch lengths
    for (size_t i = 0; i < nodes.size(); ++i)
    {
        t->getNode( nodes[i]->getIndex() ).setBranchLength( brlens[i] );
    }

    // trees with 2-degree root nodes should not be rerooted
    t->setRooted( root->getNumberOfChildren() == 2 );
    
    // make this tree first a branch length tree
    // hence, tell the root to use branch lengths and not ages (with recursive call)
    root->setUseAges(false, true);
    
    // return the tree, the caller is responsible for destruction
    return t;
}

<<<<<<< HEAD

CharacterHistoryDiscrete* NewickConverter::convertSimmapFromNewick(const std::string &n, bool reindex)
{

    // create and allocate the tree object
    Tree *t = new Tree();

    std::vector<TopologyNode*> nodes;
    std::vector<double> brlens;
    std::vector<BranchHistory*> histories;

    // create a string-stream and throw the string into it
    std::stringstream ss (std::stringstream::in | std::stringstream::out);
    ss << n;

    // ignore white spaces
    std::string trimmed = "";
    char c;
    while ( ss.good() )
    {
        // check for EOF
        int c_int = ss.get();
        if (c_int != EOF)
        {
            c = char( c_int );
            if ( c != ' ')
            {
                trimmed += c;
            }

        }

    }

    // construct the tree starting from the root
    TopologyNode *root = createSimmapNode( trimmed, nodes, brlens, histories );
    nodes.push_back( root );
    brlens.push_back( 0.0 );
    BranchHistoryDiscrete* root_history = new BranchHistoryDiscrete(1,0,0);
    histories.push_back( root_history );

    // set up the tree
    t->setRoot( root, reindex );

    // set the branch lengths
    for (size_t i = 0; i < nodes.size(); ++i)
    {
        t->getNode( nodes[i]->getIndex() ).setBranchLength( brlens[i] );
    }

    // make all internal nodes bifurcating
    // this is important for fossil trees which have sampled ancestors
    t->makeInternalNodesBifurcating( reindex, true );

    // trees with 2-degree root nodes should not be rerooted
    t->setRooted( root->getNumberOfChildren() == 2 );
    
    // make this tree first a branch length tree
    // hence, tell the root to use branch lengths and not ages (with recursive call)
    root->setUseAges(false, true);
    
    // if this tree is ultrametric, then we should use ages and transform so!
    if ( t->isUltrametric() == true )
    {
        root->setUseAges(true, true);
    }
    
    
    CharacterHistoryDiscrete* new_char_hist = new CharacterHistoryDiscrete();
    new_char_hist->setTree( t );
    new_char_hist->setHistory( histories );

    // return the tree, the caller is responsible for destruction
    return new_char_hist;
}
=======
// This routine has 4 copies of attribute parsing from comments -- 2 for node attributes, and 2 for branch attributes.
// Probably "index" should only be handled in node attributes.  And perhaps only allowed there too, since its a magic attribute.
>>>>>>> 21ab167a



TopologyNode* NewickConverter::createNode(const std::string &n, std::vector<TopologyNode*> &nodes, std::vector<double> &brlens)
{

    // create a string-stream and throw the string into it
    std::stringstream ss (std::stringstream::in | std::stringstream::out);
    ss << n;

    char c = ' ';
    ss.get(c);

    // the initial character has to be '('
    //   fixme: actually, the string 'a;' is valid newick.
    if ( c != '(')
    {
        throw RbException("Error while converting Newick tree. We expected an opening parenthesis, but didn't get one. Problematic string: " + n);
    }

    TopologyNode *node = new TopologyNode();
    while ( ss.good() && ss.peek() != ')' )
    {

        TopologyNode *childNode;
        if (ss.peek() == '(' )
        {
            // we received an internal node
            int depth = 0;
            std::string child = "";
            do
            {
                ss.get(c);
                child += c;
                if ( c == '(' )
                {
                    depth++;
                }
                else if ( c == ')' )
                {
                    depth--;
                }

            } while ( ss.good() && depth > 0 );

            // construct the child node
            childNode = createNode( child, nodes, brlens );
        }
        else
        {
            // construct the node
            childNode = new TopologyNode();
        }

        // set the parent child relationship
        node->addChild( childNode );
        childNode->setParent( node );

        // read the optional label
        std::string lbl = "";
        while ( ss.good() && (c = char( ss.peek() ) ) != ':' && c != '[' && c != ';' && c != ',' && c != ')')
        {
            lbl += char( ss.get() );
        }
        childNode->setName( lbl );

        // read the optional node parameters
        if ( ss.peek() == '[' )
        {

            do
            {

                ss.ignore();
                // ignore the '&' before parameter name
                if ( ss.peek() == '&')
                {
                    ss.ignore();
                }

                // read the parameter name
                std::string paramName = "";
                while ( ss.good() && (c = char( ss.peek() ) ) != '=' && c != ',' && c != ']')
                {
                    paramName += char( ss.get() );
                }

                // ignore the equal sign between parameter name and value
                if ( ss.peek() == '=')
                {
                    ss.ignore();
                }

                // read the parameter name
                std::string paramValue = "";
                while ( ss.good() && (c = char( ss.peek() ) ) != ']' && c != ',' && c != ':')
                {
                    paramValue += char( ss.get() );
                }

                childNode->addNodeParameter_(paramName, paramValue);

            } while ( (c = char( ss.peek() ) ) == ',' );

            // ignore the final ']'
            if ( (c = char( ss.peek( ) ) ) == ']' )
            {
                ss.ignore();
            }

        }

        // read the optional branch length
        if ( ss.peek() == ':' )
        {
            ss.ignore();
            std::string time = "";
            while ( ss.good() && (c = char( ss.peek( ) ) ) != ';' && c != ',' && c != ')' && c != '[' )
            {
                time += char( ss.get() );
            }

            std::istringstream stm;
            stm.str(time);
            double d;
            stm >> d;
            nodes.push_back( childNode );
            brlens.push_back( d );
        }
        else
        {
            nodes.push_back( childNode );
            brlens.push_back( 0.0 );
        }

        // read the optional branch parameters
        if ( char( ss.peek() ) == '[' )
        {

            do
            {

                ss.ignore();

                // ignore the '&' before parameter name
                if ( char( ss.peek() ) == '&')
                {
                    ss.ignore();
                }

                // read the parameter name
                std::string paramName = "";
                while ( ss.good() && (c = char( ss.peek() )) != '=' && c != ',')
                {
                    paramName += char( ss.get() );
                }

                // ignore the equal sign between parameter name and value
                if ( char( ss.peek() ) == '=')
                {
                    ss.ignore();
                }

                // read the parameter name
                std::string paramValue = "";
                while ( ss.good() && (c = char( ss.peek() )) != ']' && c != ',' && c != ':')
                {
                    paramValue += char( ss.get() );
                }

                childNode->addBranchParameter(paramName, paramValue);

            } while ( (c = char( ss.peek() )) != ']' );

            ss.ignore();

        }


        // skip comma
        if ( char( ss.peek() ) == ',' )
        {
            ss.ignore();
        }

        // skip comma
        if ( char( ss.peek() ) == ';' )
        {
            // Avoid infinite loop.
            throw RbException()<<"Not enough closing parentheses!";
        }
    }

    if (node->getNumberOfChildren() == 1)
    {
        node->setSampledAncestor( true );
    }

    // remove closing parenthesis
    ss.ignore();

    // read the optional label, checking for EOF = '\377'
    std::string lbl = "";
    while ( ss.good() && (c = char( ss.peek() )) != ':' && c != ';' && c != ',' && c != '[' && c != '\377')
    {
        lbl += char( ss.get() );
    }
    node->setName( lbl );

    // read the optional node parameters
    if ( char( ss.peek() ) == '[' )
    {

        do
        {

            ss.ignore();

            // ignore the '&' before parameter name
            if ( char( ss.peek() ) == '&')
            {
                ss.ignore();
            }

            // read the parameter name
            std::string paramName = "";
            while ( ss.good() && (c = char( ss.peek() )) != '=' && c != ',')
            {
                paramName += char( ss.get() );
            }

            // ignore the equal sign between parameter name and value
            if ( char( ss.peek() ) == '=')
            {
                ss.ignore();
            }

            // read the parameter name
            std::string paramValue = "";
            while ( ss.good() && (c = char( ss.peek() )) != ']' && c != ',' && c != ':')
            {
                paramValue += char( ss.get() );
            }

            node->addNodeParameter_(paramName, paramValue);

        } while ( (c = char( ss.peek() )) == ',' );

        // ignore the final ']'
        if ( (c = char( ss.peek() )) == ']' )
        {
            ss.ignore();
        }

    }

    // read the optional branch length
    if ( char( ss.peek() ) == ':' )
    {
        ss.ignore();
        std::string time = "";
        while ( ss.good() && (c = char( ss.peek() )) != ';' && c != ',' && c != '[' )
        {
            time += char( ss.get() );
        }

        std::istringstream stm;
        stm.str(time);
        double d;
        stm >> d;
        nodes.push_back( node );
        brlens.push_back( d );
    }
    else
    {
        nodes.push_back( node );
        brlens.push_back( 0.0 );
    }



    // read the optional branch parameters
    if ( char( ss.peek() ) == '[' )
    {

        do
        {

            ss.ignore();

            // ignore the '&' before parameter name
            if ( char( ss.peek() ) == '&')
            {
                ss.ignore();
            }

            // read the parameter name
            std::string paramName = "";
            while ( ss.good() && (c = char( ss.peek() )) != '=' && c != ',')
            {
                paramName += char( ss.get() );
            }

            // ignore the equal sign between parameter name and value
            if ( char( ss.peek() ) == '=')
            {
                ss.ignore();
            }

            // read the parameter name
            std::string paramValue = "";
            while ( ss.good() && (c = char( ss.peek() )) != ']' && c != ',' && c != ':')
            {
                paramValue += char( ss.get() );
            }

            node->addBranchParameter(paramName, paramValue);

        } while ( (c = char( ss.peek() )) != ']' );

        ss.ignore();

    }


    return node;
}



TopologyNode* NewickConverter::createSimmapNode(const std::string &n, std::vector<TopologyNode*> &nodes, std::vector<double> &brlens, std::vector<BranchHistory*> &histories)
{

    // create a string-stream and throw the string into it
    std::stringstream ss (std::stringstream::in | std::stringstream::out);
    ss << n;

    char c = ' ';
    ss.get(c);

    // the initial character has to be '('
    if ( c != '(')
    {
        throw RbException("Error while converting Newick tree. We expected an opening parenthesis, but didn't get one. Problematic string: " + n);
    }

    TopologyNode *node = new TopologyNode();
    while ( ss.good() && ss.peek() != ')' )
    {

        TopologyNode *childNode;
        if (ss.peek() == '(' )
        {
            // we received an internal node
            int depth = 0;
            std::string child = "";
            do
            {
                ss.get(c);
                child += c;
                if ( c == '(' )
                {
                    depth++;
                }
                else if ( c == ')' )
                {
                    depth--;
                }

            } while ( ss.good() && depth > 0 );

            // construct the child node
            childNode = createSimmapNode( child, nodes, brlens, histories );
        }
        else
        {
            // construct the node
            childNode = new TopologyNode();
        }

        // set the parent child relationship
        node->addChild( childNode );
        childNode->setParent( node );

        // read the optional label
        std::string lbl = "";
        while ( ss.good() && (c = char( ss.peek() ) ) != ':' && c != '[' && c != '{' && c != ';' && c != ',' && c != ')')
        {
            lbl += char( ss.get() );
        }
        childNode->setName( lbl );

        // read the branch length
        if ( ss.peek() == ':' )
        {
            ss.ignore();
            
            // the total branch time
            double time = 0.0;
            BranchHistoryDiscrete* history = new BranchHistoryDiscrete(1,0,0);
            
            // read the node character history
            if ( ss.peek() == '{' )
            {
                std::vector<size_t> states;
                std::vector<double> times;
                do
                {
                    ss.ignore();

                    // read the state
                    std::string state_str = "";
                    while ( ss.good() && (c = char( ss.peek() ) ) != ',' && c != '}')
                    {
                        state_str += char( ss.get() );
                    }
                    size_t state = StringUtilities::asIntegerNumber( state_str );
                    states.push_back( state );

                    // ignore the equal sign between parameter name and value
                    if ( ss.peek() == ',')
                    {
                        ss.ignore();
                    }

                    // read the parameter name
                    std::string duration_str = "";
                    while ( ss.good() && (c = char( ss.peek() ) ) != ';' && c != '}' && c != ':' )
                    {
                        duration_str += char( ss.get() );
                    }
                    double duration = atof( duration_str.c_str() );
                    times.push_back( duration );
                    time += duration;

                } while ( (c = char( ss.peek() ) ) == ';' || c == ':' );

                // ignore the final '}'
                if ( (c = char( ss.peek( ) ) ) == '}' )
                {
                    ss.ignore();
                }
                
                for ( size_t i=1; i<states.size(); ++i )
                {
                    CharacterEventDiscrete* this_hist_event = new CharacterEventDiscrete(0, states[i], times[i]);
                    history->addEvent( this_hist_event );
                }
            }
            
            nodes.push_back( childNode );
            brlens.push_back( time );
            histories.push_back( history );
        }
        else
        {
            nodes.push_back( childNode );
            brlens.push_back( 0.0 );
        }


        // skip comma
        if ( char( ss.peek() ) == ',' )
        {
            ss.ignore();
        }

        // skip semi-colon
        if ( char( ss.peek() ) == ';' )
        {
            // Avoid infinite loop.
            throw RbException()<<"Not enough closing parentheses!";
        }
    }

    // remove closing parenthesis
    ss.ignore();

    // read the optional label, checking for EOF = '\377'
    std::string lbl = "";
    while ( ss.good() && (c = char( ss.peek() )) != ':' && c != ';' && c != ',' && c != '{' && c != '\377')
    {
        lbl += char( ss.get() );
    }
    node->setName( lbl );

//    // read the optional branch length
//    if ( char( ss.peek() ) == ':' )
//    {
//        
//        ss.ignore();
//            
//        // the total branch time
//        std::string time = "";
//            
//        // read the node character history
//        if ( ss.peek() == '{' )
//        {
//            std::vector<size_t> states;
//            std::vector<double> times;
//            do
//            {
//                ss.ignore();
//                
//                // read the state
//                std::string state_str = "";
//                while ( ss.good() && (c = char( ss.peek() ) ) != ',' && c != '}')
//                {
//                    state_str += char( ss.get() );
//                }
//                size_t state = StringUtilities::asIntegerNumber( state_str );
//                states.push_back( state );
//
//                // ignore the equal sign between parameter name and value
//                if ( ss.peek() == ',')
//                {
//                    ss.ignore();
//                }
//
//                // read the parameter name
//                std::string duration_str = "";
//                while ( ss.good() && (c = char( ss.peek() ) ) != ';' && c != '}' )
//                {
//                    duration_str += char( ss.get() );
//                }
//                double duration = atof( duration_str.c_str() );
//                times.push_back( duration );
//                time += duration;
//
//            } while ( (c = char( ss.peek() ) ) == ';' );
//
//            // ignore the final '}'
//            if ( (c = char( ss.peek( ) ) ) == '}' )
//            {
//                ss.ignore();
//            }
//        }
//    }
//    else
//    {
//        nodes.push_back( node );
//        brlens.push_back( 0.0 );
//    }


    return node;
}

<|MERGE_RESOLUTION|>--- conflicted
+++ resolved
@@ -28,11 +28,7 @@
 
 
 
-<<<<<<< HEAD
-Tree* NewickConverter::convertFromNewick(const std::string &n, bool reindex)
-=======
 Tree* NewickConverter::convertFromNewick(std::string const &n)
->>>>>>> 21ab167a
 {
 
     // create and allocate the tree object
@@ -88,10 +84,11 @@
     return t;
 }
 
-<<<<<<< HEAD
-
-CharacterHistoryDiscrete* NewickConverter::convertSimmapFromNewick(const std::string &n, bool reindex)
+
+CharacterHistoryDiscrete* NewickConverter::convertSimmapFromNewick(const std::string &n)
 {
+    bool reindex = true;
+
 
     // create and allocate the tree object
     Tree *t = new Tree();
@@ -150,11 +147,11 @@
     // hence, tell the root to use branch lengths and not ages (with recursive call)
     root->setUseAges(false, true);
     
-    // if this tree is ultrametric, then we should use ages and transform so!
-    if ( t->isUltrametric() == true )
-    {
-        root->setUseAges(true, true);
-    }
+//    // if this tree is ultrametric, then we should use ages and transform so!
+//    if ( t->isUltrametric() == true )
+//    {
+//        root->setUseAges(true, true);
+//    }
     
     
     CharacterHistoryDiscrete* new_char_hist = new CharacterHistoryDiscrete();
@@ -164,12 +161,10 @@
     // return the tree, the caller is responsible for destruction
     return new_char_hist;
 }
-=======
+
+
 // This routine has 4 copies of attribute parsing from comments -- 2 for node attributes, and 2 for branch attributes.
 // Probably "index" should only be handled in node attributes.  And perhaps only allowed there too, since its a magic attribute.
->>>>>>> 21ab167a
-
-
 
 TopologyNode* NewickConverter::createNode(const std::string &n, std::vector<TopologyNode*> &nodes, std::vector<double> &brlens)
 {
