--- conflicted
+++ resolved
@@ -38,7 +38,6 @@
     size_t n_taxa    = taxa.size();
 
     // open file
-<<<<<<< HEAD
     std::ifstream readStream( fi.string() );
     if ( not readStream )
         throw RbException()<<"Could not open file "<<fi<<".";
@@ -49,28 +48,12 @@
     std::vector<int>            aligment_index;
     std::string                 line,seq_name;
     size_t                      index;
-=======
-    std::ifstream readStream;
-    RbFileManager fii = RbFileManager( fi );
-    if ( fii.openFile(readStream) == false )
-    {
-        throw RbException( "Could not open file \"" + fi + "\".");
-    }
-
-    // some important quantities to parse the fasta file
-    std::vector<std::string> alignment;
-    std::vector<int>      ns_taxa(n_taxa,0);
-    std::vector<int>      aligment_index;
-    std::string              line,seq_name;
-    size_t                   index;
->>>>>>> 37f5740a
 
     std::vector<size_t> length_taxa (n_taxa);
     for (size_t i =0; i<n_taxa; ++i)
     {
         length_taxa[i] = taxa[i].length();
     }
-<<<<<<< HEAD
   
     // going through the alingment lines
     while (safeGetline(readStream,line))
@@ -79,19 +62,6 @@
         if (line.length() == 0) { break; }
 
         for (size_t t=0; t<n_taxa; ++t)
-=======
-
-    // going through the alingment lines
-    while (fii.safeGetline(readStream,line))
-    {
-
-        if (line.length() == 0)
-        {
-            break;
-        }
-
-        for (size_t t =0; t<n_taxa; ++t)
->>>>>>> 37f5740a
         {
 
             seq_name = line.substr(1,length_taxa[t]);
@@ -100,33 +70,20 @@
             // if the element is found keep the sequence (sitting in the next line) and save the taxa index
             if ( index < n_taxa )
             {
-<<<<<<< HEAD
                 safeGetline(readStream,line);
-=======
-                fii.safeGetline(readStream,line);
->>>>>>> 37f5740a
                 alignment.push_back(line);
                 aligment_index.push_back(index);
                 ns_taxa[index] += 1;
                 break;
-<<<<<<< HEAD
 
                 // if the sequence indentifier does not include a taxa names throw an error
             }
-=======
-            }
-            // if the sequence indentifier does not include a taxa names throw an error
->>>>>>> 37f5740a
             else
             {
                 throw RbException( "Sequence \"" + line + "\" does not belong to any of the taxa. Make sure every sequence starts with one of the taxa names.");
             }
 
         }
-<<<<<<< HEAD
-=======
-      
->>>>>>> 37f5740a
     }
 
     // getting the number of sampled individuals and sites
@@ -134,11 +91,7 @@
     size_t n_sites = alignment[0].length();
 
     // defining the edge vector and matrix
-<<<<<<< HEAD
-    //number of edges
-=======
     // number of edges
->>>>>>> 37f5740a
     size_t n_edges = (n_alleles*n_alleles - n_alleles)/2;
   
     // vector and matrix of edges
@@ -176,7 +129,6 @@
     
         for (size_t s=0; s<n_sites; ++s)
         {
-<<<<<<< HEAD
 
             std::fill(counts.begin(), counts.end(), 0);
 
@@ -194,7 +146,6 @@
                     {
                         counts[index] += 1;
                     }
-
                 }
             }
 
@@ -221,61 +172,6 @@
   
     // close the stream
     NaturalNumbersStream.close();
-=======
-
-            std::fill(counts.begin(), counts.end(), 0);
-
-            for (size_t n=0; n<n_samples; ++n)
-            {
-
-                if (aligment_index[n]==t)
-                {
-          
-                    allele = alignment[t].substr(s,1);
-                    index  = getIndex(allele,alleles);
-
-                    // counting only if the alleles that present in alleles
-                    // not throwing an error here because users usually have plenty of Ns and -s in their alignments
-                    if (index < n_alleles)
-                    {
-                        counts[index] += 1;
-                    }
-                    
-                }
-            }
-
-            state = getState(counts,n_alleles,n_individuals,vector_edges,matrix_edges,s,taxa[t]);
-            ctaxa[t] += " " + std::to_string(state);
-
-        }
-    }
-
-    // close the input file connection
-    fii.closeFile( readStream );
-
-    // summarizing the
-    std::cout <<     "\n  Number of taxa                  " << n_taxa <<
-                     "\n  Number of sampled sequences     " << n_samples <<
-                     "\n  Number of alleles               " << n_alleles <<
-                     "\n  Number of sites                 " << n_sites <<
-                     "\n  Number of individuals           " << n_individuals <<
-                     "\n  Number of PoMo states           " << n_alleles*(1.0+(n_alleles-1.0)*(n_individuals-1.0)*0.5) << "\n\n";
-
-    // the filestream object
-    std::fstream f_stream;
-    RbFileManager foo = RbFileManager(fo);
-    foo.createDirectoryForFile();
-    
-    // open the stream to the file a write it
-    f_stream.open( foo.getFullFileName().c_str(), std::fstream::out );
-    for (size_t i=0; i<n_taxa; ++i)
-    {
-        f_stream << ctaxa[i] + "\n";
-    }
-  
-    // close the stream
-    f_stream.close();
->>>>>>> 37f5740a
 
 }
 
