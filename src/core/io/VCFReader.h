--- conflicted
+++ resolved
@@ -32,16 +32,10 @@
         
         VCFReader(const std::string &fn, PLOIDY p, UNKOWN_TREATMENT u, bool read_data=true);
         
-<<<<<<< HEAD
-        HomologousDiscreteCharacterData<DnaState>*              readDNAMatrix( void );
-        HomologousDiscreteCharacterData<BinaryState>*           readBinaryMatrix( void );
-        void                                                    convertToCountsFile( const std::string& fn, const RbVector<Taxon>& taxa_list, const std::string& type, long thinning, long skip );
-=======
         VCFReader*                                              clone(void) const;
         HomologousDiscreteCharacterData<DnaState>*              readDNAMatrix( bool skip_missing );
         HomologousDiscreteCharacterData<BinaryState>*           readBinaryMatrix( bool skip_missing );
-        void                                                    convertToCountsFile( const std::string& fn, const RbVector<Taxon>& taxa_list, const std::string& type );
->>>>>>> 0bae69c0
+        void                                                    convertToCountsFile( const std::string& fn, const RbVector<Taxon>& taxa_list, const std::string& type, long thinning, long skip );
         RbVector<long>                                          convertToSFS( const RbVector<Taxon>& taxa_list );
         void                                                    computeMonomorphicVariableStatistics( const std::string& fn, const RbVector<Taxon>& taxa_list);
 
