#include <stddef.h>
#include <string>
#include <iostream>
#include <map>
#include <utility>
#include <vector>

#include "DiscreteTaxonData.h"
#include "PoMoCountFileReader.h"
#include "PoMoState4.h"
#include "PoMoState.h"
#include "Cloneable.h"
#include "DelimitedDataReader.h"
#include "HomologousDiscreteCharacterData.h"
#include "NaturalNumbersState.h"
#include "RbException.h"
#include "StringUtilities.h"
#include "Taxon.h"


using namespace RevBayesCore;


<<<<<<< HEAD
PoMoCountFileReader::PoMoCountFileReader(const path &fn, const size_t vps, FORMAT f) : DelimitedDataReader(fn, ""),
=======
PoMoCountFileReader::PoMoCountFileReader(const std::string &fn, const size_t vps, FORMAT f) : DelimitedDataReader(fn, ""),
>>>>>>> 37f5740a
    virtual_population_size ( vps ),
    data_format( f )
{
    if ( data_format == FORMAT::PoMo )
    {
        matrix = new HomologousDiscreteCharacterData<PoMoState>();
    }
    else
    {
        matrix = new HomologousDiscreteCharacterData<NaturalNumbersState>();
    }

	// chars is a matrix containing all the lines of the file fn.
	// First line, with the names of the columns:
	// First line should be like: COUNTSFILE  NPOP 5   NSITES N

	int start = -1;
	// Skip comments.
	do {
			start = start + 1;
	}
	while (chars[start][0] == "#");

	if (chars[start][0] != "COUNTSFILE" || chars[0].size() != 5)
    {
<<<<<<< HEAD
            throw RbException()<<"File "<<fn<<" is not a proper PoMo Counts file: first line is not correct, it should be similar to \nCOUNTSFILE NPOP 5 NSITES N\n.";
=======
		throw RbException( "File "+fn+" is not a proper PoMo Counts file: first line is not correct, it should be similar to \nCOUNTSFILE NPOP 5 NSITES N\n.");
>>>>>>> 37f5740a
	}
	else
    {
        number_of_populations = StringUtilities::asIntegerNumber( chars[0][2] );
        number_of_sites = StringUtilities::asIntegerNumber( chars[0][4] );
	}
	size_t numberOfFields = 2 + number_of_populations;

	// The second line should look like this:
	//CHROM  POS  Sheep    BlackSheep  RedSheep  Wolf     RedWolf
	if (chars[start+1][0] != "CHROM" || chars[1][1] != "POS" || chars[1].size() != numberOfFields)
        {
            throw RbException()<<"File "<<fn<<" is not a proper PoMo Counts file: second line is not correct, it should be similar to \nCHROM POS Sheep BlackSheep RedSheep Wolf RedWolf\n.";
	}
	else
    {
		for (size_t i = start+2; i < 2 + number_of_populations; ++i )
        {
			names.push_back(chars[1][i]);
		}
	}

	// Setting the taxon names in the data matrix
	std::map<std::string, DiscreteTaxonData<PoMoState> > name_to_taxon_data;
	for (size_t i = 0; i < names.size(); ++i )
    {
		DiscreteTaxonData<PoMoState> tax (names[i]);
		name_to_taxon_data.insert(std::pair< std::string, DiscreteTaxonData<PoMoState> >(names[i], tax) );
	}

    // Setting the taxon names in the data matrix
    std::map<std::string, DiscreteTaxonData<PoMoState4> > name_to_taxon_data4;
    for (size_t i = 0; i < names.size(); ++i )
    {
        DiscreteTaxonData<PoMoState4> tax (names[i]);
        name_to_taxon_data4.insert(std::pair< std::string, DiscreteTaxonData<PoMoState4> >(names[i], tax) );
    }


    // estimate the number of states
    size_t row=2;
    size_t col=2;
    // move ahead until we found a non-missing state
    while ( chars[row][col] == "?" || chars[row][col] == "-" )
    {
        ++col;
        if ( col == chars[row].size() )
        {
            // reset at end of row
            ++row;
            col = 2;
        }
        if ( row == chars.size() )
        {
            throw RbException("Couldn't guess the number of states in PoMo counts file because all states missing.");
        }
    }
    std::vector<std::string> tmp_res;
    StringUtilities::stringSplit(chars[row][col], ",", tmp_res);
    size_t num_states = tmp_res.size();

	for (size_t i = 2; i < chars.size(); ++i)
	{
<<<<<<< HEAD
            if (chars[i].size() != numberOfFields)
            {
                throw RbException()<<"File "<<fn<<" is not a proper PoMo Counts file: line "<<i<<" is not correct, it does not have "<<numberOfFields<<" space-separated fields.";
            }
=======
		if (chars[i].size() != numberOfFields)
        {
			throw RbException( "File "+fn+" is not a proper PoMo Counts file: line "+ i + " is not correct, it does not have "+ numberOfFields + " space-separated fields.");
		}
>>>>>>> 37f5740a

		const std::string& chromosome = chars[i][0];
		size_t position = StringUtilities::asIntegerNumber( chars[i][1] );

		for (size_t j = 2; j < 2 + number_of_populations; ++j)
		{

            if ( num_states == 4 )
            /* got an error here when num_sates=4
            stringvalue: 6,0,0,0
1 1e-08 1e-08 1e-08 0.015625 0.015625 0.015625 1e-08 1e-08 1e-08 

 
terminate called after throwing an instance of 'std::bad_alloc'
  what():  std::bad_alloc
Aborted (core dumped)

            */
            {
                std::cout << "§1: " << chars[i][j] << " - " << chromosome << " - " << position << " - " << virtual_population_size  << "\n\n"; 
                PoMoState4 pState (chars[i][j], chromosome, position, virtual_population_size );
                std::cout << "§2: " << names[j-2] << "\n\n"; 
                name_to_taxon_data4.at(names[j-2]).addCharacter( pState);
                std::cout << "Reached here!\n\n";

            }
            else
            {
                PoMoState pState (num_states, virtual_population_size, chars[i][j], chromosome, position );
                name_to_taxon_data.at(names[j-2]).addCharacter( pState);
            }
		}
	}

	// We have finished all lines, we fill up the data matrix
    if (num_states == 4){
    for (std::map<std::string, DiscreteTaxonData<PoMoState4> >::iterator tax = name_to_taxon_data4.begin(); tax != name_to_taxon_data4.end(); ++tax )
        {
            matrix->addTaxonData(tax->second);
        }
    } else {
            for (std::map<std::string, DiscreteTaxonData<PoMoState> >::iterator tax = name_to_taxon_data.begin(); tax != name_to_taxon_data.end(); ++tax )
        {
            matrix->addTaxonData(tax->second);
        }
    }




<<<<<<< HEAD

}

=======

}

>>>>>>> 37f5740a
PoMoCountFileReader::PoMoCountFileReader(const PoMoCountFileReader& r) : DelimitedDataReader(r),
number_of_populations(r.number_of_populations),
number_of_sites(r.number_of_sites),
virtual_population_size(r.virtual_population_size),
names(r.names),
data_format(r.data_format)
{
    matrix = r.matrix->clone();
}


PoMoCountFileReader::~PoMoCountFileReader()
{
    delete matrix;
}

PoMoCountFileReader& PoMoCountFileReader::PoMoCountFileReader::operator=(const PoMoCountFileReader& r)
{
    if (this != &r)
    {
        number_of_populations   = r.number_of_populations;
        number_of_sites         = r.number_of_sites;
        virtual_population_size = r.virtual_population_size;
        names                   = r.names;
        data_format             = r.data_format;
        
        matrix                  = r.matrix->clone();
    }
    
    return *this;
}

const size_t PoMoCountFileReader::getNumberOfPopulations( void )
{
	return number_of_populations;
}

const size_t PoMoCountFileReader::getNumberOfSites( void )
{
	return number_of_sites;
}

const AbstractHomologousDiscreteCharacterData& PoMoCountFileReader::getMatrix( void )
{

	return *matrix;

}

const size_t PoMoCountFileReader::getVirtualPopulationSize( void )
{
	return virtual_population_size;
}<|MERGE_RESOLUTION|>--- conflicted
+++ resolved
@@ -21,11 +21,7 @@
 using namespace RevBayesCore;
 
 
-<<<<<<< HEAD
 PoMoCountFileReader::PoMoCountFileReader(const path &fn, const size_t vps, FORMAT f) : DelimitedDataReader(fn, ""),
-=======
-PoMoCountFileReader::PoMoCountFileReader(const std::string &fn, const size_t vps, FORMAT f) : DelimitedDataReader(fn, ""),
->>>>>>> 37f5740a
     virtual_population_size ( vps ),
     data_format( f )
 {
@@ -51,11 +47,7 @@
 
 	if (chars[start][0] != "COUNTSFILE" || chars[0].size() != 5)
     {
-<<<<<<< HEAD
-            throw RbException()<<"File "<<fn<<" is not a proper PoMo Counts file: first line is not correct, it should be similar to \nCOUNTSFILE NPOP 5 NSITES N\n.";
-=======
-		throw RbException( "File "+fn+" is not a proper PoMo Counts file: first line is not correct, it should be similar to \nCOUNTSFILE NPOP 5 NSITES N\n.");
->>>>>>> 37f5740a
+        throw RbException()<<"File "<<fn<<" is not a proper PoMo Counts file: first line is not correct, it should be similar to \nCOUNTSFILE NPOP 5 NSITES N\n.";
 	}
 	else
     {
@@ -119,17 +111,10 @@
 
 	for (size_t i = 2; i < chars.size(); ++i)
 	{
-<<<<<<< HEAD
             if (chars[i].size() != numberOfFields)
             {
                 throw RbException()<<"File "<<fn<<" is not a proper PoMo Counts file: line "<<i<<" is not correct, it does not have "<<numberOfFields<<" space-separated fields.";
             }
-=======
-		if (chars[i].size() != numberOfFields)
-        {
-			throw RbException( "File "+fn+" is not a proper PoMo Counts file: line "+ i + " is not correct, it does not have "+ numberOfFields + " space-separated fields.");
-		}
->>>>>>> 37f5740a
 
 		const std::string& chromosome = chars[i][0];
 		size_t position = StringUtilities::asIntegerNumber( chars[i][1] );
@@ -180,15 +165,9 @@
 
 
 
-<<<<<<< HEAD
-
-}
-
-=======
-
-}
-
->>>>>>> 37f5740a
+
+}
+
 PoMoCountFileReader::PoMoCountFileReader(const PoMoCountFileReader& r) : DelimitedDataReader(r),
 number_of_populations(r.number_of_populations),
 number_of_sites(r.number_of_sites),
