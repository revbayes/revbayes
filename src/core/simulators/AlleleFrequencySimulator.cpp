--- conflicted
+++ resolved
@@ -1,11 +1,8 @@
 #include "AlleleFrequencySimulator.h"
 #include "DiscreteTaxonData.h"
 #include "DistributionBinomial.h"
-<<<<<<< HEAD
 #include "MatrixReal.h"
-=======
 #include "MpiUtilities.h"
->>>>>>> 665296c1
 #include "ProgressBar.h"
 #include "RandomNumberFactory.h"
 #include "RandomNumberGenerator.h"
@@ -275,15 +272,10 @@
     RandomNumberGenerator* rng = GLOBAL_RNG;
     
     double current_time = 0.0;
-<<<<<<< HEAD
-    double per_generation_mutation_rate_0 = mutation_rates[0] * this_populuation_size / generation_time;
-    double per_generation_mutation_rate_1 = mutation_rates[1] * this_populuation_size / generation_time;
-=======
     double this_populuation_size = population_sizes[node_index];
     double this_generation_time = moran_generations ? generation_time / this_populuation_size : generation_time;
     double per_generation_mutation_rate_0 = mutation_rates[0] / generation_time;
     double per_generation_mutation_rate_1 = mutation_rates[1] / generation_time;
->>>>>>> 665296c1
     
     long current_state = root_start_state;
     
