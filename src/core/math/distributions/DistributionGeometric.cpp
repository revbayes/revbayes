--- conflicted
+++ resolved
@@ -26,11 +26,7 @@
  * \return Returns a double for the cumulative probability density.
  * \throws Does not throw an error.
  */
-<<<<<<< HEAD
-double RbStatistics::Geometric::cdf(int n, double p)
-=======
-double RbStatistics::Geometric::cdf(long n, double p) 
->>>>>>> 5ad91f86
+double RbStatistics::Geometric::cdf(long n, double p)
 {
     
     if (p <= 0 || p > 1) 
@@ -69,11 +65,7 @@
  * \return Returns a double of the log probability density.
  * \throws Does not throw an error.
  */
-<<<<<<< HEAD
-double RbStatistics::Geometric::lnPdf(int n, double p)
-=======
 double RbStatistics::Geometric::lnPdf(long n, double p)
->>>>>>> 5ad91f86
 {
 
     return pdf(n, p, true);
@@ -89,11 +81,7 @@
  * \return Returns a double with the probability density.
  * \throws Does not throw an error.
  */
-<<<<<<< HEAD
-double RbStatistics::Geometric::pdf(int n, double p)
-=======
-double RbStatistics::Geometric::pdf(long n, double p) 
->>>>>>> 5ad91f86
+double RbStatistics::Geometric::pdf(long n, double p)
 {
 
     return pdf(n, p, false);
@@ -120,11 +108,7 @@
  * \return Returns the probability density.
  * \throws Does not throw an error.
  */
-<<<<<<< HEAD
-double RbStatistics::Geometric::pdf(int n, double p, bool asLog)
-=======
 double RbStatistics::Geometric::pdf(long n, double p, bool asLog)
->>>>>>> 5ad91f86
 {
     
     double prob;
@@ -159,11 +143,7 @@
  * \return Returns the probability density.
  * \throws Does not throw an error.
  */
-<<<<<<< HEAD
-int RbStatistics::Geometric::quantile(double q, double p)
-=======
 long RbStatistics::Geometric::quantile(double q, double p)
->>>>>>> 5ad91f86
 {
 
     if (p <= 0 || p > 1) 
@@ -202,19 +182,10 @@
  *    New York: Springer-Verlag.
  *    Page 480.
  */
-<<<<<<< HEAD
-int RbStatistics::Geometric::rv(double p, RevBayesCore::RandomNumberGenerator &rng)
-{
-    if (!RbMath::isFinite(p) || p <= 0 || p > 1)
-    {
-        throw RbException("NaN produced in rgeom");
-    }
-=======
 long RbStatistics::Geometric::rv(double p, RevBayesCore::RandomNumberGenerator &rng)
 {
     if (!RbMath::isFinite(p) || p <= 0 || p > 1) 
         throw RbException("NaN produced in rgeom");
->>>>>>> 5ad91f86
     
     return RbStatistics::Poisson::rv(exp(rng.uniform01()) * ((1 - p) / p),rng)+1;
 
