--- conflicted
+++ resolved
@@ -42,10 +42,8 @@
         int                         max(int a, int b);                                                                  //!< Returns the max of two real numbers
         double                      min(double a, double b);                                                            //!< Returns the min of two real numbers
         int                         min(int a, int b);                                                                  //!< Returns the min of two real numbers
-<<<<<<< HEAD
         int                         sgn(double x);                                                                      //!< Returns the sign of a number
-=======
->>>>>>> 37f5740a
+
 
     }
     
