#ifndef AnalyticalMixtureDistribution_H
#define AnalyticalMixtureDistribution_H

#include "MemberObject.h"
#include "Simplex.h"
#include "TypedDagNode.h"
#include "TypedDistribution.h"

namespace RevBayesCore {
    
    
    /**
     * This class implements a generic mixture distribution between several possible values.
     *
     * This mixture can be considered as a multinomial distribution. We specify a Analytical of probabilities
     * and a Analytical of values. Then, a value drawn from this distribution takes each value corresponding to
     * its probability.
     * The values are already of the correct mixture type. You may want to apply a mixture allocation move
     * to change between the current value. The values themselves change automatically when the input parameters change.
     *
     * @copyright Copyright 2009-
     * @author The RevBayes Development Core Team (Sebastian Hoehna)
     * @since 2014-11-18, version 1.0
     */
    template <class mixtureType>
    class AnalyticalMixtureDistribution : public TypedDistribution< mixtureType >, public MemberObject< Simplex > {
        
    public:
        // constructor(s)
        AnalyticalMixtureDistribution(std::vector<TypedDistribution< mixtureType > *> base_dist, const TypedDagNode< Simplex > *p);
        AnalyticalMixtureDistribution(const AnalyticalMixtureDistribution<mixtureType> &d);
        
        // public member functions
        AnalyticalMixtureDistribution*                          clone(void) const;                                                                      //!< Create an independent clone
        double                                                  computeLnProbability(void);
        void                                                    executeMethod(const std::string &n, const std::vector<const DagNode*> &args, Simplex &rv) const;     //!< Map the member methods to internal function calls
        void                                                    redrawValue(void);
        void                                                    setValue(mixtureType *v, bool f=false, bool o=true);
        
        // special handling of state changes
        void                                                    getAffected(RbOrderedSet<DagNode *>& affected, const DagNode* affecter);                          //!< get affected nodes
        void                                                    keepSpecialization(const DagNode* affecter);
        void                                                    restoreSpecialization(const DagNode *restorer);
        void                                                    touchSpecialization(const DagNode *toucher, bool touchAll);
        
    protected:
        // Parameter management functions
        void                                                    swapParameterInternal(const DagNode *oldP, const DagNode *newP);                        //!< Swap a parameter
        
        
    private:
        // helper methods
        
        // private members
        std::vector<TypedDistribution< mixtureType >* >         base_distributions;
        const TypedDagNode< Simplex >*                          probabilities;
        
        bool                                                    dirty;
        std::vector<double>                                     ln_probabilities;
    };
    
}

#include "RandomNumberFactory.h"
#include "RandomNumberGenerator.h"

#include <cmath>

template <class mixtureType>
RevBayesCore::AnalyticalMixtureDistribution<mixtureType>::AnalyticalMixtureDistribution(std::vector<TypedDistribution< mixtureType > *> base_dists, const TypedDagNode< Simplex > *p) : TypedDistribution< mixtureType >( new mixtureType() ),
    base_distributions( base_dists ),
    probabilities( p )
{
    // add the parameters to our set (in the base class)
    // in that way other class can easily access the set of our parameters
    // this will also ensure that the parameters are not getting deleted before we do
    this->addParameter( probabilities );
        
    // let's initialize this distribution with a proper value
    if ( base_distributions.size() > 0  )
    {
        delete this->value;
        this->value = Cloner<mixtureType, IsDerivedFrom<mixtureType, Cloneable>::Is >::createClone( base_distributions[0]->getValue() );
    }
    
    // add the parameters of the distribution
    for ( size_t i=0; i<base_distributions.size(); ++i)
    {
        const std::vector<const DagNode*>& pars = base_distributions[i]->getParameters();
        for (std::vector<const DagNode*>::const_iterator it = pars.begin(); it != pars.end(); ++it)
        {
            this->addParameter( *it );
        }
        
        base_distributions[i]->setOwnsValue( false );
        base_distributions[i]->setValue( this->value, true );
    }
    
    ln_probabilities = std::vector<double>(base_distributions.size(), 0.0);
    dirty = true;
    
    this->redrawValue();
}


template <class mixtureType>
RevBayesCore::AnalyticalMixtureDistribution<mixtureType>::AnalyticalMixtureDistribution( const AnalyticalMixtureDistribution<mixtureType> &d ) : TypedDistribution< mixtureType >(d),
    base_distributions(),
    probabilities( d.probabilities ),
    dirty( d.dirty ),
    ln_probabilities( d.ln_probabilities )
{
    
    // add the parameters of the distribution
    for ( size_t i=0; i<d.base_distributions.size(); ++i )
    {
        // first we need to clone the base distribution
        base_distributions.push_back( d.base_distributions[i]->clone() );
        
        const std::vector<const DagNode*>& prior_pars = base_distributions[i]->getParameters();
        for (std::vector<const DagNode*>::const_iterator it = prior_pars.begin(); it != prior_pars.end(); ++it)
        {
            this->addParameter( *it );
        }
        
        base_distributions[i]->setOwnsValue( false );
        base_distributions[i]->setValue( this->value, true );

    }
    
}



template <class mixtureType>
RevBayesCore::AnalyticalMixtureDistribution<mixtureType>* RevBayesCore::AnalyticalMixtureDistribution<mixtureType>::clone( void ) const
{
    
    return new AnalyticalMixtureDistribution<mixtureType>( *this );
}



template <class mixtureType>
double RevBayesCore::AnalyticalMixtureDistribution<mixtureType>::computeLnProbability( void )
{
    dirty = false;
    
    mixtureType* val_ptr = this->value;
    for ( size_t i=0; i<base_distributions.size(); ++i )
    {
        if ( val_ptr != (&base_distributions[i]->getValue()) )
        {
            throw RbException("Bug in AnalyticalMixture: Distributions work on different values!");
        }
    }
    const Simplex &probs = probabilities->getValue();
    for ( size_t i=0; i<base_distributions.size(); ++i )
    {
        // get the i-th base distribution
        TypedDistribution<mixtureType> *this_base_dist = base_distributions[i];
        
        // multiply with the prior probability for this base distribution (i.e., mixture type)
        ln_probabilities[i] = log( probs[i] );
        
        // now compute the probability for each value under this base distribution
//        const mixtureType &tmp_val = (*this->value);
//        this_base_dist->setValue( Cloner<mixtureType, IsDerivedFrom<mixtureType, Cloneable>::Is >::createClone( tmp_val ) );
        ln_probabilities[i] = this_base_dist->computeLnProbability();

    }
    
    double max_prob = ln_probabilities[0];
    for (size_t i=1; i<base_distributions.size(); ++i)
    {
        if ( ln_probabilities[i] > max_prob )
        {
            max_prob = ln_probabilities[i];
        }
    }
    
    // safe summation of exp-transformed values
    double sum_probs = 0.0;
    for (size_t i=0; i<base_distributions.size(); ++i)
    {
        sum_probs += exp( ln_probabilities[i] - max_prob );
    }
    double ln_sum_probs = log( sum_probs ) + max_prob;
    
    
    return ln_sum_probs;
}


template <class mixtureType>
void RevBayesCore::AnalyticalMixtureDistribution<mixtureType>::executeMethod(const std::string &n, const std::vector<const DagNode *> &args, Simplex &rv) const
{
    
    if ( n == "getMixtureProbabilities" )
    {
        rv = Simplex( base_distributions.size() );
        
        if (dirty == true)
        {
            const_cast< AnalyticalMixtureDistribution<mixtureType>* >(this)->computeLnProbability();
        }
        
        // first, find the maximum probability
        double max_prob = ln_probabilities[0];
        for (size_t i=1; i<base_distributions.size(); ++i)
        {
            if ( ln_probabilities[i] > max_prob )
            {
                max_prob = ln_probabilities[i];
            }
        }
        
        // next, compute the total probability needed for normalization
        double sum_probs = 0.0;
        for (size_t i=0; i<base_distributions.size(); ++i)
        {
            sum_probs += exp( ln_probabilities[i] - max_prob );
        }
        double ln_sum_probs = log( sum_probs ) + max_prob;
        
        // finally, compute each probability
        for (size_t i=0; i<base_distributions.size(); ++i)
        {
            rv[i] = exp( ln_probabilities[i] - ln_sum_probs );
        }
        
    }
    else
    {
        throw RbException("A Analytical-mixture distribution does not have a member method called '" + n + "'.");
    }
    
}


template <class mixtureType>
void RevBayesCore::AnalyticalMixtureDistribution<mixtureType>::getAffected(RbOrderedSet<DagNode *> &affected, const DagNode* affecter)
{
    
    
    // also delegate to different base distributions
    for (int j = 0; j < base_distributions.size(); ++j)
    {
        TypedDistribution<mixtureType> *this_prior = base_distributions[j];
        this_prior->getAffected(affected, affecter);
    }
}


template <class mixtureType>
void RevBayesCore::AnalyticalMixtureDistribution<mixtureType>::keepSpecialization( const DagNode* affecter )
{
    // only do this when the toucher was our parameters
    //    if ( affecter == parameterValues && this->dag_node != NULL )
    //    {
    //        this->dag_node->keepAffected();
    //    }
    
    
    
    // also delegate to different base distributions
    for (int j = 0; j < base_distributions.size(); ++j)
    {
        TypedDistribution<mixtureType>* this_prior = base_distributions[j];
        this_prior->keep(affecter);
    }
    
}


template <class mixtureType>
void RevBayesCore::AnalyticalMixtureDistribution<mixtureType>::redrawValue( void )
{
    
    const Simplex &probs = probabilities->getValue();
    
    RandomNumberGenerator *rng = GLOBAL_RNG;
    double u = rng->uniform01();
    size_t index = 0;
    while ( u > probs[index] )
    {
        u -= probs[index];
        ++index;
    }
    
    TypedDistribution<mixtureType> *selected_base_dist = base_distributions[index];
    selected_base_dist->redrawValue();
<<<<<<< HEAD
    (*this->value) = selected_base_dist->getValue();
    
    for (int i = 0; i< base_distributions.size(); ++i)
    {
        base_distributions[i]->setValue( this->value, true );
    }

    //    Assign<mixtureType, IsDerivedFrom<mixtureType, Assignable>::Is >::doAssign( (*this->value), simulate() );
    
=======
    if constexpr (std::is_base_of_v<Cloneable, mixtureType>)
    {
	delete this->value;
	this->value = selected_base_dist->getValue().clone();
    }
    else
	(*this->value) = selected_base_dist->getValue();
>>>>>>> bec51c4a
}


/** Swap a parameter of the distribution */
template <class mixtureType>
void RevBayesCore::AnalyticalMixtureDistribution<mixtureType>::swapParameterInternal( const DagNode *old_p, const DagNode *new_p )
{
    bool found = false;
    
    if (old_p == probabilities)
    {
        found = true;
        probabilities = static_cast<const TypedDagNode< Simplex >* >( new_p );
    }
    else
    {
        for (int j = 0; j < base_distributions.size(); ++j)
        {
            
            TypedDistribution<mixtureType> *this_prior = base_distributions[j];
            try {
                this_prior->swapParameter(old_p,new_p);
                // if the statement succeeded and didn't throw an error, then the distribution had this parameter
                found = true;
            }
            catch (RbException &e)
            {
                // do nothing because we actually do not know who had the parameter
            }
            
        }
        
    }
    
    if ( found == false )
    {
        throw RbException("Could not find the distribution parameter to be swapped: " + old_p->getName() + " to " + new_p->getName()) ;
    }
}


template <class mixtureType>
void RevBayesCore::AnalyticalMixtureDistribution<mixtureType>::restoreSpecialization( const DagNode *restorer )
{
    
    // only do this when the toucher was our parameters
    dirty = true;
    
    
    // also delegate to different base distributions
    for (int j = 0; j < base_distributions.size(); ++j)
    {
        TypedDistribution<mixtureType>* this_prior = base_distributions[j];
        this_prior->restore(restorer);
    }
    
}


template <class mixtureType>
void RevBayesCore::AnalyticalMixtureDistribution<mixtureType>::setValue( mixtureType *v, bool force, bool owns )
{
    
    // delegate to base class
    TypedDistribution<mixtureType>::setValue(v, force, owns);
    
    // also delegate to different base distributions
    for (int j = 0; j < base_distributions.size(); ++j)
    {
        TypedDistribution<mixtureType>* this_prior = base_distributions[j];
        this_prior->setValue(v, force, false);
    }
    
}


template <class mixtureType>
void RevBayesCore::AnalyticalMixtureDistribution<mixtureType>::touchSpecialization( const DagNode *toucher, bool touch_all )
{
    // only do this when the toucher was our parameters
    dirty = true;
    
    // also delegate to different base distributions
    for (int j = 0; j < base_distributions.size(); ++j)
    {
        TypedDistribution<mixtureType>* this_prior = base_distributions[j];
        this_prior->touch(toucher, touch_all);
    }
}

#endif<|MERGE_RESOLUTION|>--- conflicted
+++ resolved
@@ -290,7 +290,7 @@
     
     TypedDistribution<mixtureType> *selected_base_dist = base_distributions[index];
     selected_base_dist->redrawValue();
-<<<<<<< HEAD
+
     (*this->value) = selected_base_dist->getValue();
     
     for (int i = 0; i< base_distributions.size(); ++i)
@@ -298,17 +298,6 @@
         base_distributions[i]->setValue( this->value, true );
     }
 
-    //    Assign<mixtureType, IsDerivedFrom<mixtureType, Assignable>::Is >::doAssign( (*this->value), simulate() );
-    
-=======
-    if constexpr (std::is_base_of_v<Cloneable, mixtureType>)
-    {
-	delete this->value;
-	this->value = selected_base_dist->getValue().clone();
-    }
-    else
-	(*this->value) = selected_base_dist->getValue();
->>>>>>> bec51c4a
 }
 
 
