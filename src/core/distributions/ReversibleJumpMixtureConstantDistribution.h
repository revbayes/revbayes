--- conflicted
+++ resolved
@@ -309,17 +309,9 @@
 template <class mixtureType>
 void RevBayesCore::ReversibleJumpMixtureConstantDistribution<mixtureType>::restoreSpecialization( const DagNode *restorer )
 {
-<<<<<<< HEAD
-    
     // only do this when the toucher was our constant value and this value was supposed to be equal to the constant value
     if ( restorer == const_value && index == 0 )
     {
-        const mixtureType &tmp = const_value->getValue();
-        Assign<mixtureType, IsDerivedFrom<mixtureType, Assignable>::Is >::doAssign( (*this->value), tmp );
-=======
-    // only do this when the toucher was our constant value and this value was supposed to be equal to the constant value
-    if ( restorer == const_value && index == 0 )
-    {
         if constexpr (std::is_base_of_v<Cloneable,mixtureType>)
         {
             delete this->value;
@@ -329,19 +321,14 @@
         {
             *this->value = const_value->getValue();
         }
->>>>>>> 5ad91f86
 
         if ( this->dag_node != NULL )
         {
             this->dag_node->restoreAffected();
         }
-<<<<<<< HEAD
-        
-    }
-    
-=======
-    }
->>>>>>> 5ad91f86
+        
+    }
+    
 }
 
 
@@ -429,10 +416,6 @@
     // only do this when the toucher was our constant value and this value was supposed to be equal to the constant value
     if ( toucher == const_value && index == 0 )
     {
-<<<<<<< HEAD
-        const mixtureType &tmp = const_value->getValue();
-        Assign<mixtureType, IsDerivedFrom<mixtureType, Assignable>::Is >::doAssign( (*this->value), tmp );
-=======
         if constexpr (std::is_base_of_v<Cloneable,mixtureType>)
         {
             delete this->value;
@@ -442,19 +425,13 @@
         {
             *this->value = const_value->getValue();
         }
->>>>>>> 5ad91f86
         
         if ( this->dag_node != NULL )
         {
             this->dag_node->touchAffected();
         }
-<<<<<<< HEAD
-        
-    }
-    
-=======
-    }
->>>>>>> 5ad91f86
+    }
+    
 }
 
 #endif