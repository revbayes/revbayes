#ifndef AbstractPhyloCTMCSiteHomogeneous_H
#define AbstractPhyloCTMCSiteHomogeneous_H

#include "AbstractHomologousDiscreteCharacterData.h"
#include "ConstantNode.h"
#include "DiscreteTaxonData.h"
#include "DnaState.h"
#include "MatrixReal.h"
#include "EigenSystem.h"
#include "MemberObject.h"
#include "RbConstants.h"
#include "RbMathLogic.h"
#include "RbSettings.h"
#include "RbVector.h"
#include "RateGenerator.h"
#include "Simplex.h"
#include "TopologyNode.h"
#include "TransitionProbabilityMatrix.h"
#include "Tree.h"
#include "TreeChangeEventListener.h"
#include "TypedDistribution.h"

#include <memory.h>

#if defined( RB_BEAGLE )
#include "RlUserInterface.h"
#include "BeagleInstance.h"
#include "BeagleUtilities.h"
#include "libhmsbeagle/beagle.h"

#if defined ( RB_USE_EIGEN3 )
#include <Eigen/Core>
#include <Eigen/Dense>
#include <Eigen/Eigenvalues>
#endif /* RB_USE_EIGEN3 */

#endif /* RB_BEAGLE */


namespace RevBayesCore {

    /**
     * @brief Homogeneous distribution of character state evolution along a tree class (PhyloCTMC).
     *
     * This file contains the distribution class for a character state evolving along a tree.
     * This abstract base class can be derived for any character evolution model with homogeneous mixture sites. A
     * homogeneous mixture model over sites is a model where all sites are drawn from the same distribution and the
     * specific instance of the per site parameter is integrated over. The per site parameter could be a rate scaler (e.g. the + gamma models)
     * or different rate matrices or anything else.
     *
     * The pruning algorithm is implemented in this base class and calls some few pure virtual methods.
     * The important functions you have to override are:
     * - computeRootLikelihood(size_t root, size_t l, size_t r, size_t m)
     * - computeInternalNodeLikelihood(const TopologyNode &n, size_t nIdx, size_t l, size_t r)
     * - computeTipLikelihood(const TopologyNode &node, size_t nIdx)
     * - getRootFrequencies()
     * - updateTransitionProbabilities()
     *
     *
     * The data are stored for convenience in this class in a matrix (std::vector<std::vector< unsigned > >) and can
     * be compressed.
     *
     * The partial likelihoods are stored in a c-style array called partialLikelihoods. The dimension are
     * partialLikelihoods[active][node_index][siteRateIndex][siteIndex][charIndex], however, since this is a one-dimensional c-style array,
     * you have to access the partialLikelihoods via
     * partialLikelihoods[active*num_nodes*num_site_mixtures*pattern_block_size*num_chars +
     *                    node_index*num_site_mixtures*pattern_block_size*num_chars +
     *                    siteRateIndex*pattern_block_size*num_chars +
     *                    siteIndex*num_chars +
     *                    charIndex]
     * Since this is a bit complex, we have some offset variables for convenience:
     * activeLikelihoodOffset      =  num_nodes*num_site_mixtures*pattern_block_size*num_chars;
     * nodeOffset                  =  num_site_mixtures*pattern_block_size*num_chars;
     * mixtureOffset               =  pattern_block_size*num_chars;
     * siteOffset                  =  num_chars;
     * This gives the more convenient access via
     * partialLikelihoods[active*activeLikelihoodOffset + node_index*nodeOffset + siteRateIndex*mixtureOffset + siteIndex*siteOffset + charIndex]
     *
     * Our implementation of the partial likelihoods means that we can store the partial likelihood of a node, but not for site rates.
     * We also use twice as much memory because we store the partial likelihood along each branch and not only for each internal node.
     * This gives us a speed improvement during MCMC proposal in the order of a factor 2.
     *
     */
    template<class charType>
    class AbstractPhyloCTMCSiteHomogeneous : public TypedDistribution< AbstractHomologousDiscreteCharacterData >, public MemberObject< RbVector<double> >, public MemberObject < MatrixReal >, public TreeChangeEventListener {

    public:
        // Note, we need the size of the alignment in the constructor to correctly simulate an initial state
        AbstractPhyloCTMCSiteHomogeneous(const TypedDagNode<Tree> *t, size_t nChars, size_t nMix, bool c, size_t nSites, bool amb, bool wd = false, bool internal = false, bool gapmatch = true );
        AbstractPhyloCTMCSiteHomogeneous(const AbstractPhyloCTMCSiteHomogeneous &n);                                                                                    //!< Copy constructor
        virtual                                                            ~AbstractPhyloCTMCSiteHomogeneous(void);                                                     //!< Virtual destructor

        // public member functions
        // pure virtual
        virtual AbstractPhyloCTMCSiteHomogeneous*                           clone(void) const = 0;                                                                      //!< Create an independent clone

        // non-virtual
        void                                                                bootstrap(void);
        virtual double                                                      computeLnProbability(void);
        virtual std::vector<charType>                                       drawAncestralStatesForNode(const TopologyNode &n);
        virtual void                                                        drawJointConditionalAncestralStates(std::vector<std::vector<charType> >& startStates, std::vector<std::vector<charType> >& endStates); //!< Simulate ancestral states for each node and each site
        virtual void                                                        drawSiteMixtureAllocations(); //!< For site mixture models (rates and/or matrices), sample the allocation of each site among the mixture categories
        virtual void                                                        drawStochasticCharacterMap(std::vector<std::string>& character_histories, size_t site, bool use_simmap_default=true); //!< Simulate the history of evolution along each branch for each site
        void                                                                executeMethod(const std::string &n, const std::vector<const DagNode*> &args, RbVector<double> &rv) const;     //!< Map the member methods to internal function calls
        void                                                                executeMethod(const std::string &n, const std::vector<const DagNode*> &args, MatrixReal &rv) const;     //!< Map the member methods to internal function calls
        void                                                                fireTreeChangeEvent(const TopologyNode &n, const unsigned& m=0);                                                 //!< The tree has changed and we want to know which part.
        virtual void                                                        recursivelyDrawJointConditionalAncestralStates(const TopologyNode &node, std::vector<std::vector<charType> >& startStates, std::vector<std::vector<charType> >& endStates, const std::vector<size_t>& sampledSiteRates); //!< Simulate the ancestral states for a given node, conditional on its ancestor's state and the tip data
        virtual bool                                                        recursivelyDrawStochasticCharacterMap(const TopologyNode &node, std::vector<std::string>& character_histories, std::vector<std::vector<charType> >& start_states, std::vector<std::vector<charType> >& end_states, size_t site, bool use_simmap_default); //!< Simulate the history of evolution for a given site on a given branch, conditional on start and end states
        virtual void                                                        redrawValue(void);
        void                                                                reInitialized(void);
        void                                                                setMcmcMode(bool tf);                                                                       //!< Change the likelihood computation to or from MCMC mode.
        void                                                                setValue(AbstractHomologousDiscreteCharacterData *v, bool f=false);                         //!< Set the current value, e.g. attach an observation (clamp)
        virtual void                                                        tipDrawJointConditionalAncestralStates(const TopologyNode &node, std::vector<std::vector<charType> >& startStates, std::vector<std::vector<charType> >& endStates, const std::vector<size_t>& sampledSiteRates);
        void	                                                            updateMarginalNodeLikelihoods(void);
        const TypedDagNode<Tree>*                                           getTree(void);

        void                                                                setClockRate(const TypedDagNode< double > *r);
        void                                                                setClockRate(const TypedDagNode< RbVector< double > > *r);
        void                                                                setPInv(const TypedDagNode< double > *);
        void                                                                setRateMatrix(const TypedDagNode< RateGenerator > *rm);
        void                                                                setRateMatrix(const TypedDagNode< RbVector< RateGenerator > > *rm);
        void                                                                setRootFrequencies(const TypedDagNode< Simplex > *f);
        void                                                                setSiteRates(const TypedDagNode< RbVector< double > > *r);
        void                                                                setSiteRatesProbs(const TypedDagNode< Simplex > *rp);
        void                                                                setUseMarginalLikelihoods(bool tf);
        void                                                                setUseSiteMatrices(bool sm, const TypedDagNode< Simplex > *s = NULL);
        void                                                                swap_taxon_name_2_tip_index(std::string tip1, std::string tip2);

        bool                                                                hasSiteRateMixture();
        bool                                                                hasSiteMatrixMixture();
        void                                                                getSampledMixtureComponents(size_t &site_index, size_t &rate_component, size_t &matrix_component );

    protected:

        // helper method for this and derived classes
        void                                                                recursivelyFlagNodeDirty(const TopologyNode& n);
        //-- reinitialize beagle in this function
        virtual void                                                        resizeLikelihoodVectors(void);
        virtual void                                                        setActivePIDSpecialized(size_t i, size_t n);                                                          //!< Set the number of processes for this distribution.
        virtual void                                                        updateTransitionProbabilities(size_t node_idx);
        virtual std::vector<double>                                         getRootFrequencies( size_t mixture = 0 ) const;
        virtual void                                                        getRootFrequencies( std::vector<std::vector<double> >& ) const;
        virtual std::vector<double>                                         getMixtureProbs( void ) const;
        virtual double                                                      getPInv(void) const;


        // Parameter management functions.
        virtual void                                                        swapParameterInternal(const DagNode *oldP, const DagNode *newP);                             //!< Swap a parameter


        // virtual methods that may be overwritten, but then the derived class should call this methods
        virtual void                                                        keepSpecialization(const DagNode* affecter);
        virtual void                                                        restoreSpecialization(const DagNode *restorer);
        virtual void                                                        touchSpecialization(const DagNode *toucher, bool touchAll);

        // pure virtual methods
        virtual void                                                        computeInternalNodeLikelihood(const TopologyNode &n, size_t nIdx, size_t l, size_t r) = 0;
        virtual void                                                        computeInternalNodeLikelihood(const TopologyNode &n, size_t nIdx, size_t l, size_t r, size_t m) = 0;
        virtual void                                                        computeTipLikelihood(const TopologyNode &node, size_t nIdx) = 0;
        virtual void                                                        computeRootLikelihood( size_t root, size_t left, size_t right) = 0;
        virtual void                                                        computeRootLikelihood( size_t root, size_t left, size_t right, size_t middle) = 0;

        // virtual methods that you may want to overwrite
        virtual void                                                        compress(void);
        virtual void                                                        computeMarginalNodeLikelihood(size_t node_idx, size_t parentIdx);
        virtual void                                                        computeMarginalRootLikelihood();
        virtual std::vector< std::vector< double > >*                       sumMarginalLikelihoods(size_t node_index);
        virtual void                                                        computeRootLikelihoods( std::vector< double > &rv ) const;
        virtual void                                                        computeRootLikelihoodsPerSiteMixture( MatrixReal &rv ) const;
        virtual void                                                        computeRootLikelihoodsPerSiteRate( MatrixReal &rv ) const;
        virtual double                                                      sumRootLikelihood( void );
        virtual std::vector<size_t>                                         getIncludedSiteIndices();

        // members
        double                                                              lnProb;
        double                                                              storedLnProb;
        size_t                                                              num_nodes;
        size_t                                                              num_sites;
        const size_t                                                        num_chars;
        size_t                                                              num_site_rates;
        size_t                                                              num_site_mixtures;
        size_t                                                              num_matrices;
        const TypedDagNode<Tree>*                                           tau;
        std::vector<TransitionProbabilityMatrix>                            transition_prob_matrices;

        // the likelihoods
        mutable double*                                                     partialLikelihoods;
        std::vector<size_t>                                                 activeLikelihood;
        double*                                                             marginalLikelihoods;

        std::vector< std::vector< std::vector<double> > >                   perNodeSiteLogScalingFactors;

        // the data
        std::vector<std::vector<RbBitSet> >                                 ambiguous_char_matrix;
        std::vector<std::vector<unsigned long> >                            char_matrix;
        std::vector<std::vector<bool> >                                     gap_matrix;
        std::vector<size_t>                                                 pattern_counts;
        std::vector<bool>                                                   site_invariant;
        std::vector<std::vector<size_t> >                                   invariant_site_index;
        size_t                                                              num_patterns;
        bool                                                                compressed;
        std::vector<size_t>                                                 site_pattern;    // an array that keeps track of which pattern is used for each site
        std::map<std::string,size_t>                                        taxon_name_2_tip_index_map;

        // flags for likelihood recomputation
        bool                                                                touched;
        std::vector<bool>                                                   changed_nodes;
        mutable std::vector<bool>                                           dirty_nodes;

#if defined ( RB_BEAGLE )
        mutable std::vector<int>                                            active_eigen_system;
        mutable std::vector<bool>                                           touched_eigen_system;
#endif /* RB_BEAGLE */

        // offsets for nodes
        size_t                                                              activeLikelihoodOffset;
        size_t                                                              nodeOffset;
        size_t                                                              mixtureOffset;
        size_t                                                              siteOffset;

        // flags
        bool                                                                using_ambiguous_characters;
        bool                                                                treatUnknownAsGap;
        bool                                                                treatAmbiguousAsGaps;

        bool                                                                using_weighted_characters;

        bool                                                                useMarginalLikelihoods;
        mutable bool                                                        in_mcmc_mode;

        // members
        const TypedDagNode< double >*                                       homogeneous_clock_rate;
        const TypedDagNode< RbVector< double > >*                           heterogeneous_clock_rates;
        const TypedDagNode< RateGenerator >*                                homogeneous_rate_matrix;
        const TypedDagNode< RbVector< RateGenerator > >*                    heterogeneous_rate_matrices;
        const TypedDagNode< Simplex >*                                      root_frequencies;
        const TypedDagNode< RbVector< double > >*                           site_rates;
        const TypedDagNode< Simplex >*                                      site_matrix_probs;
        const TypedDagNode< Simplex >*                                      site_rates_probs;
        const TypedDagNode< double >*                                       p_inv;


        // flags specifying which model variants we use
        bool                                                                branch_heterogeneous_clock_rates;
        bool                                                                branch_heterogeneous_substitution_matrices;
        bool                                                                rate_variation_across_sites;

        // MPI variables
        size_t                                                              pattern_block_start;
        size_t                                                              pattern_block_end;
        size_t                                                              pattern_block_size;

        bool                                                                store_internal_nodes;
        bool                                                                gap_match_clamped;

        charType                                                            template_state;                                 //!< Template state used for ancestral state estimation. This makes sure that the state labels are preserved.

        // containers for ancestral state/stochastic mapping functions
        bool                                                                has_ancestral_states;
        std::vector<size_t>                                                 sampled_site_mixtures;
        size_t                                                              sampled_site_rate_component;
        size_t                                                              sampled_site_matrix_component;

#if defined( RB_BEAGLE )
        bool                                                                b_initialized = false;
        std::vector<BeagleInstance*>                                        beagle_instances;

        std::vector<double>                                                 b_inPatternWeights;
        std::vector<double>                                                 b_inCategoryRates;
        std::vector<double>                                                 b_inCategoryWeights;
        size_t                                                              num_mixtures;
                
        //-- Initialize a BEAGLE instance per model
        void                                                                initializeBeagleInstances      ( void );
        //-- Free all BEAGLE instances
        void                                                                freeBeagleInstances            ( void );

        //-- Set the tree tip states and base frequencies for the BEAGLE instance.
        void                                                                initializeBeagleTips           ( void );

        double                                                              calculateBranchLength          ( const TopologyNode &node
                                                                                                           , size_t node_index
                                                                                                           );
        
        //-- BEAGLE updaters
        void                                                                updateBeagleEigensystems       ( void );
        void                                                                updateBeagleSiteRates          ( void );
#endif /* RB_BEAGLE */
        
    private:

        // private methods
        void                                                                fillLikelihoodVector(const TopologyNode &n, size_t nIdx);
        void                                                                recursiveMarginalLikelihoodComputation(size_t nIdx);
        virtual void                                                        scale(size_t i);
        virtual void                                                        scale(size_t i, size_t l, size_t r);
        virtual void                                                        scale(size_t i, size_t l, size_t r, size_t m);
        virtual void                                                        simulate(const TopologyNode& node, std::vector< DiscreteTaxonData< charType > > &t, const std::vector<bool> &inv, const std::vector<size_t> &perSiteRates);
        
    };

}


#include "DiscreteCharacterState.h"
#include "DistributionExponential.h"
#include "HomologousDiscreteCharacterData.h"
#include "RandomNumberFactory.h"
#include "RandomNumberGenerator.h"
#include "RateMatrix_JC.h"
#include "StochasticNode.h"

#include <cmath>

#ifdef RB_MPI
#include <mpi.h>
#endif

#if defined( RB_BEAGLE )
#include "BeagleInstance.h"
#endif /* RB_BEAGLE */


template<class charType>
RevBayesCore::AbstractPhyloCTMCSiteHomogeneous<charType>::AbstractPhyloCTMCSiteHomogeneous(const TypedDagNode<Tree> *t, size_t nChars, size_t nMix, bool c, size_t nSites, bool amb, bool internal, bool gapmatch, bool wd) :
TypedDistribution< AbstractHomologousDiscreteCharacterData >(  NULL ),
lnProb( 0.0 ),
storedLnProb( 0.0 ),
num_nodes( t->getValue().getNumberOfNodes() ),
num_sites( nSites ),
num_chars( nChars ),
num_site_rates( nMix ),
num_site_mixtures( nMix ),
num_matrices( 1 ),
tau( t ),
transition_prob_matrices( std::vector<TransitionProbabilityMatrix>(num_site_mixtures, TransitionProbabilityMatrix(num_chars) ) ),
//    partialLikelihoods( new double[2*num_nodes*num_site_mixtures*num_sites*num_chars] ),
partialLikelihoods( NULL ),
activeLikelihood( std::vector<size_t>(num_nodes, 0) ),
//    marginalLikelihoods( new double[num_nodes*num_site_mixtures*num_sites*num_chars] ),
marginalLikelihoods( NULL ),
perNodeSiteLogScalingFactors( std::vector<std::vector< std::vector<double> > >(2, std::vector<std::vector<double> >(num_nodes, std::vector<double>(num_sites, 0.0) ) ) ),
ambiguous_char_matrix(),
char_matrix(),
gap_matrix(),
pattern_counts(),
site_invariant( num_sites, false ),
invariant_site_index( num_sites ),
num_patterns( num_sites ),
compressed( c ),
site_pattern( std::vector<size_t>(num_sites, 0) ),
taxon_name_2_tip_index_map(),
touched( false ),
changed_nodes( std::vector<bool>(num_nodes, false) ),
dirty_nodes( std::vector<bool>(num_nodes, true) ),
#if defined( RB_BEAGLE )
active_eigen_system( std::vector<int>(1, 0) ),
touched_eigen_system( std::vector<bool>(1, false) ),
beagle_instances( NULL ),
#endif /* RB_BEAGLE */
using_ambiguous_characters( amb ),
treatUnknownAsGap( true ),
treatAmbiguousAsGaps( false ),
using_weighted_characters( wd ),
useMarginalLikelihoods( false ),
in_mcmc_mode( false ),
pattern_block_start( 0 ),
pattern_block_end( num_patterns ),
pattern_block_size( num_patterns ),
store_internal_nodes( internal ),
gap_match_clamped( gapmatch ),
template_state(),
has_ancestral_states(false),
sampled_site_rate_component( 0 ),
sampled_site_matrix_component( 0 )
{

    // initialize with default parameters
    homogeneous_clock_rate        = NULL;
    heterogeneous_clock_rates     = NULL;
    homogeneous_rate_matrix       = NULL;
    heterogeneous_rate_matrices   = NULL;
    root_frequencies              = NULL;
    site_rates                    = NULL;
    site_matrix_probs             = NULL;
    site_rates_probs              = NULL;
    p_inv                         = NULL;

    // flags specifying which model variants we use
    branch_heterogeneous_clock_rates               = false;
    branch_heterogeneous_substitution_matrices     = true;
    rate_variation_across_sites                    = false;

    tau->getValue().getTreeChangeEventHandler().addListener( this );

    activeLikelihoodOffset      =  num_nodes*num_site_mixtures*pattern_block_size*num_chars;
    nodeOffset                  =  num_site_mixtures*pattern_block_size*num_chars;
    mixtureOffset               =  pattern_block_size*num_chars;
    siteOffset                  =  num_chars;

    // add the parameters to our set (in the base class)
    // in that way other class can easily access the set of our parameters
    // this will also ensure that the parameters are not getting deleted before we do
    this->addParameter( tau );
    this->addParameter( homogeneous_clock_rate );
    this->addParameter( heterogeneous_clock_rates );
    this->addParameter( homogeneous_rate_matrix );
    this->addParameter( heterogeneous_rate_matrices );
    this->addParameter( root_frequencies );
    this->addParameter( site_rates );
    this->addParameter( site_matrix_probs );
    this->addParameter( site_rates_probs );
    this->addParameter( p_inv );

    // initially we use only a single processor until someone else tells us otherwise
    this->setActivePID( this->pid, 1 );
}


template<class charType>
RevBayesCore::AbstractPhyloCTMCSiteHomogeneous<charType>::AbstractPhyloCTMCSiteHomogeneous(const AbstractPhyloCTMCSiteHomogeneous &n) :
TypedDistribution< AbstractHomologousDiscreteCharacterData >( n ),
lnProb( n.lnProb ),
storedLnProb( n.storedLnProb ),
num_nodes( n.num_nodes ),
num_sites( n.num_sites ),
num_chars( n.num_chars ),
num_site_rates( n.num_site_rates ),
num_site_mixtures( n.num_site_mixtures ),
num_matrices( n.num_matrices ),
tau( n.tau ),
transition_prob_matrices( n.transition_prob_matrices ),
//    partialLikelihoods( new double[2*num_nodes*num_site_mixtures*num_sites*num_chars] ),
partialLikelihoods( NULL ),
activeLikelihood( n.activeLikelihood ),
//    marginalLikelihoods( new double[num_nodes*num_site_mixtures*num_sites*num_chars] ),
marginalLikelihoods( NULL ),
perNodeSiteLogScalingFactors( n.perNodeSiteLogScalingFactors ),
ambiguous_char_matrix( n.ambiguous_char_matrix ),
char_matrix( n.char_matrix ),
gap_matrix( n.gap_matrix ),
pattern_counts( n.pattern_counts ),
site_invariant( n.site_invariant ),
invariant_site_index( n.invariant_site_index ),
num_patterns( n.num_patterns ),
compressed( n.compressed ),
site_pattern( n.site_pattern ),
taxon_name_2_tip_index_map( n.taxon_name_2_tip_index_map ),
touched( false ),
changed_nodes( n.changed_nodes ),
dirty_nodes( n.dirty_nodes ),
#if defined( RB_BEAGLE )
active_eigen_system( n.active_eigen_system ),
touched_eigen_system( n.touched_eigen_system ),
beagle_instances( NULL ),
#endif /* RB_BEAGLE */
using_ambiguous_characters( n.using_ambiguous_characters ),
treatUnknownAsGap( n.treatUnknownAsGap ),
treatAmbiguousAsGaps( n.treatAmbiguousAsGaps ),
using_weighted_characters( n.using_weighted_characters ),
useMarginalLikelihoods( n.useMarginalLikelihoods ),
in_mcmc_mode( n.in_mcmc_mode ),
pattern_block_start( n.pattern_block_start ),
pattern_block_end( n.pattern_block_end ),
pattern_block_size( n.pattern_block_size ),
store_internal_nodes( n.store_internal_nodes ),
gap_match_clamped( n.gap_match_clamped ),
template_state( n.template_state ),
has_ancestral_states( n.has_ancestral_states ),
sampled_site_rate_component( n.sampled_site_rate_component ),
sampled_site_matrix_component( n.sampled_site_matrix_component )
{

    // initialize with default parameters
    homogeneous_clock_rate       = n.homogeneous_clock_rate;
    heterogeneous_clock_rates    = n.heterogeneous_clock_rates;
    homogeneous_rate_matrix      = n.homogeneous_rate_matrix;
    heterogeneous_rate_matrices  = n.heterogeneous_rate_matrices;
    root_frequencies             = n.root_frequencies;
    site_rates                   = n.site_rates;
    site_matrix_probs            = n.site_matrix_probs;
    site_rates_probs             = n.site_rates_probs;
    p_inv                        = n.p_inv;

    activeLikelihoodOffset      =  n.activeLikelihoodOffset;
    nodeOffset                  =  n.nodeOffset;
    mixtureOffset               =  n.mixtureOffset;
    siteOffset                  =  n.siteOffset;

    // flags specifying which model variants we use
    branch_heterogeneous_clock_rates               = n.branch_heterogeneous_clock_rates;
    branch_heterogeneous_substitution_matrices     = n.branch_heterogeneous_substitution_matrices;
    rate_variation_across_sites                    = n.rate_variation_across_sites;

    tau->getValue().getTreeChangeEventHandler().addListener( this );

    // copy the partial likelihoods if necessary
    if ( in_mcmc_mode == true )
    {
#if defined( RB_BEAGLE )
        //-- If we are in MCMC mode, we need to make a new BEAGLE instance for our clone.
        if ( RbSettings::userSettings().getUseBeagle() == true ) {
            this->initializeBeagleInstances();
        } else {
           partialLikelihoods = new double[2*activeLikelihoodOffset];
           memcpy(partialLikelihoods, n.partialLikelihoods, 2*activeLikelihoodOffset*sizeof(double));
        }
#else
        partialLikelihoods = new double[2*activeLikelihoodOffset];
        memcpy(partialLikelihoods, n.partialLikelihoods, 2*activeLikelihoodOffset*sizeof(double));
#endif /* RB_BEAGLE */
    }

    // copy the marginal likelihoods if necessary
    if ( useMarginalLikelihoods == true && RbSettings::userSettings().getUseBeagle() != true )
    {
        marginalLikelihoods = new double[activeLikelihoodOffset];
        memcpy(marginalLikelihoods, n.marginalLikelihoods, activeLikelihoodOffset*sizeof(double));
    }
}


/**
 * Destructor. Because we added ourselves as a reference to tau when we added a listener to its
 * TreeChangeEventHandler, we need to remove ourselves as a reference and possibly delete tau
 * when we die. All other parameters are handled by others.
 */
template<class charType>
RevBayesCore::AbstractPhyloCTMCSiteHomogeneous<charType>::~AbstractPhyloCTMCSiteHomogeneous( void )
{
    // We don't delete the params, because they might be used somewhere else too. The model needs to do that!

    // remove myself from the tree listeners
    if ( tau != NULL )
    {
        tau->getValue().getTreeChangeEventHandler().removeListener( this );
    }
    
#ifdef RB_BEAGLE
    if ( RbSettings::userSettings().getUseBeagle() == true ) {
        this->freeBeagleInstances();
    } else {
        // If BEAGLE is not used, we still need to free the partial likelihoods
        delete[] partialLikelihoods;
        delete[] marginalLikelihoods;
    }
#else
    // free the partial likelihoods
    delete [] partialLikelihoods;
    delete [] marginalLikelihoods;
#endif
}


template<class charType>
void RevBayesCore::AbstractPhyloCTMCSiteHomogeneous<charType>::bootstrap( void )
{

    // first we re-compress the data
    compress();

    RandomNumberGenerator *rng = GLOBAL_RNG;

    std::vector<size_t> bootstrapped_pattern_counts = std::vector<size_t>(num_patterns,0);

    for (size_t i = 0; i<num_sites; ++i)
    {
        double u = rng->uniform01() * num_sites;
        size_t pattern_index = 0;
        while ( u > double(pattern_counts[pattern_index]) )
        {
            u -= double(pattern_counts[pattern_index]);
            ++pattern_index;
        }

        ++bootstrapped_pattern_counts[pattern_index];

    }

    pattern_counts = bootstrapped_pattern_counts;

}

namespace RevBayesCore
{
inline void mark_ambiguous_and_missing_as_gap(AbstractHomologousDiscreteCharacterData& data, const vector<size_t>& site_indices, std::vector<TopologyNode*> nodes)
{
    for (auto& node: nodes)
    {
        if ( node->isTip() )
        {
            AbstractDiscreteTaxonData& taxon_data = data.getTaxonData( node->getName() );
            for (auto site_index: site_indices)
            {
                DiscreteCharacterState &c = taxon_data.getCharacter(site_index);

                if ( c.isAmbiguous() or  c.isMissingState() )
                {
                    c.setGapState( true );
                }
            }
        }
    }
}

inline void mark_unknown_as_gap(AbstractHomologousDiscreteCharacterData& data, const vector<size_t>& site_indices, std::vector<TopologyNode*> nodes)
{
    for (auto& node: nodes)
    {
        if ( node->isTip() )
        {
            AbstractDiscreteTaxonData& taxon_data = data.getTaxonData( node->getName() );
            for (auto site_index: site_indices)
            {
                DiscreteCharacterState &c = taxon_data.getCharacter(site_index);

                if ( c.getNumberOfStates() == c.getNumberObservedStates() or c.isMissingState())
                {
                    c.setGapState( true );
                }
            }
        }
    }
}

inline bool has_ambiguous_nongap_characters(AbstractHomologousDiscreteCharacterData& data, const vector<size_t>& site_indices, std::vector<TopologyNode*> nodes)
{
    for (auto& node: nodes)
    {
        if ( node->isTip() )
        {
            AbstractDiscreteTaxonData& taxon_data = data.getTaxonData( node->getName() );
            for (auto site_index: site_indices)
            {
                DiscreteCharacterState &c = taxon_data.getCharacter(site_index);

                if ( not c.isGapState() and (c.isAmbiguous() or c.isMissingState()) )
                    return true;
            }
        }
    }

    return false;
}

inline bool has_weighted_characters(AbstractHomologousDiscreteCharacterData& data, const vector<size_t>& site_indices, std::vector<TopologyNode*> nodes)
{
    for (auto& node: nodes)
    {
        if ( node->isTip() )
        {
            AbstractDiscreteTaxonData& taxon_data = data.getTaxonData( node->getName() );
            for (auto site_index: site_indices)
            {
                DiscreteCharacterState &c = taxon_data.getCharacter(site_index);

                if ( c.isWeighted() ) return true;
            }
        }
    }

    return false;
}

}

template<class charType>
void RevBayesCore::AbstractPhyloCTMCSiteHomogeneous<charType>::compress( void )
{
    // only if the value has been set
    if ( this->value == NULL )
    {
        return;
    }

    ambiguous_char_matrix.clear();
    char_matrix.clear();
    gap_matrix.clear();
    pattern_counts.clear();
    num_patterns = 0;

    // resize the matrices
    size_t tips = tau->getValue().getNumberOfTips();
    ambiguous_char_matrix.resize(tips);
    char_matrix.resize(tips);
    gap_matrix.resize(tips);

    // create a vector with the correct site indices
    // some of the sites may have been excluded
    std::vector<size_t> site_indices = getIncludedSiteIndices();

    // find the unique site patterns and compute their respective frequencies
    std::vector<TopologyNode*> nodes = tau->getValue().getNodes();

    if (treatAmbiguousAsGaps)
    {
        mark_ambiguous_and_missing_as_gap(*value, site_indices, nodes);
    }
    
    if (treatUnknownAsGap)
    {
        mark_unknown_as_gap(*value, site_indices, nodes);
    }
    
    // set the global variable if we use ambiguous characters (besides gaps)
    using_ambiguous_characters = has_ambiguous_nongap_characters(*value, site_indices, nodes);

    // set the global variable if we use weighted characters
    using_weighted_characters = has_weighted_characters(*value, site_indices, nodes);

    std::vector<bool> unique(num_sites, true);
    std::vector<size_t> indexOfSitePattern;

    // compress the character matrix if we're asked to
    if ( compressed == true )
    {
        // find the unique site patterns and compute their respective frequencies
        std::map<std::string,size_t> patterns;
        for (size_t site = 0; site < num_sites; ++site)
        {
            // create the site pattern
            std::string pattern = "";
            for (auto& node: nodes)
            {
                if ( node->isTip() )
                {
                    AbstractDiscreteTaxonData& taxon = value->getTaxonData( node->getName() );
                    CharacterState &c = taxon.getCharacter(site_indices[site]);
                    pattern += c.getStringValue();
                }
            }
            // check if we have already seen this site pattern
            std::map<std::string, size_t>::const_iterator index = patterns.find( pattern );
            if ( index != patterns.end() )
            {
                // we have already seen this pattern
                // increase the frequency counter
                pattern_counts[ index->second ]++;

                // obviously this site isn't unique nor the first encounter
                unique[site] = false;

                // remember which pattern this site uses
                site_pattern[site] = index->second;
            }
            else
            {
                // create a new pattern frequency counter for this pattern
                pattern_counts.push_back(1);

                // insert this pattern with the corresponding index in the map
                patterns.insert( std::pair<std::string,size_t>(pattern,num_patterns) );

                // remember which pattern this site uses
                site_pattern[site] = num_patterns;

                // increase the pattern counter
                num_patterns++;

                // add the index of the site to our pattern-index vector
                indexOfSitePattern.push_back( site );

                // flag that this site is unique (or the first occurence of this pattern)
                unique[site] = true;
            }
        }
    }
    else
    {
        // we do not compress
        num_patterns = num_sites;
        pattern_counts     = std::vector<size_t>(num_sites,1);
        indexOfSitePattern = std::vector<size_t>(num_sites,1);
        for (size_t i = 0; i < this->num_sites; i++)
        {
            indexOfSitePattern[i] = i;
        }
    }

    // compute which block of the data this process needs to compute
    pattern_block_start = size_t(floor( (double(pid-active_PID)   / num_processes ) * num_patterns) );
    pattern_block_end   = size_t(floor( (double(pid+1-active_PID) / num_processes ) * num_patterns) );
    pattern_block_size  = pattern_block_end - pattern_block_start;


    std::vector<size_t> process_pattern_counts = std::vector<size_t>(pattern_block_size,0);
    taxon_name_2_tip_index_map.clear();
    // allocate and fill the cells of the matrices
    
    for (auto& the_node: nodes)
    {
        if ( the_node->isTip() )
        {
            size_t node_index = the_node->getIndex();
            taxon_name_2_tip_index_map.insert( std::pair<std::string,size_t>(the_node->getName(), node_index) );
            AbstractDiscreteTaxonData& taxon = value->getTaxonData( the_node->getName() );

            // resize the column
            if ( using_ambiguous_characters == true )
            {
                ambiguous_char_matrix[node_index].resize(pattern_block_size);
            }
            else
            {
                char_matrix[node_index].resize(pattern_block_size);
            }
            gap_matrix[node_index].resize(pattern_block_size);
            for (size_t patternIndex = 0; patternIndex < pattern_block_size; ++patternIndex)
            {
                // set the counts for this patter
                process_pattern_counts[patternIndex] = pattern_counts[patternIndex+pattern_block_start];

                charType &c = static_cast<charType &>( taxon.getCharacter(site_indices[indexOfSitePattern[patternIndex+pattern_block_start]]) );
                gap_matrix[node_index][patternIndex] = c.isGapState();

                if ( using_ambiguous_characters == true )
                {
                    // we use the actual state
                    ambiguous_char_matrix[node_index][patternIndex] = c.getState();
                }
                else if ( c.isGapState() == false )
                {
                    // we use the index of the state
                    char_matrix[node_index][patternIndex] = c.getStateIndex();
                    if ( c.getStateIndex() >= this->num_chars )
                    {
                        throw RbException("Problem with state index in PhyloCTMC!");
                    }
                    
                }
                else
                {
                    // just to be safe
                    char_matrix[node_index][patternIndex] = -1;
                }

            }

        }

    }

    bool allow_ambiguous_as_invariant = true;

    // now copy back the pattern count vector
    pattern_counts = process_pattern_counts;

    // reset the vector if a site is invariant
    site_invariant.resize( pattern_block_size );
    invariant_site_index.clear();
    invariant_site_index.resize( pattern_block_size );
    size_t length = char_matrix.size();
        
    for (size_t i=0; i<pattern_block_size; ++i)
    {
        bool inv = true;
        size_t taxon_index = 0;

        while ( taxon_index<(length-1) && gap_matrix[taxon_index][i] == true  )
        {
            ++taxon_index;
        }

        if ( using_ambiguous_characters == true )
        {
            RbBitSet val = ambiguous_char_matrix[taxon_index][i];

            for (; taxon_index<length; ++taxon_index)
            {
                if ( gap_matrix[taxon_index][i] == false )
                {
                    val &= ambiguous_char_matrix[taxon_index][i];
                }

                if (   ( allow_ambiguous_as_invariant == true  &&  val.getNumberSetBits() == 0 && gap_matrix[taxon_index][i] == false)
                    || ( allow_ambiguous_as_invariant == false && (val.getNumberSetBits() == 0 || gap_matrix[taxon_index][i] == true ) ) )
                {
                    inv = false;
                    break;
                }
            }

            for ( size_t c = 0; c < this->num_chars; c++ )
            {
                if ( val.isSet(c) )
                {
                    invariant_site_index[i].push_back(c);
                }
            }
        }
        else
        {
            unsigned long c = char_matrix[taxon_index][i];
            invariant_site_index[i].push_back(c);

            for (; taxon_index<length; ++taxon_index)
            {
                if (   ( allow_ambiguous_as_invariant == true  &&  c != char_matrix[taxon_index][i] && gap_matrix[taxon_index][i] == false)
                    || ( allow_ambiguous_as_invariant == false && (c != char_matrix[taxon_index][i] || gap_matrix[taxon_index][i] == true ) ) )
                {
                    inv = false;
                    break;
                }
            }
        }

        site_invariant[i] = inv;
        
    }

    // finally we resize the partial likelihood vectors to the new pattern counts
    resizeLikelihoodVectors();
}


template<class charType>
double RevBayesCore::AbstractPhyloCTMCSiteHomogeneous<charType>::computeLnProbability( void )
{
    // @todo: #thread
    // This part should be done on several threads if possible
    // That means we should probabily call this function as a job,
    // where a job is defined as computing the lnProbability for a subset of the data (block)
    // Sebastian: this call is very slow; a lot of work happens in nextCycle()
    
    // we need to check here if we still are listining to this tree for change events
    // the tree could have been replaced without telling us
    if ( tau->getValue().getTreeChangeEventHandler().isListening( this ) == false )
    {
        tau->getValue().getTreeChangeEventHandler().addListener( this );
        dirty_nodes = std::vector<bool>(num_nodes, true);
    }

    // if we are not in MCMC mode, then we need to (temporarily) allocate memory
    if ( in_mcmc_mode == false )
    {
        partialLikelihoods = new double[2*activeLikelihoodOffset];

#if defined( RB_BEAGLE )
        // We need to set up BEAGLE here if we are not in mcmc mode...
        if ( RbSettings::userSettings().getUseBeagle() == true ) {
            //-- If there are already BEAGLE instances, delete them.
            this->freeBeagleInstances();
            //-- Initialize fresh BEAGLE instances.
            this->initializeBeagleInstances();
        }
#endif /* RB_BEAGLE */
    }

    // compute the ln probability by recursively calling the probability calculation for each node
    const TopologyNode &root = tau->getValue().getRoot();

    // we start with the root and then traverse down the tree
    size_t root_index = root.getIndex();

    // only necessary if the root is actually dirty
    if ( dirty_nodes[root_index] == true )
    {

        // start by filling the likelihood vector for the children of the root
        if ( root.getNumberOfChildren() == 2 ) // rooted trees have two children for the root
        {
            const TopologyNode &left = root.getChild(0);
            size_t left_index = left.getIndex();
            const TopologyNode &right = root.getChild(1);
            size_t right_index = right.getIndex();

            fillLikelihoodVector( left, left_index );
            fillLikelihoodVector( right, right_index );

            computeRootLikelihood( root_index, left_index, right_index );

            //-- We only need to scale only if we are not using BEAGLE
#if !defined ( RB_BEAGLE )
            scale(root_index, left_index, right_index);
#endif /* NOT RB_BEAGLE */

        }
        else if ( root.getNumberOfChildren() == 3 ) // unrooted trees have three children for the root
        {
            const TopologyNode &left = root.getChild(0);
            size_t left_index = left.getIndex();
            const TopologyNode &right = root.getChild(1);
            size_t right_index = right.getIndex();
            const TopologyNode &middle = root.getChild(2);
            size_t middleIndex = middle.getIndex();

            fillLikelihoodVector( left, left_index );
            fillLikelihoodVector( right, right_index );
            fillLikelihoodVector( middle, middleIndex );

            computeRootLikelihood( root_index, left_index, right_index, middleIndex );

            //-- TODO - We only need to scale only if we are not using BEAGLE
#if !defined ( RB_BEAGLE )
            scale(root_index, left_index, right_index, middleIndex);
#endif /* NOT RB_BEAGLE */

        }
        else
        {
            throw RbException("The root node has an unexpected number of children. Only 2 (for rooted trees) or 3 (for unrooted trees) are allowed.");
        }

        // sum the partials up
        this->lnProb = sumRootLikelihood();

    }

    // if we are not in MCMC mode, then we need to (temporarily) free memory
    if ( in_mcmc_mode == false )
    {
#if defined( RB_BEAGLE )
        //-- Clean up after ourselves when not in MCMC mode.
        if ( RbSettings::userSettings().getUseBeagle() == true ) {
            this->freeBeagleInstances();
        }
#endif
        delete [] partialLikelihoods;
        partialLikelihoods = NULL;
    }

    // set the ancestral states as stale
    has_ancestral_states = false;

    return this->lnProb;
}


template<class charType>
void RevBayesCore::AbstractPhyloCTMCSiteHomogeneous<charType>::computeMarginalNodeLikelihood( size_t node_index, size_t parentnode_index )
{

    // compute the transition probability matrix
    this->updateTransitionProbabilities( node_index );

    // get the pointers to the partial likelihoods and the marginal likelihoods
    const double*   p_node                  = this->partialLikelihoods + this->activeLikelihood[node_index]*this->activeLikelihoodOffset + node_index*this->nodeOffset;
    double*         p_node_marginal         = this->marginalLikelihoods + node_index*this->nodeOffset;
    const double*   p_parent_node_marginal  = this->marginalLikelihoods + parentnode_index*this->nodeOffset;

    // get pointers the likelihood for both subtrees
    const double*   p_mixture                   = p_node;
    double*         p_mixture_marginal          = p_node_marginal;
    const double*   p_parent_mixture_marginal   = p_parent_node_marginal;

    // iterate over all mixture categories
    for (size_t mixture = 0; mixture < this->num_site_mixtures; ++mixture)
    {
        // the transition probability matrix for this mixture category
        const double*    tp_begin                = this->transition_prob_matrices[mixture].theMatrix;

        // get pointers to the likelihood for this mixture category
        const double*   p_site_mixture                  = p_mixture;
        double*         p_site_mixture_marginal         = p_mixture_marginal;
        const double*   p_parent_site_mixture_marginal  = p_parent_mixture_marginal;
        // iterate over all sites
        for (size_t site = 0; site < this->pattern_block_size; ++site)
        {
            // get the pointers to the likelihoods for this site and mixture category
            const double*   p_site_j                    = p_site_mixture;
            double*         p_site_marginal_j           = p_site_mixture_marginal;
            // iterate over all end states
            for (size_t j=0; j<num_chars; ++j)
            {
                const double*   p_parent_site_marginal_k    = p_parent_site_mixture_marginal;
                double sum = 0;

                // iterator over all start states
                for (size_t k=0; k<num_chars; ++k)
                {
                    // transition probability for k->j
                    const double tp_kj = *p_parent_site_marginal_k * tp_begin[ k * num_chars + j ];

                    // add the probability of starting from this state
                    sum += *p_site_j * tp_kj;

                    // next parent state
                    ++p_parent_site_marginal_k;
                }
                *p_site_marginal_j = sum;

                // increment pointers
                ++p_site_j; ++p_site_marginal_j;
            }

            // increment the pointers to the next site
            p_site_mixture+=this->siteOffset; p_site_mixture_marginal+=this->siteOffset; p_parent_site_mixture_marginal+=this->siteOffset;

        } // end-for over all sites (=patterns)

        // increment the pointers to the next mixture category
        p_mixture+=this->mixtureOffset; p_mixture_marginal+=this->mixtureOffset; p_parent_mixture_marginal+=this->mixtureOffset;

    } // end-for over all mixtures (=rate categories)

}



template<class charType>
void RevBayesCore::AbstractPhyloCTMCSiteHomogeneous<charType>::computeMarginalRootLikelihood( void )
{
    // get the root node
    const TopologyNode &root = tau->getValue().getRoot();

    // get root frequencies
    std::vector<std::vector<double> >   ff;
    getRootFrequencies(ff);

    // get the index of the root node
    size_t node_index = root.getIndex();

    // get the pointers to the partial likelihoods and the marginal likelihoods
    const double*   p_node           = this->partialLikelihoods + this->activeLikelihood[node_index]*this->activeLikelihoodOffset + node_index*this->nodeOffset;
    double*         p_node_marginal  = this->marginalLikelihoods + node_index*this->nodeOffset;

    // get pointers the likelihood for both subtrees
    const double*   p_mixture           = p_node;
    double*         p_mixture_marginal  = p_node_marginal;

    // iterate over all mixture categories
    for (size_t mixture = 0; mixture < this->num_site_mixtures; ++mixture)
    {
        // get root frequencies
        const std::vector<double>&          f           = ff[mixture % ff.size()];
        assert(f.size() == num_chars);
        std::vector<double>::const_iterator f_end       = f.end();
        std::vector<double>::const_iterator f_begin     = f.begin();

        // get pointers to the likelihood for this mixture category
        const double*   p_site_mixture          = p_mixture;
        double*         p_site_mixture_marginal = p_mixture_marginal;
        // iterate over all sites
        for (size_t site = 0; site < this->pattern_block_size; ++site)
        {
            // get the pointer to the stationary frequencies
            std::vector<double>::const_iterator f_j             = f_begin;
            // get the pointers to the likelihoods for this site and mixture category
            const double*   p_site_j            = p_site_mixture;
            double*         p_site_marginal_j   = p_site_mixture_marginal;
            // iterate over all starting states
            for (; f_j != f_end; ++f_j)
            {
                // add the probability of starting from this state
                *p_site_marginal_j = *p_site_j * *f_j;

                // increment pointers
                ++p_site_j; ++p_site_marginal_j;
            }

            // increment the pointers to the next site
            p_site_mixture+=this->siteOffset; p_site_mixture_marginal+=this->siteOffset;

        } // end-for over all sites (=patterns)

        // increment the pointers to the next mixture category
        p_mixture+=this->mixtureOffset; p_mixture_marginal+=this->mixtureOffset;

    } // end-for over all mixtures (=rate categories)

}


/**
 * Draw a vector of ancestral states from the marginal distribution (non-conditional of the other ancestral states).
 * Here we assume that the marginal likelihoods have been updated.
 */
template<class charType>
std::vector<charType> RevBayesCore::AbstractPhyloCTMCSiteHomogeneous<charType>::drawAncestralStatesForNode(const TopologyNode &node)
{

    size_t node_index = node.getIndex();

    // get the marginal likelihoods
    std::vector< std::vector<double> >* marginals = sumMarginalLikelihoods(node_index);

    RandomNumberGenerator* rng = GLOBAL_RNG;
    std::vector< charType > ancestralSeq = std::vector<charType>();

    for ( size_t i = 0; i < num_sites; ++i )
    {
		size_t pattern = i;
		// if the matrix is compressed use the pattern for this site
		if ( compressed == true )
        {
            pattern = site_pattern[i];
        }

        // create the character
        charType c = charType( num_chars );
        c.setToFirstState();

        // sum the likelihoods for each character state
        const std::vector<double> siteMarginals = (*marginals)[pattern];
        double sumMarginals = 0.0;
        for (int j = 0; j < siteMarginals.size(); j++)
        {
            sumMarginals += siteMarginals[j];
        }

        double u = rng->uniform01();
        if (sumMarginals == 0.0)
        {

            // randomly draw state if all states have 0 probability
            c.setStateByIndex((size_t)(u*c.getNumberOfStates()));

        }
        else
        {

            // the marginals don't add up to 1, so rescale u
            u *= sumMarginals;

            // draw the character state
            size_t stateIndex = 0;
            while ( true )
            {

                u -= siteMarginals[stateIndex];

                if ( u > 0.0 )
                {

                    if (c.getStateIndex() + 1 >= c.getNumberOfStates())
                    {
                        stateIndex = 0;
                        c.setToFirstState();
                    }
                    else
                    {
                        c++;
                        stateIndex++;
                    }

                }
                else
                {
                    break;
                }
            }
        }

        // add the character to the sequence
        ancestralSeq.push_back( c );
    }

    // we need to free the vector
    delete marginals;

    return ancestralSeq;
}


/**
 * Draw a vector of ancestral states from the joint-conditional distribution of states.
 */
template<class charType>
void RevBayesCore::AbstractPhyloCTMCSiteHomogeneous<charType>::drawJointConditionalAncestralStates(std::vector<std::vector<charType> >& startStates, std::vector<std::vector<charType> >& endStates)
{

	// if we already have ancestral states, don't make new ones
    
    // MJL 181028: Disabling this flag to allow multiple monitors to work for same dnPhyloCTMC (e.g. ancestral states + stochastic mapping)
//	if ( has_ancestral_states == true )
//    {
//		return;
//    }
    
    RandomNumberGenerator* rng = GLOBAL_RNG;

    // get working variables
    std::vector<double> siteProbVector = getMixtureProbs();

    const TopologyNode &root = tau->getValue().getRoot();
    size_t node_index = root.getIndex();

    // get the pointers to the partial likelihoods and the marginal likelihoods
    double*         p_node  = this->partialLikelihoods + this->activeLikelihood[node_index]*this->activeLikelihoodOffset + node_index*this->nodeOffset;

    // get pointers the likelihood for both subtrees
    const double*   p_site           = p_node;

    // sample root states
    std::vector<double> p( this->num_site_mixtures*this->num_chars, 0.0);

    // clear the container for sampling the site-rates
    sampled_site_mixtures.resize(this->num_sites);
    
    for (size_t i = 0; i < this->num_sites; ++i)
//    for (size_t i = pattern_block_start; i < this->pattern_block_end; ++i)
    {

        // create the character
        charType c = charType( template_state );

        // sum to sample
        double sum = 0.0;

        // if the matrix is compressed use the pattern for this site
        size_t pattern = i - pattern_block_start;
        if ( compressed == true )
        {
            pattern = site_pattern[i - pattern_block_start];
        }

        // get ptr to first mixture cat for site
        p_site          = p_node  + pattern * this->siteOffset;

        // iterate over all mixture categories
        for (size_t mixture = 0; mixture < this->num_site_mixtures; ++mixture)
        {

            // get pointers to the likelihood for this mixture category
            const double* p_site_mixture_j       = p_site;

            // iterate over all starting states
            for (size_t state = 0; state < this->num_chars; ++state)
            {
                size_t k = this->num_chars*mixture + state;
                p[k] = *p_site_mixture_j * siteProbVector[mixture];
                sum += p[k];

                // increment the pointers to the next state for (site,rate)
                p_site_mixture_j++;
            }

            // increment the pointers to the next mixture category for given site
            p_site       += this->mixtureOffset;

        } // end-for over all mixtures (=rate categories)

        // sample char from p
        bool stop = false;
        double u = rng->uniform01() * sum;
        for (size_t mixture = 0; mixture < this->num_site_mixtures; mixture++)
        {
            c.setToFirstState();
            for (size_t state = 0; state < this->num_chars; state++)
            {
                size_t k = this->num_chars * mixture + state;
                u -= p[k];
                if (u < 0.0)
                {
                    startStates[root.getIndex()][i] = c;
                    sampled_site_mixtures[i] = mixture;
                    stop = true;
                    break;
                }
                if (c.getStateIndex() + 1 >= c.getNumberOfStates())
                {
                    c.setToFirstState();
                }
                else
                {
                    c++;
                }
            }
            if (stop) break;
        }

        endStates[node_index][i] = startStates[node_index][i];
    }

    // recurse
    std::vector<TopologyNode*> children = root.getChildren();
    for (size_t i = 0; i < children.size(); i++)
    {
        // daughters identically inherit ancestral state
        startStates[ children[i]->getIndex() ] = endStates[ root.getIndex() ];

        // recurse towards tips
        if ( children[i]->isTip() == false )
        {
            recursivelyDrawJointConditionalAncestralStates(*children[i], startStates, endStates, sampled_site_mixtures);
        }
        else
        {
            tipDrawJointConditionalAncestralStates(*children[i], startStates, endStates, sampled_site_mixtures);
        }

    }

    // flag the ancestral states as sampled
    has_ancestral_states = true;

}

template<class charType>
void RevBayesCore::AbstractPhyloCTMCSiteHomogeneous<charType>::drawSiteMixtureAllocations()
{

    RandomNumberGenerator* rng = GLOBAL_RNG;

    // get working variables
    std::vector<double> siteProbVector = getMixtureProbs();

    const TopologyNode &root = tau->getValue().getRoot();
    size_t node_index = root.getIndex();

    // get the pointers to the partial likelihoods and the marginal likelihoods
    double*         p_node  = this->partialLikelihoods + this->activeLikelihood[node_index]*this->activeLikelihoodOffset + node_index*this->nodeOffset;

    // get pointers the likelihood for both subtrees
    const double*   p_site           = p_node;

    // sample root states
    std::vector<double> p( this->num_site_mixtures*this->num_chars, 0.0);

    // clear the container for sampling the site-rates
    this->sampled_site_mixtures.resize(this->num_sites);

    for (size_t i = 0; i < this->num_sites; ++i)
//    for (size_t i = pattern_block_start; i < this->pattern_block_end; ++i)
    {

        // sum to sample
        double sum = 0.0;

        // if the matrix is compressed use the pattern for this site
        size_t pattern = i - pattern_block_start;
        if ( compressed == true )
        {
            pattern = site_pattern[i - pattern_block_start];
        }

        // get ptr to first mixture cat for site
        p_site          = p_node  + pattern * this->siteOffset;

        // iterate over all mixture categories
        for (size_t mixture = 0; mixture < this->num_site_mixtures; ++mixture)
        {

            // get pointers to the likelihood for this mixture category
            const double* p_site_mixture_j       = p_site;

            // iterate over all starting states
            for (size_t state = 0; state < this->num_chars; ++state)
            {
                size_t k = this->num_chars * mixture + state;
                p[k] = *p_site_mixture_j * siteProbVector[mixture];
                sum += p[k];

                // increment the pointers to the next state for (site,rate)
                p_site_mixture_j++;
            }

            // increment the pointers to the next mixture category for given site
            p_site       += this->mixtureOffset;

        } // end-for over all mixtures (=rate categories)

        // sample char from p
        bool stop = false;
        double u = rng->uniform01() * sum;
        for (size_t mixture = 0; mixture < this->num_site_mixtures; mixture++)
        {
            for (size_t state = 0; state < this->num_chars; state++)
            {
                size_t k = this->num_chars * mixture + state;
                u -= p[k];
                if (u < 0.0)
                {
                	this->sampled_site_mixtures[i] = mixture;
                    stop = true;
                    break;
                }
            }
            if (stop) break;
        }

    }

}

template<class charType>
void RevBayesCore::AbstractPhyloCTMCSiteHomogeneous<charType>::drawStochasticCharacterMap(std::vector<std::string>& character_histories, size_t site, bool use_simmap_default)
{

    bool success = false;
    size_t max_draws = 10;
    size_t n_draws = 0;

    while (!success && n_draws != max_draws) {
        // first draw joint ancestral states
        std::vector<std::vector<charType> > start_states(this->num_nodes, std::vector<charType>(this->num_sites, template_state));
        std::vector<std::vector<charType> > end_states(this->num_nodes, std::vector<charType>(this->num_sites, template_state));
        this->drawJointConditionalAncestralStates( start_states, end_states );

        // save the character history for the root
        const TopologyNode &root = this->tau->getValue().getRoot();
        size_t root_index = root.getIndex();
        std::string simmap_string = "{" + end_states[root_index][site].getStringValue() + "," + StringUtilities::toString( root.getBranchLength() ) + "}";
        character_histories[root_index] = simmap_string;

        // get the sampled site-matrix and site-rate indexes
        getSampledMixtureComponents(site, sampled_site_rate_component, sampled_site_matrix_component);

        // recurse towards tips
        const TopologyNode &right = root.getChild(0);
        const TopologyNode &left = root.getChild(1);
        success = recursivelyDrawStochasticCharacterMap(left,  character_histories, start_states, end_states, site, use_simmap_default);
        success &= recursivelyDrawStochasticCharacterMap(right, character_histories, start_states, end_states, site, use_simmap_default);

        if (n_draws != 0) {
            std::cout << "Warning: numerical instability in P(t)=exp(Qt) caused stochastic mapping to fail (attempt: " << n_draws << "/" << max_draws << ")\n";
        }
        n_draws++;
    }

    if (n_draws == max_draws) {
        throw RbException("Stochastic mapping failed due to numerical instability.");
    }

}

template<class charType>
bool RevBayesCore::AbstractPhyloCTMCSiteHomogeneous<charType>::hasSiteRateMixture()
{
	bool ret = this->num_site_rates > 1;
	return ret;
}

template<class charType>
bool RevBayesCore::AbstractPhyloCTMCSiteHomogeneous<charType>::hasSiteMatrixMixture()
{
	bool ret = false;

	if ( this->site_matrix_probs != NULL ) {
		ret = this->site_matrix_probs->getValue().size() > 1;
	}

	return ret;
}

template<class charType>
void RevBayesCore::AbstractPhyloCTMCSiteHomogeneous<charType>::getSampledMixtureComponents(size_t &site_index, size_t &rate_component, size_t &matrix_component )
{

	// get the mixture component (in vector form)
	size_t mixture_component_index = sampled_site_mixtures[site_index];

	matrix_component = 0;
    if (this->site_matrix_probs != NULL)
    {
    	matrix_component = mixture_component_index % num_matrices;
    }

    // determine the rate (row index)
    rate_component = 0;
    if (this->site_rates != NULL)
    {
    	rate_component = (mixture_component_index - matrix_component) / num_matrices;
    }


}


template<class charType>
bool RevBayesCore::AbstractPhyloCTMCSiteHomogeneous<charType>::recursivelyDrawStochasticCharacterMap(const TopologyNode &node, std::vector<std::string>& character_histories, std::vector<std::vector<charType> >& start_states, std::vector<std::vector<charType> >& end_states, size_t site, bool use_simmap_default)
{

    bool success = false;

    // get the start and end states
    size_t node_index = node.getIndex();
    size_t start_state = start_states[node_index][site].getStateIndex();
    size_t end_state = start_state;

    // NOTE: ambiguous tip states are sampled along with internal node states
    end_state = end_states[node_index][site].getStateIndex();

    // set up vectors to hold the character transition events
    std::vector<size_t> transition_states;
    std::vector<double> transition_times;
    transition_states.push_back(start_state);

    // get the rate matrix for this branch (or site if using a mixture of matrices over sites)
    RateMatrix_JC jc(this->num_chars);
    const RateGenerator *rate_matrix = &jc;
    if ( this->branch_heterogeneous_substitution_matrices == true )
    {
        if (this->heterogeneous_rate_matrices != NULL)
        {
            rate_matrix = &this->heterogeneous_rate_matrices->getValue()[node_index];
        }
        else if (this->homogeneous_rate_matrix != NULL)
        {
            rate_matrix = &this->homogeneous_rate_matrix->getValue();
        }
    }
    else
    {
        if (this->homogeneous_rate_matrix != NULL)
        {
            rate_matrix = &this->homogeneous_rate_matrix->getValue();
        }
        else if (this->site_matrix_probs != NULL)
        {
        	rate_matrix = &this->heterogeneous_rate_matrices->getValue()[this->sampled_site_matrix_component];
        }
    }

    // get the clock rate for the branch
    double clock_rate = 1.0;
    if ( this->branch_heterogeneous_clock_rates == true )
    {
        if (this->heterogeneous_clock_rates != NULL)
        {
            clock_rate = this->heterogeneous_clock_rates->getValue()[node_index];
        }
    }
    else
    {
        if (this->homogeneous_clock_rate != NULL)
        {
            clock_rate = this->homogeneous_clock_rate->getValue();
        }
    }

    // multiply by the clock-rate for the site
    if (this->site_rates != NULL)
    {
    	// there is a mixture over site rates
    	clock_rate *= this->site_rates->getValue()[this->sampled_site_rate_component];
    }

    // now sample a character history for the branch leading to this node
    double start_age;
    double end_age;
    if (RbMath::isFinite( node.getAge() ) == true)
    {
        start_age = node.getParent().getAge();
        end_age = node.getAge();
    }
    else
    {
        double branch_length = node.getBranchLength();
        if (branch_length < 0.0)
        {
            branch_length = 1.0;
        }
        start_age = branch_length;
        end_age = 0.0;
    }


    // simulate stochastic map
    transition_states.push_back(end_state);
    success = const_cast<RateGenerator*>(rate_matrix)->simulateStochasticMapping(start_age, end_age, clock_rate, transition_states, transition_times);

    // make SIMMAP string
    std::string simmap_string = "{";

    if (use_simmap_default == true)
    {
        for (size_t i = transition_times.size(); i > 0; i--)
        {
            simmap_string = simmap_string + StringUtilities::toString(transition_states[i - 1]) + "," + StringUtilities::toString(transition_times[i - 1]);
            if (i != 1)
            {
                simmap_string = simmap_string + ":";
            }
        }
    }
    else
    {
        for (size_t i = 0; i < transition_times.size(); i++)
        {
            if (i != 0)
            {
                simmap_string = simmap_string + ":";
            }
            simmap_string = simmap_string + StringUtilities::toString(transition_states[i]) + "," + StringUtilities::toString(transition_times[i]);
        }
    }
    simmap_string = simmap_string + "}";

    // save the character history for this branch
    character_histories[node_index] = simmap_string;

    // recurse towards tips
    if ( node.isTip() == false )
    {
        const TopologyNode &right = node.getChild(0);
        const TopologyNode &left = node.getChild(1);
        success &= recursivelyDrawStochasticCharacterMap(left, character_histories, start_states, end_states, site, use_simmap_default);
        success &= recursivelyDrawStochasticCharacterMap(right, character_histories, start_states, end_states, site, use_simmap_default);
    }

    return success;
}


template<class charType>
void RevBayesCore::AbstractPhyloCTMCSiteHomogeneous<charType>::executeMethod(const std::string &n, const std::vector<const DagNode *> &args, RbVector<double> &rv) const
{
    if ( n == "siteLikelihoods" )
    {

        bool delete_partial_likelihoods = false;

        // if we are not in MCMC mode, then we need to (temporarily) allocate memory
        if ( in_mcmc_mode == false )
        {
            delete_partial_likelihoods = true;
            partialLikelihoods = new double[2*activeLikelihoodOffset];
            in_mcmc_mode = true;

            for (std::vector<bool>::iterator it = dirty_nodes.begin(); it != dirty_nodes.end(); ++it)
            {
                (*it) = true;
            }
        }

        // make sure the likelihoods are updated
        const_cast<AbstractPhyloCTMCSiteHomogeneous<charType> *>( this )->computeLnProbability();

        // get the per site likelihood
        RbVector<double> tmp = RbVector<double>(num_patterns, 0.0);
        computeRootLikelihoods( tmp );

        // if we are not in MCMC mode, then we need to (temporarily) free memory
        if ( delete_partial_likelihoods == true )
        {
            // free the partial likelihoods
            delete [] partialLikelihoods;
            partialLikelihoods = NULL;
            in_mcmc_mode = false;
        }

        // now match it back to the actual sites
        if ( this->compressed == true && num_sites > num_patterns )
        {
            rv = RbVector<double>(num_sites, 0.0);

            for (size_t i=0; i<num_sites; ++i)
            {
                size_t pattern_index = site_pattern[i];
                rv[i] = tmp[pattern_index] / pattern_counts[pattern_index];
            }
        }
        else
        {
            rv = tmp;
        }

    }
    else if ( n == "siteRates" )
    {

        bool delete_partial_likelihoods = false;

        // if we are not in MCMC mode, then we need to (temporarily) allocate memory
        if ( in_mcmc_mode == false )
        {
            delete_partial_likelihoods = true;
            partialLikelihoods = new double[2*activeLikelihoodOffset];
            in_mcmc_mode = true;

            for (std::vector<bool>::iterator it = dirty_nodes.begin(); it != dirty_nodes.end(); ++it)
            {
                (*it) = true;
            }
        }

        // make sure the likelihoods are updated
        const_cast<AbstractPhyloCTMCSiteHomogeneous<charType> *>( this )->computeLnProbability();

        // get the site rates
        std::vector<double> r;
        if ( this->rate_variation_across_sites == true )
        {
            r = this->site_rates->getValue();
        }
        else
        {
            r.push_back(1.0);
        }

        size_t num_site_rates_withInv = num_site_rates;
        double prob_invariant = getPInv();
        if (prob_invariant > 0.0)
        {
            num_site_rates_withInv++;
            r.insert(r.begin(), 0.0);
        }

        // get the per site rate likelihood
        MatrixReal tmp = MatrixReal(num_patterns, num_site_rates_withInv, 0.0);
        computeRootLikelihoodsPerSiteRate( tmp );

        // if we are not in MCMC mode, then we need to (temporarily) free memory
        if ( delete_partial_likelihoods == true )
        {
            // free the partial likelihoods
            delete [] partialLikelihoods;
            partialLikelihoods = NULL;
            in_mcmc_mode = false;
        }

        // now match it back to the actual sites
        MatrixReal siteRateConditionalProb = MatrixReal(num_sites, num_site_rates_withInv, 0.0);
        for (size_t i=0; i<num_sites; ++i)
        {
            size_t pattern_index = site_pattern[i];
            double siteLikelihoods = 0.0;

            for (size_t j=0; j<num_site_rates_withInv; ++j)
            {
                siteRateConditionalProb[i][j] = exp(tmp[pattern_index][j] / pattern_counts[pattern_index]);
                siteLikelihoods += siteRateConditionalProb[i][j];
            }
            for (size_t j=0; j<num_site_rates_withInv; ++j)
            {
                siteRateConditionalProb[i][j] = siteRateConditionalProb[i][j] / siteLikelihoods;
            }
        }

        rv = RbVector<double>(num_sites, 0.0);

        // now either sample the site rates according to the conditional posterior probability of each rate category
        // or compute them as the posterior mean
        std::string method = static_cast<const TypedDagNode<std::string>* >( args[0] )->getValue();

        if (method == "sampling")
        {
            RandomNumberGenerator* rng = GLOBAL_RNG;
            for (size_t i=0; i<num_sites; ++i)
            {
                size_t rateIndex = 0;
                double u = rng->uniform01();

                while ( true )
                {
                    u -= siteRateConditionalProb[i][rateIndex];

                    if ( u > 0.0 )
                    {
                        ++rateIndex;
                    }
                    else
                    {
                        break;
                    }
                }

                rv[i] = r[rateIndex];

            }

        }
        else if (method == "weightedAverage")
        {
            for (size_t i=0; i<num_sites; ++i)
            {
                for (size_t rateIndex=0; rateIndex < num_site_rates_withInv; ++rateIndex)
                {
                    rv[i] += r[rateIndex] * siteRateConditionalProb[i][rateIndex];
                }
            }
        }

    }
    else
    {
        throw RbException("The PhyloCTMC process does not have a member method called '" + n + "'.");
    }

}


template<class charType>
void RevBayesCore::AbstractPhyloCTMCSiteHomogeneous<charType>::executeMethod(const std::string &n, const std::vector<const DagNode *> &args, MatrixReal &rv) const
{

    if ( n == "siteRateLikelihoods" )
    {

        bool delete_partial_likelihoods = false;

        // if we are not in MCMC mode, then we need to (temporarily) allocate memory
        if ( in_mcmc_mode == false )
        {
            delete_partial_likelihoods = true;
            partialLikelihoods = new double[2*activeLikelihoodOffset];
            in_mcmc_mode = true;

            for (std::vector<bool>::iterator it = dirty_nodes.begin(); it != dirty_nodes.end(); ++it)
            {
                (*it) = true;
            }
        }

        // make sure the likelihoods are updated
        const_cast<AbstractPhyloCTMCSiteHomogeneous<charType> *>( this )->computeLnProbability();

        // get the per site rate likelihood
        size_t num_site_rates_withInv = num_site_rates;
        double prob_invariant = getPInv();
        if (prob_invariant > 0.0)
        {
            num_site_rates_withInv++;
        }

        // get the per site rate likelihood
        MatrixReal tmp = MatrixReal(num_patterns, num_site_rates_withInv, 0.0);
        computeRootLikelihoodsPerSiteRate( tmp );

        // if we are not in MCMC mode, then we need to (temporarily) free memory
        if ( delete_partial_likelihoods == true )
        {
            // free the partial likelihoods
            delete [] partialLikelihoods;
            partialLikelihoods = NULL;
            in_mcmc_mode = false;
        }

        // now match it back to the actual sites
        rv = MatrixReal(num_sites, num_site_rates_withInv, 0.0);
        for (size_t i=0; i<num_sites; ++i)
        {
            size_t pattern_index = site_pattern[i];
            for (size_t j=0; j<num_site_rates_withInv; ++j)
            {
                rv[i][j] = tmp[pattern_index][j] / pattern_counts[pattern_index];
            }
        }

    }
    else if ( n == "siteMixtureLikelihoods" )
    {

        bool delete_partial_likelihoods = false;

        // if we are not in MCMC mode, then we need to (temporarily) allocate memory
        if ( in_mcmc_mode == false )
        {
            delete_partial_likelihoods = true;
            partialLikelihoods = new double[2*activeLikelihoodOffset];
            in_mcmc_mode = true;

            for (std::vector<bool>::iterator it = dirty_nodes.begin(); it != dirty_nodes.end(); ++it)
            {
                (*it) = true;
            }
        }

        // make sure the likelihoods are updated
        const_cast<AbstractPhyloCTMCSiteHomogeneous<charType> *>( this )->computeLnProbability();

        // get the per site rate likelihood
        size_t num_site_mixture_withInv = num_site_mixtures;
        double prob_invariant = getPInv();
        if (prob_invariant > 0.0)
        {
            num_site_mixture_withInv += size_t(num_site_mixtures/num_site_rates);
        }

        // get the per site rate likelihood
        MatrixReal tmp = MatrixReal(num_patterns, num_site_mixture_withInv, 0.0);
        computeRootLikelihoodsPerSiteMixture( tmp );

        // if we are not in MCMC mode, then we need to (temporarily) free memory
        if ( delete_partial_likelihoods == true )
        {
            // free the partial likelihoods
            delete [] partialLikelihoods;
            partialLikelihoods = NULL;
            in_mcmc_mode = false;
        }

        // now match it back to the actual sites
        rv = MatrixReal(num_sites, num_site_mixture_withInv, 0.0);
        for (size_t i=0; i<num_sites; ++i)
        {
            size_t pattern_index = site_pattern[i];
            for (size_t j=0; j<num_site_mixture_withInv; ++j)
            {
                rv[i][j] = tmp[pattern_index][j] / pattern_counts[pattern_index];
            }
        }

    }
    else
    {
        throw RbException("The PhyloCTMC process does not have a member method called '" + n + "'.");
    }

}




template<class charType>
void RevBayesCore::AbstractPhyloCTMCSiteHomogeneous<charType>::recursivelyDrawJointConditionalAncestralStates(const TopologyNode &node, std::vector<std::vector<charType> >& startStates, std::vector<std::vector<charType> >& endStates, const std::vector<size_t>& sampledSiteRates)
{
    RandomNumberGenerator* rng = GLOBAL_RNG;

    // get working variables
    size_t node_index = node.getIndex();
    size_t left = node.getChild(0).getIndex();
    size_t right = node.getChild(1).getIndex();
    //    size_t parentIndex = node.getParent().getIndex();

    // get transition probabilities
    this->updateTransitionProbabilities( node_index );

    // get the pointers to the partial likelihoods and the marginal likelihoods
    //    double*         p_node  = this->partialLikelihoods + this->activeLikelihood[node_index]*this->activeLikelihoodOffset + node_index*this->nodeOffset;
    const double*   p_left  = this->partialLikelihoods + this->activeLikelihood[left]*this->activeLikelihoodOffset + left*this->nodeOffset;
    const double*   p_right = this->partialLikelihoods + this->activeLikelihood[right]*this->activeLikelihoodOffset + right*this->nodeOffset;

    // get pointers the likelihood for both subtrees
    //    const double*   p_site           = p_node;
    //    const double*   p_left_site      = p_left;
    //    const double*   p_right_site     = p_right;

    // sample characters conditioned on start states, going to end states
    std::vector<double> p(this->num_chars, 0.0);
    for (size_t i = 0; i < this->num_sites; i++)
    {
        size_t cat = sampledSiteRates[i];
        size_t k = startStates[node_index][i].getStateIndex();


        // sum to sample
        double sum = 0.0;

        // if the matrix is compressed use the pattern for this site
        size_t pattern = i;
        if ( compressed == true )
        {
            pattern = site_pattern[i];
        }

        // get ptr to first mixture cat for site
        //        p_site          = p_node  + cat * this->mixtureOffset + pattern * this->siteOffset;
        const double* p_left_site_mixture_j     = p_left  + cat * this->mixtureOffset + pattern * this->siteOffset;
        const double* p_right_site_mixture_j    = p_right + cat * this->mixtureOffset + pattern * this->siteOffset;

        // iterate over possible end states for each site given start state
        for (size_t j = 0; j < this->num_chars; j++)
        {
            double tp_kj = this->transition_prob_matrices[cat][k][j];
            p[j] = tp_kj * *p_left_site_mixture_j * *p_right_site_mixture_j;
            sum += p[j];

            //            p_site_mixture_j++;
            p_left_site_mixture_j++;
            p_right_site_mixture_j++;
        }

        // sample char from p
        charType c = charType( template_state );
        double u = rng->uniform01() * sum;
        for (size_t state = 0; state < this->num_chars; state++)
        {
            u -= p[state];
            if (u < 0.0)
            {
                endStates[node_index][i] = c;
                break;
            }
            if (c.getStateIndex() + 1 >= c.getNumberOfStates())
            {
                c.setToFirstState();
            }
            else
            {
                c++;
            }
        }
    }

    // recurse
    std::vector<TopologyNode*> children = node.getChildren();
    for (size_t i = 0; i < children.size(); i++)
    {
        // daughters identically inherit ancestral state
        startStates[ children[i]->getIndex() ] = endStates[ node.getIndex() ];

        // recurse towards tips
        if ( children[i]->isTip() == false )
        {
            recursivelyDrawJointConditionalAncestralStates(*children[i], startStates, endStates, sampledSiteRates);
        }
        else
        {
            tipDrawJointConditionalAncestralStates(*children[i], startStates, endStates, sampledSiteRates);
        }

    }

}

template<class charType>
void RevBayesCore::AbstractPhyloCTMCSiteHomogeneous<charType>::tipDrawJointConditionalAncestralStates(const TopologyNode &node, std::vector<std::vector<charType> >& startStates, std::vector<std::vector<charType> >& endStates, const std::vector<size_t>& sampledSiteRates)
{

    // get working variables
    size_t node_index = node.getIndex();

    // get transition probabilities
    this->updateTransitionProbabilities( node_index );

    const AbstractHomologousDiscreteCharacterData& d = this->getValue();
    const HomologousDiscreteCharacterData<charType>& dd = static_cast<const HomologousDiscreteCharacterData<charType>& >( d );
    const DiscreteTaxonData<charType>& td = dd.getTaxonData( node.getName() );

    // ideally sample ambiguous tip states given the underlying process and ancestral state
    // for now, always sample the clamped character

    // sample characters conditioned on start states, going to end states
    std::vector<double> p(this->num_chars, 0.0);
    for (size_t i = 0; i < this->num_sites; i++)
    {

        charType c = td.getCharacter(i);


        if ( c.isAmbiguous() == false )
        {
            // we know the tip state for unambiguous characters
            endStates[node_index][i] = c;
        }
        else
        {
            // we sample the tip state for ambiguous characters
            size_t cat = sampledSiteRates[i];
            size_t k = startStates[node_index][i].getStateIndex();

            // sum to sample
            double sum = 0.0;

            // if the matrix is compressed use the pattern for this site
            size_t pattern = i;
            if ( compressed == true )
            {
                pattern = site_pattern[i];
            }

            // get the ambiguous character's bitset for the tip taxon
            RbBitSet bs = RbBitSet(this->num_chars, true);
            if ( c.isMissingState() == false )
            {
                bs = c.getState();
            }

            // iterate over possible end states for each site given start state
            for (size_t j = 0; j < this->num_chars; j++)
            {
                double tp_kj = this->transition_prob_matrices[cat][k][j] * bs[j];
                p[j] = tp_kj;
                sum += p[j];
            }

            // sample char from p
            charType c = charType( template_state );
            double u = GLOBAL_RNG->uniform01() * sum;
            for (size_t state = 0; state < this->num_chars; state++)
            {
                u -= p[state];
                if (u < 0.0)
                {
                    endStates[node_index][i] = c;
                    break;
                }
                if (c.getStateIndex() + 1 >= c.getNumberOfStates())
                {
                    c.setToFirstState();
                }
                else
                {
                    c++;
                }
            }
        }
    }

    // no further recursion

}

template<class charType>
void RevBayesCore::AbstractPhyloCTMCSiteHomogeneous<charType>::fillLikelihoodVector(const TopologyNode &node, size_t node_index)
{

    // check for recomputation
    if ( dirty_nodes[node_index] == true )
    {
        // mark as computed
        dirty_nodes[node_index] = false;

        if ( node.isTip() == true )
        {
            // this is a tip node
            // compute the likelihood for the tip and we are done
            computeTipLikelihood(node, node_index);

            //-- We only need to scale only if we are not using BEAGLE
#if !defined ( RB_BEAGLE )
            // rescale likelihood vector
            scale(node_index);
#endif /* NOT RB_BEAGLE */
        }
        else
        {
            // this is an internal node
            const TopologyNode     &left        = node.getChild(0);
            size_t                  left_index  = left.getIndex();
            fillLikelihoodVector( left, left_index );
            const TopologyNode     &right       = node.getChild(1);
            size_t                  right_index = right.getIndex();
            fillLikelihoodVector( right, right_index );

            // now compute the likelihoods of this internal node
            computeInternalNodeLikelihood(node,node_index,left_index,right_index);

            //-- We only need to scale only if we are not using BEAGLE
#if !defined ( RB_BEAGLE )
            // rescale likelihood vector
            scale(node_index,left_index,right_index);
#endif /* NOT RB_BEAGLE */
        }

    }

}

template<class charType>
void RevBayesCore::AbstractPhyloCTMCSiteHomogeneous<charType>::fireTreeChangeEvent( const RevBayesCore::TopologyNode &n, const unsigned& m )
{

    // call a recursive flagging of all node above (closer to the root) and including this node
    recursivelyFlagNodeDirty( n );

}


template<class charType>
std::vector<size_t> RevBayesCore::AbstractPhyloCTMCSiteHomogeneous<charType>::getIncludedSiteIndices( void )
{
    return this->value->getIncludedSiteIndices();
}



template<class charType>
void RevBayesCore::AbstractPhyloCTMCSiteHomogeneous<charType>::getRootFrequencies( std::vector<std::vector<double> >& rf ) const
{
    if ( root_frequencies != NULL )
    {
        std::vector<double> f = root_frequencies->getValue();
        rf.push_back( f );
    }
    else if (heterogeneous_rate_matrices !=  NULL)
    {
        if ( this->branch_heterogeneous_substitution_matrices == true)
        {
            if (root_frequencies == NULL)
            {
                throw RbException("Using branch-heterogeneous rate matrices, but no root frequencies have been specified");
            }

            std::vector<double> f = root_frequencies->getValue();
            rf.push_back( f );
        }
        else
        {
            for (size_t matrix = 0; matrix < this->num_matrices; matrix++)
            {
                const RateMatrix *rm = dynamic_cast<const RateMatrix *>(&heterogeneous_rate_matrices->getValue()[matrix]);
                if ( rm != NULL )
                {
                    rf.push_back( rm->getStationaryFrequencies() );
                }
                else
                {
                    throw RbException("If you want to use RateGenerators that are not RateMatrices then you need to specify the root frequencies directly.");
                }
            }
        }
    }
    else if (homogeneous_rate_matrix != NULL)
    {
        const RateMatrix *rm = dynamic_cast<const RateMatrix *>(&homogeneous_rate_matrix->getValue());
        if ( rm != NULL )
        {
            rf.push_back( rm->getStationaryFrequencies() );
        }
        else
        {
            throw RbException("If you want to use RateGenerators that are not RateMatrices then you need to specify the root frequencies directly.");
        }

    }
    else
    {
        rf.push_back( std::vector<double>(num_chars, 1.0/num_chars) );
    }
}

template<class charType>
std::vector<double> RevBayesCore::AbstractPhyloCTMCSiteHomogeneous<charType>::getRootFrequencies( size_t mixture ) const
{
    if (mixture > this->num_site_mixtures)
    {
        throw(RbException("Site mixture index out of bounds"));
    }

    std::vector<std::vector<double> > rf;
    getRootFrequencies(rf);

    return rf[mixture % rf.size()];
}

template<class charType>
std::vector<double> RevBayesCore::AbstractPhyloCTMCSiteHomogeneous<charType>::getMixtureProbs( void ) const
{
    std::vector<double> probs(num_site_mixtures, 1.0/num_site_mixtures);
    std::vector<double> rates_probs(num_site_rates, 1.0/num_site_rates);
    size_t num_site_matrices = num_site_mixtures/num_site_rates;
    std::vector<double> matrix_probs(num_site_matrices, 1.0/num_site_matrices);

    if ( site_rates_probs != NULL )
    {
        rates_probs = site_rates_probs->getValue();
    }

    if ( site_matrix_probs != NULL )
    {
        matrix_probs = site_matrix_probs->getValue();
    }

    for (size_t matrix = 0; matrix < num_site_matrices; ++matrix)
    {
        for (size_t j = 0; j < this->num_site_rates; ++j)
        {
            probs[j * num_site_matrices + matrix] = matrix_probs[matrix] * rates_probs[j];
        }
    }

    return probs;
}


template<class charType>
double RevBayesCore::AbstractPhyloCTMCSiteHomogeneous<charType>::getPInv( void ) const
{

    if ( p_inv != NULL )
    {
        return p_inv->getValue();
    }
    else
    {
        return 0.0;
    }

}


template<class charType>
void RevBayesCore::AbstractPhyloCTMCSiteHomogeneous<charType>::keepSpecialization( const DagNode* affecter )
{

    // reset flags for likelihood computation
    touched = false;

    // reset the ln probability
    this->storedLnProb = this->lnProb;

    // reset all flags
    for (std::vector<bool>::iterator it = this->dirty_nodes.begin(); it != this->dirty_nodes.end(); ++it)
    {
        (*it) = false;
    }

    for (std::vector<bool>::iterator it = this->changed_nodes.begin(); it != this->changed_nodes.end(); ++it)
    {
        (*it) = false;
    }

#if defined( RB_BEAGLE )
    // Reset eigensystems for BEAGLE
    for (std::vector<bool>::iterator it = this->touched_eigen_system.begin(); it != this->touched_eigen_system.end(); ++it)
    {
        (*it) = false;
    }
#endif /* RB_BEAGLE */
}



template<class charType>
void RevBayesCore::AbstractPhyloCTMCSiteHomogeneous<charType>::recursivelyFlagNodeDirty( const RevBayesCore::TopologyNode &n )
{

    // we need to flag this node and all ancestral nodes for recomputation
    size_t index = n.getIndex();

    // if this node is already dirty, the also all the ancestral nodes must have been flagged as dirty
    if ( dirty_nodes[index] == false )
    {
        // the root doesn't have an ancestor
        if ( n.isRoot() == false )
        {
            recursivelyFlagNodeDirty( n.getParent() );
        }

        // set the flag
        dirty_nodes[index] = true;

        // if we previously haven't touched this node, then we need to change the active likelihood pointer
        if ( changed_nodes[index] == false )
        {
            activeLikelihood[index] = (activeLikelihood[index] == 0 ? 1 : 0);
            changed_nodes[index] = true;
        }

    }

}



template<class charType>
void RevBayesCore::AbstractPhyloCTMCSiteHomogeneous<charType>::recursiveMarginalLikelihoodComputation( size_t node_index )
{

    const TopologyNode &node = tau->getValue().getNode( node_index );

    for ( size_t i=0; i<node.getNumberOfChildren(); ++i )
    {
        const TopologyNode &child = node.getChild(i);

        if ( child.isTip() == false )
        {
            size_t childIndex = child.getIndex();
            computeMarginalNodeLikelihood( childIndex, node_index );
            recursiveMarginalLikelihoodComputation( childIndex );
        }

    }
}



template<class charType>
void RevBayesCore::AbstractPhyloCTMCSiteHomogeneous<charType>::redrawValue( void )
{
    bool do_mask = this->dag_node != NULL && this->dag_node->isClamped() && gap_match_clamped;
    std::vector<std::vector<bool> > mask_gap        = std::vector<std::vector<bool> >(tau->getValue().getNumberOfTips(), std::vector<bool>());
    std::vector<std::vector<bool> > mask_missing    = std::vector<std::vector<bool> >(tau->getValue().getNumberOfTips(), std::vector<bool>());
    
    // we cannot use the stored gap matrix because it uses the pattern compression
    // therefore we create our own mask
    if ( do_mask == true )
    {
        this->value->fillMissingSitesMask(mask_gap, mask_missing);
    }

    // delete the old value first
    delete this->value;

    // create a new character data object
    this->value = new HomologousDiscreteCharacterData<charType>();

    // create a vector of taxon data
    std::vector< DiscreteTaxonData<charType> > taxa = std::vector< DiscreteTaxonData< charType > >( num_nodes, DiscreteTaxonData<charType>( Taxon("") ) );

    // first, simulate the per site rates
    RandomNumberGenerator* rng = GLOBAL_RNG;
    std::vector<size_t> perSiteMixtures = std::vector<size_t>(num_sites,0);
    std::vector<bool> inv = std::vector<bool>(num_sites,false);
    double prob_invariant = getPInv();
    for ( size_t i = 0; i < num_sites; ++i )
    {
        // draw if this site is invariant
        double u = rng->uniform01();
        if ( u < prob_invariant )
        {
            // this site is invariant
            inv[i] = true;

        }
        else if ( num_site_mixtures  > 1 )
        {
            // draw the rate for this site
            u = rng->uniform01();
            size_t mixtureIndex = 0;

            std::vector<double> mixtureProbs = getMixtureProbs();

            std::vector< double >::const_iterator freq = mixtureProbs.begin();
            while ( true )
            {
                u -= *freq;

                if ( u > 0.0 )
                {
                    ++mixtureIndex;
                    ++freq;
                }
                else
                {
                    break;
                }
            }

            perSiteMixtures[i] = mixtureIndex;
        }
        else
        {
            // there is only a single site rate so this is 1.0
            perSiteMixtures[i] = 0;

        }

    }

    std::vector<std::vector<double> > freqs;
    getRootFrequencies(freqs);
    // simulate the root sequence
    DiscreteTaxonData< charType > &root = taxa[ tau->getValue().getRoot().getIndex() ];
    for ( size_t i = 0; i < num_sites; ++i )
    {
        const std::vector< double > &stationary_freqs = freqs[perSiteMixtures[i] % freqs.size()];

        // create the character
        charType c = charType( num_chars );
        c.setToFirstState();

        // draw the state
        double u = rng->uniform01();
        std::vector< double >::const_iterator freq = stationary_freqs.begin();
        while ( true )
        {
            u -= *freq;
            if ( u > 0.0 )
            {
                ++c;
                ++freq;
            }
            else
            {
                break;
            }

        }

        // add the character to the sequence
        root.addCharacter( c );
    }
    // recursively simulate the sequences
    root.setTaxon( Taxon("Root") );

    // recursively simulate the sequences
    simulate( tau->getValue().getRoot(), taxa, inv, perSiteMixtures );

    // add the taxon data to the character data
    for (size_t i = 0; i < this->tau->getValue().getNumberOfNodes(); ++i)
    {

        const TopologyNode& node = this->tau->getValue().getNode(i);
        size_t node_index = node.getIndex();

        if (node.isTip() == true)
        {
            this->value->addTaxonData( taxa[node_index] );
        }
        else if (store_internal_nodes == true)
        {
            std::stringstream ss;
            ss << "Index_" << node_index + 1;
            taxa[node_index].setTaxon( Taxon(ss.str()) );
            this->value->addTaxonData( taxa[node_index] );
        }

    }

    if ( do_mask == true )
    {
        this->value->applyMissingSitesMask(mask_gap, mask_missing);
    }

    // compress the data and initialize internal variables
    compress();

    for (std::vector<bool>::iterator it = dirty_nodes.begin(); it != dirty_nodes.end(); ++it)
    {
        (*it) = true;
    }

    // flip the active likelihood pointers
    for (size_t index = 0; index < changed_nodes.size(); ++index)
    {
        if ( changed_nodes[index] == false )
        {
            activeLikelihood[index] = (activeLikelihood[index] == 0 ? 1 : 0);
            changed_nodes[index] = true;
        }
    }
}


template<class charType>
void RevBayesCore::AbstractPhyloCTMCSiteHomogeneous<charType>::reInitialized( void )
{
    // we need to recompress because the tree may have changed
    compress();

}


template<class charType>
void RevBayesCore::AbstractPhyloCTMCSiteHomogeneous<charType>::resizeLikelihoodVectors( void )
{
    if (this->branch_heterogeneous_substitution_matrices == false)
    {
        this->num_site_mixtures = this->num_site_rates * this->num_matrices;
    }
    else
    {
        this->num_site_mixtures = this->num_site_rates;
    }

    // set the offsets for easier iteration through the likelihood vector
    siteOffset                  =  num_chars;
    mixtureOffset               =  pattern_block_size*siteOffset;
    nodeOffset                  =  num_site_mixtures*mixtureOffset;
    activeLikelihoodOffset      =  num_nodes*nodeOffset;

    // only do this if we are in MCMC mode. This will safe memory
    if ( in_mcmc_mode == true )
    {
        // we resize the partial likelihood vectors to the new dimensions
        delete [] partialLikelihoods;

        partialLikelihoods = new double[2*activeLikelihoodOffset];

        // reinitialize likelihood vectors
        for (size_t i = 0; i < 2*activeLikelihoodOffset; i++)
        {
            partialLikelihoods[i] = 0.0;
        }
    }

    if ( useMarginalLikelihoods == true )
    {
        // we resize the partial likelihood vectors to the new dimensions
        delete [] marginalLikelihoods;

        marginalLikelihoods = new double[activeLikelihoodOffset];

        // reinitialize likelihood vectors
        for (size_t i = 0; i < activeLikelihoodOffset; i++)
        {
            marginalLikelihoods[i] = 0.0;
        }

    }

    perNodeSiteLogScalingFactors = std::vector<std::vector< std::vector<double> > >(2, std::vector<std::vector<double> >(num_nodes, std::vector<double>(pattern_block_size, 0.0) ) );

    transition_prob_matrices = std::vector<TransitionProbabilityMatrix>(num_site_mixtures, TransitionProbabilityMatrix(num_chars) );
}


template<class charType>
void RevBayesCore::AbstractPhyloCTMCSiteHomogeneous<charType>::restoreSpecialization( const DagNode* affecter )
{

    // reset flags for likelihood computation
    touched = false;

    // reset the ln probability
    this->lnProb = this->storedLnProb;

    // reset the flags
    for (std::vector<bool>::iterator it = dirty_nodes.begin(); it != dirty_nodes.end(); ++it)
    {
        (*it) = false;
    }

    // restore the active likelihoods vector
    for (size_t index = 0; index < changed_nodes.size(); ++index)
    {
        // we have to restore, that means if we have changed the active likelihood vector
        // then we need to revert this change
        if ( changed_nodes[index] == true )
        {
            activeLikelihood[index] = (activeLikelihood[index] == 0 ? 1 : 0);
        }

        // set all flags to false
        changed_nodes[index] = false;
    }

    // TODO - ask about this...
//#if defined( RB_BEAGLE )
//    // flip back the active eigen system indices for BEAGLE
//    for ( size_t i=0; i<active_eigen_system.size(); ++i)
//    {
//        if ( touched_eigen_system[i] == true )
//        {
//            active_eigen_system[i] = (active_eigen_system[i] == 0 ? 1 : 0);
//        }
//    }
//
//    // reset the eigensystem for BEAGLE
//    for (std::vector<bool>::iterator it = touched_eigen_system.begin(); it != touched_eigen_system.end(); ++it)
//    {
//        (*it) = false;
//    }
//#endif /* RB_BEAGLE */
}


template<class charType>
void RevBayesCore::AbstractPhyloCTMCSiteHomogeneous<charType>::scale( size_t node_index)
{

    double* p_node = this->partialLikelihoods + this->activeLikelihood[node_index]*this->activeLikelihoodOffset + node_index*this->nodeOffset;

    if ( RbSettings::userSettings().getUseScaling() == true &&
         node_index % RbSettings::userSettings().getScalingDensity() == 0 )
    {
        // iterate over all mixture categories
        for (size_t site = 0; site < this->pattern_block_size ; ++site)
        {

            // the max probability
            double max = 0.0;

            // compute the per site probabilities
            for (size_t mixture = 0; mixture < this->num_site_mixtures; ++mixture)
            {
                // get the pointers to the likelihood for this mixture category
                size_t offset = mixture*this->mixtureOffset + site*this->siteOffset;

                double* p_site_mixture = p_node + offset;

                for ( size_t i=0; i<this->num_chars; ++i)
                {
                    if ( p_site_mixture[i] > max )
                    {
                        max = p_site_mixture[i];
                    }
                }

            }

            this->perNodeSiteLogScalingFactors[this->activeLikelihood[node_index]][node_index][site] = -log(max);

            // compute the per site probabilities
            for (size_t mixture = 0; mixture < this->num_site_mixtures; ++mixture)
            {
                // get the pointers to the likelihood for this mixture category
                size_t offset = mixture*this->mixtureOffset + site*this->siteOffset;

                double* p_site_mixture = p_node + offset;

                for ( size_t i=0; i<this->num_chars; ++i)
                {
                    p_site_mixture[i] /= max;
                }

            }

        }
    }
    else if ( RbSettings::userSettings().getUseScaling() == true )
    {
        // iterate over all sites
        for (size_t site = 0; site < this->pattern_block_size ; ++site)
        {
            this->perNodeSiteLogScalingFactors[this->activeLikelihood[node_index]][node_index][site] = 0;
        }

    }
}


template<class charType>
void RevBayesCore::AbstractPhyloCTMCSiteHomogeneous<charType>::scale( size_t node_index, size_t left, size_t right )
{

    double* p_node = this->partialLikelihoods + this->activeLikelihood[node_index]*this->activeLikelihoodOffset + node_index*this->nodeOffset;

    if ( RbSettings::userSettings().getUseScaling() == true && node_index % RbSettings::userSettings().getScalingDensity() == 0 )
    {
        // iterate over all mixture categories
        for (size_t site = 0; site < this->pattern_block_size ; ++site)
        {

            // the max probability
            double max = 0.0;

            // compute the per site probabilities
            for (size_t mixture = 0; mixture < this->num_site_mixtures; ++mixture)
            {
                // get the pointers to the likelihood for this mixture category
                size_t offset = mixture*this->mixtureOffset + site*this->siteOffset;

                double*          p_site_mixture          = p_node + offset;

                for ( size_t i=0; i<this->num_chars; ++i)
                {
                    if ( p_site_mixture[i] > max )
                    {
                        max = p_site_mixture[i];
                    }

                }

            }

            this->perNodeSiteLogScalingFactors[this->activeLikelihood[node_index]][node_index][site] = this->perNodeSiteLogScalingFactors[this->activeLikelihood[left]][left][site] + this->perNodeSiteLogScalingFactors[this->activeLikelihood[right]][right][site] - log(max);

            // compute the per site probabilities
            for (size_t mixture = 0; mixture < this->num_site_mixtures; ++mixture)
            {
                // get the pointers to the likelihood for this mixture category
                size_t offset = mixture*this->mixtureOffset + site*this->siteOffset;

                double* p_site_mixture = p_node + offset;

                for ( size_t i=0; i<this->num_chars; ++i)
                {
                    p_site_mixture[i] /= max;
                }

            }

        }

    }
    else if ( RbSettings::userSettings().getUseScaling() == true )
    {
        // iterate over all mixture categories
        for (size_t site = 0; site < this->pattern_block_size ; ++site)
        {
            this->perNodeSiteLogScalingFactors[this->activeLikelihood[node_index]][node_index][site] = this->perNodeSiteLogScalingFactors[this->activeLikelihood[left]][left][site] + this->perNodeSiteLogScalingFactors[this->activeLikelihood[right]][right][site];
        }

    }

}


template<class charType>
void RevBayesCore::AbstractPhyloCTMCSiteHomogeneous<charType>::scale( size_t node_index, size_t left, size_t right, size_t middle )
{

    double* p_node = this->partialLikelihoods + this->activeLikelihood[node_index]*this->activeLikelihoodOffset + node_index*this->nodeOffset;

    if ( RbSettings::userSettings().getUseScaling() == true && node_index % RbSettings::userSettings().getScalingDensity() == 0 )
    {
        // iterate over all mixture categories
        for (size_t site = 0; site < this->pattern_block_size ; ++site)
        {

            // the max probability
            double max = 0.0;

            // compute the per site probabilities
            for (size_t mixture = 0; mixture < this->num_site_mixtures; ++mixture)
            {
                // get the pointers to the likelihood for this mixture category
                size_t offset = mixture*this->mixtureOffset + site*this->siteOffset;

                double* p_site_mixture = p_node + offset;

                for ( size_t i=0; i<this->num_chars; ++i)
                {
                    if ( p_site_mixture[i] > max )
                    {
                        max = p_site_mixture[i];
                    }
                }

            }

            this->perNodeSiteLogScalingFactors[this->activeLikelihood[node_index]][node_index][site] = this->perNodeSiteLogScalingFactors[this->activeLikelihood[left]][left][site] + this->perNodeSiteLogScalingFactors[this->activeLikelihood[right]][right][site] + this->perNodeSiteLogScalingFactors[this->activeLikelihood[middle]][middle][site] - log(max);

            // compute the per site probabilities
            for (size_t mixture = 0; mixture < this->num_site_mixtures; ++mixture)
            {
                // get the pointers to the likelihood for this mixture category
                size_t offset = mixture*this->mixtureOffset + site*this->siteOffset;

                double* p_site_mixture = p_node + offset;

                for ( size_t i=0; i<this->num_chars; ++i)
                {
                    p_site_mixture[i] /= max;
                }

            }

        }
    }
    else if ( RbSettings::userSettings().getUseScaling() == true )
    {
        // iterate over all mixture categories
        for (size_t site = 0; site < this->pattern_block_size ; ++site)
        {
            this->perNodeSiteLogScalingFactors[this->activeLikelihood[node_index]][node_index][site] = this->perNodeSiteLogScalingFactors[this->activeLikelihood[left]][left][site] + this->perNodeSiteLogScalingFactors[this->activeLikelihood[right]][right][site] + this->perNodeSiteLogScalingFactors[this->activeLikelihood[middle]][middle][site];
        }

    }
}


template <class charType>
void RevBayesCore::AbstractPhyloCTMCSiteHomogeneous<charType>::setActivePIDSpecialized(size_t a, size_t n)
{
    // we need to recompress the data
    this->compress();
}


template<class charType>
void RevBayesCore::AbstractPhyloCTMCSiteHomogeneous<charType>::setValue(AbstractHomologousDiscreteCharacterData *v, bool force)
{
    if ( v->getMaxObservedStateIndex() > this->num_chars - 1)
    {
        // We might use different sized matrices for different partitions depending on the observed number of states.
        std::stringstream ss;
        ss << "The number of observed states (" << v->getMaxObservedStateIndex() + 1 << ") is greater than the dimension of the Q matrix (" << this->num_chars << ")" << std::endl;
        throw RbException(ss.str());
    }

    if (v->getDataType() != this->template_state.getDataType() )
    {
      // There is a mismatch between the data type of the data matrix and the data type of the CTMC.
      std::stringstream ss;
      ss << "The data type of the data matrix ("<< v->getDataType() <<") differs from that of the PhyloctMC object ("<< this->template_state.getDataType() <<")." << std::endl;
      throw RbException(ss.str());
    }

    // delegate to the parent class
    TypedDistribution< AbstractHomologousDiscreteCharacterData >::setValue(v, force);

    // reset the number of sites
    this->num_sites = v->getNumberOfIncludedCharacters();

    site_pattern.clear();
    site_pattern.resize(num_sites);

    // now compress the data and resize the likelihood vectors
    this->compress();
    
    // now we also set the template state
    template_state = charType( static_cast<const charType&>( this->value->getTaxonData(0).getCharacter(0) ) );
    template_state.setToFirstState();
    template_state.setGapState( false );
    template_state.setMissingState( false );
}


template<class charType>
void RevBayesCore::AbstractPhyloCTMCSiteHomogeneous<charType>::simulate( const TopologyNode &node, std::vector< DiscreteTaxonData< charType > > &taxa, const std::vector<bool> &invariant, const std::vector<size_t> &perSiteMixtures)
{

    // get the children of the node
    const std::vector<TopologyNode*>& children = node.getChildren();

    // get the sequence of this node
    size_t node_index = node.getIndex();
    const DiscreteTaxonData< charType > &parent = taxa[ node_index ];

    // simulate the sequence for each child
    RandomNumberGenerator* rng = GLOBAL_RNG;
    for (std::vector< TopologyNode* >::const_iterator it = children.begin(); it != children.end(); ++it)
    {
        const TopologyNode &child = *(*it);

        // update the transition probability matrix
        updateTransitionProbabilities( child.getIndex() );

        DiscreteTaxonData< charType > &taxon = taxa[ child.getIndex() ];
        for ( size_t i = 0; i < num_sites; ++i )
        {

            if ( invariant[i] == true )
            {

                // add the character to the sequence
                taxon.addCharacter( parent.getCharacter( i ) );
            }
            else
            {
                // get the ancestral character for this site
                unsigned long parentState = parent.getCharacter( i ).getStateIndex();

                double *freqs = transition_prob_matrices[ perSiteMixtures[i] ][ parentState ];

                // create the character
                charType c = charType( num_chars );
                c.setToFirstState();
                // draw the state
                double u = rng->uniform01();
                size_t stateIndex = 0;
                while ( true )
                {
                    u -= *freqs;
                    ++stateIndex;

                    if ( u > 0.0 && stateIndex < this->num_chars)
                    {
                        ++c;
                        ++freqs;
                    }
                    else
                    {
                        break;
                    }

                }

                // add the character to the sequence
                taxon.addCharacter( c );
            }

        }

        if ( child.isTip() )
        {
            taxon.setTaxon( child.getTaxon() );
        }
        else
        {
            // recursively simulate the sequences
            std::stringstream ss;
            ss << "Node" << child.getIndex();
            taxon.setTaxon( Taxon(ss.str()) );
            simulate( child, taxa, invariant, perSiteMixtures );
        }

    }

}


template<class charType>
const RevBayesCore::TypedDagNode<RevBayesCore::Tree>* RevBayesCore::AbstractPhyloCTMCSiteHomogeneous<charType>::getTree()
{
    return tau;
}


template<class charType>
void RevBayesCore::AbstractPhyloCTMCSiteHomogeneous<charType>::setClockRate(const TypedDagNode< double > *r)
{

    // remove the old parameter first
    if ( homogeneous_clock_rate != NULL )
    {
        this->removeParameter( homogeneous_clock_rate );
        homogeneous_clock_rate = NULL;
    }
    else // heterogeneousClockRate != NULL
    {
        this->removeParameter( heterogeneous_clock_rates );
        heterogeneous_clock_rates = NULL;
    }

    // set the value
    branch_heterogeneous_clock_rates = false;
    homogeneous_clock_rate = r;

    // add the new parameter
    this->addParameter( homogeneous_clock_rate );

    // redraw the current value
    if ( this->dag_node == NULL || this->dag_node->isClamped() == false )
    {
        this->redrawValue();
    }

}



template<class charType>
void RevBayesCore::AbstractPhyloCTMCSiteHomogeneous<charType>::setClockRate(const TypedDagNode< RbVector< double > > *r)
{

    // remove the old parameter first
    if ( homogeneous_clock_rate != NULL )
    {
        this->removeParameter( homogeneous_clock_rate );
        homogeneous_clock_rate = NULL;
    }
    else // heterogeneousClockRate != NULL
    {
        this->removeParameter( heterogeneous_clock_rates );
        heterogeneous_clock_rates = NULL;
    }

    // set the value
    branch_heterogeneous_clock_rates = true;
    heterogeneous_clock_rates = r;

    // add the new parameter
    this->addParameter( heterogeneous_clock_rates );

    // redraw the current value
    if ( this->dag_node == NULL || this->dag_node->isClamped() == false )
    {
        this->redrawValue();
    }

}


template<class charType>
void RevBayesCore::AbstractPhyloCTMCSiteHomogeneous<charType>::setMcmcMode(bool tf)
{
    // free old memory
    if ( in_mcmc_mode == true )
    {
#if defined( RB_BEAGLE )
        //-- If there is already a BEAGLE instance, delete it.
        if ( RbSettings::userSettings().getUseBeagle() == true ) {
            this->freeBeagleInstances();
        } else {
            delete [] partialLikelihoods;
            partialLikelihoods = NULL;
        }
#else
        delete [] partialLikelihoods;
        partialLikelihoods = NULL;
#endif
    }

    // set our internal flag
    in_mcmc_mode = tf;

    // resize likelihood buffers
    if ( in_mcmc_mode == true )
    {
#if defined( RB_BEAGLE )
        // Initialize a new BEAGLE instance for MCMC
        if ( RbSettings::userSettings().getUseBeagle() == true ) {
            this->initializeBeagleInstances();
        } else {
            resizeLikelihoodVectors();
        }
#else
        resizeLikelihoodVectors();
#endif
    }
}


template<class charType>
void RevBayesCore::AbstractPhyloCTMCSiteHomogeneous<charType>::setPInv(const TypedDagNode< double > *r)
{

    // remove the old parameter first
    if ( p_inv != NULL )
    {
        this->removeParameter( p_inv );
        p_inv = NULL;
    }

    // set the value
    p_inv = r;

    // add the new parameter
    this->addParameter( p_inv );

    // redraw the current value
    if ( this->dag_node == NULL || this->dag_node->isClamped() == false )
    {
        this->redrawValue();
    }

}


template<class charType>
void RevBayesCore::AbstractPhyloCTMCSiteHomogeneous<charType>::setRateMatrix(const TypedDagNode< RateGenerator > *rm)
{

    // remove the old parameter first
    if ( homogeneous_rate_matrix != NULL )
    {
        this->removeParameter( homogeneous_rate_matrix );
        homogeneous_rate_matrix = NULL;
    }
    else // heterogeneousRateMatrix != NULL
    {
        this->removeParameter( heterogeneous_rate_matrices );
        heterogeneous_rate_matrices = NULL;
    }

    // set the value
    homogeneous_rate_matrix = rm;
    num_matrices = 1;

    this->resizeLikelihoodVectors();

    if (rm != NULL && rm->getValue().size() != this->num_chars)
    {
        std::stringstream ss;
        ss << "Rate generator dimensions (" << rm->getValue().size() << " do not match the number of character states (" << this->num_chars << ")";
        throw(RbException(ss.str()));
    }

    // add the new parameter
    this->addParameter( homogeneous_rate_matrix );

    // redraw the current value
    if ( this->dag_node == NULL || this->dag_node->isClamped() == false )
    {
        this->redrawValue();
    }

}


template<class charType>
void RevBayesCore::AbstractPhyloCTMCSiteHomogeneous<charType>::setRateMatrix(const TypedDagNode< RbVector< RateGenerator > > *rm)
{

    // remove the old parameter first
    if ( homogeneous_rate_matrix != NULL )
    {
        this->removeParameter( homogeneous_rate_matrix );
        homogeneous_rate_matrix = NULL;
    }
    else // heterogeneousRateMatrix != NULL
    {
        this->removeParameter( heterogeneous_rate_matrices );
        heterogeneous_rate_matrices = NULL;
    }

    // set the value
    heterogeneous_rate_matrices = rm;
    num_matrices = rm == NULL ? 1 : rm->getValue().size();

    this->resizeLikelihoodVectors();

    if (rm != NULL && rm->getValue()[0].size() != this->num_chars)
    {
        std::stringstream ss;
        ss << "Rate generator dimensions (" << rm->getValue()[0].size() << " do not match the number of character states (" << this->num_chars << ")";
        throw(RbException(ss.str()));
    }

    // add the new parameter
    this->addParameter( heterogeneous_rate_matrices );

    // redraw the current value
    if ( this->dag_node == NULL || this->dag_node->isClamped() == false )
    {
        this->redrawValue();
    }

}


template<class charType>
void RevBayesCore::AbstractPhyloCTMCSiteHomogeneous<charType>::setRootFrequencies(const TypedDagNode< Simplex > *f)
{

    // remove the old parameter first
    if ( root_frequencies != NULL )
    {
        this->removeParameter( root_frequencies );
        root_frequencies = NULL;
    }

    if ( f != NULL )
    {
        // set the value
        root_frequencies = f;
    }

    // add the new parameter
    this->addParameter( root_frequencies );

    // redraw the current value
    if ( this->dag_node == NULL || this->dag_node->isClamped() == false )
    {
        this->redrawValue();
    }

}


template<class charType>
void RevBayesCore::AbstractPhyloCTMCSiteHomogeneous<charType>::setSiteRates(const TypedDagNode< RbVector< double > > *r)
{

    // remove the old parameter first
    if ( site_rates != NULL )
    {
        this->removeParameter( site_rates );
        site_rates = NULL;
    }

    if ( r != NULL )
    {
        // set the value
        rate_variation_across_sites = true;
        site_rates = r;
        this->num_site_rates = r->getValue().size();
    }
    else
    {
        // set the value
        rate_variation_across_sites = false;
        site_rates = NULL;
        this->num_site_rates = 1;
    }

    this->resizeLikelihoodVectors();

    // add the new parameter
    this->addParameter( site_rates );

    // redraw the current value
    if ( this->dag_node == NULL || this->dag_node->isClamped() == false )
    {
        this->redrawValue();
    }
}


template<class charType>
void RevBayesCore::AbstractPhyloCTMCSiteHomogeneous<charType>::setSiteRatesProbs(const TypedDagNode< Simplex > *rp)
{

    // remove the old parameter first
    if ( site_rates_probs != NULL )
    {
        this->removeParameter( site_rates_probs );
        site_rates_probs = NULL;
    }

    if (rp != NULL)
    {
        // set the value
        site_rates_probs = rp;
    }

    // add the new parameter
    this->addParameter( site_rates_probs );

    // redraw the current value
    if ( this->dag_node == NULL || this->dag_node->isClamped() == false )
    {
        this->redrawValue();
    }
}


template<class charType>
void RevBayesCore::AbstractPhyloCTMCSiteHomogeneous<charType>::setUseMarginalLikelihoods(bool tf)
{
    this->useMarginalLikelihoods = tf;
    this->resizeLikelihoodVectors();
}

template<class charType>
void RevBayesCore::AbstractPhyloCTMCSiteHomogeneous<charType>::setUseSiteMatrices(bool use_sm, const TypedDagNode< Simplex > *s)
{

    if ( use_sm == false && s != NULL)
    {
        throw(RbException("Provided site matrix probs but not using site matrix mixture."));
    }

    // remove the old parameter first
    if ( site_matrix_probs != NULL )
    {
        this->removeParameter( site_matrix_probs );
        site_matrix_probs = NULL;
    }

    if ( use_sm == true )
    {
        // set the value
        site_matrix_probs = s;
    }

    // add the new parameter
    this->addParameter( site_matrix_probs );

    this->branch_heterogeneous_substitution_matrices = !use_sm;

    this->resizeLikelihoodVectors();

    // redraw the current value
    if ( this->dag_node == NULL || this->dag_node->isClamped() == false )
    {
        this->redrawValue();
    }
}


template<class charType>
std::vector< std::vector<double> >* RevBayesCore::AbstractPhyloCTMCSiteHomogeneous<charType>::sumMarginalLikelihoods( size_t node_index )
{
    std::vector< std::vector<double> >* per_mixture_Likelihoods = new std::vector< std::vector<double> >(this->pattern_block_size, std::vector<double>(num_chars, 0.0) );

    std::vector<double> mixture_probs = getMixtureProbs();

    // get the pointers to the partial likelihoods and the marginal likelihoods
    double*         p_node_marginal         = this->marginalLikelihoods + node_index*this->nodeOffset;

    // get pointers the likelihood for both subtrees
    double*         p_mixture_marginal          = p_node_marginal;
    // iterate over all mixture categories
    for (size_t mixture = 0; mixture < this->num_site_mixtures; ++mixture)
    {

        // get pointers to the likelihood for this mixture category
        double*         p_site_mixture_marginal         = p_mixture_marginal;
        // iterate over all sites
        for (size_t site = 0; site < this->pattern_block_size; ++site)
        {
            // get the pointers to the likelihoods for this site and mixture category
            double*         p_site_marginal_j           = p_site_mixture_marginal;
            // iterate over all starting states
            for (size_t j=0; j<num_chars; ++j)
            {
                // add the probability of being in this state
                (*per_mixture_Likelihoods)[site][j] += *p_site_marginal_j * mixture_probs[mixture];

                // increment pointers
                ++p_site_marginal_j;
            }

            // increment the pointers to the next site
            p_site_mixture_marginal+=this->siteOffset;

        } // end-for over all sites (=patterns)

        // increment the pointers to the next mixture category
        p_mixture_marginal+=this->mixtureOffset;

    } // end-for over all mixtures (=rate categories)

    return per_mixture_Likelihoods;
}




template<class charType>
void RevBayesCore::AbstractPhyloCTMCSiteHomogeneous<charType>::computeRootLikelihoods( std::vector<double> &rv ) const
{
    // get the root node
    const TopologyNode &root = tau->getValue().getRoot();

    // get the index of the root node
    size_t node_index = root.getIndex();

    // get the pointers to the partial likelihoods of the left and right subtree
    double*   p_node  = this->partialLikelihoods + this->activeLikelihood[node_index] * this->activeLikelihoodOffset  + node_index*this->nodeOffset;

    // create a vector for the per mixture likelihoods
    // we need this vector to sum over the different mixture likelihoods
    std::vector<double> per_mixture_Likelihoods = std::vector<double>(pattern_block_size,0.0);

    std::vector<double> site_mixture_probs = getMixtureProbs();

    // get pointer the likelihood
    double*   p_mixture     = p_node;
    // iterate over all mixture categories
    for (size_t mixture = 0; mixture < this->num_site_mixtures; ++mixture)
    {

        // get pointers to the likelihood for this mixture category
        double*   p_site_mixture     = p_mixture;
        // iterate over all sites

        for (size_t site = 0; site < pattern_block_size; ++site)
        {
            // temporary variable storing the likelihood
            double tmp = 0.0;
            // get the pointers to the likelihoods for this site and mixture category
            double* p_site_j   = p_site_mixture;
            // iterate over all starting states
            for (size_t i=0; i<num_chars; ++i)
            {
                // add the probability of starting from this state
                tmp += *p_site_j;

                // increment pointers
                ++p_site_j;
            }
            // add the likelihood for this mixture category
            per_mixture_Likelihoods[site] += tmp * site_mixture_probs[mixture];

            // increment the pointers to the next site
            p_site_mixture+=this->siteOffset;

        } // end-for over all sites (=patterns)

        // increment the pointers to the next mixture category
        p_mixture+=this->mixtureOffset;

    } // end-for over all mixtures

    double prob_invariant = getPInv();
    double oneMinusPInv = 1.0 - prob_invariant;
    std::vector< size_t >::const_iterator patterns = this->pattern_counts.begin();
    if ( prob_invariant > 0.0 )
    {
        // get the mean root frequency vector
        std::vector<double> f;
        if (this->branch_heterogeneous_substitution_matrices == true)
        {
            f = this->getRootFrequencies(0);
        }
        else
        {
            std::vector<std::vector<double> > ff;
            getRootFrequencies(ff);

            std::vector<double> matrix_probs(num_matrices, 1.0/num_matrices);

            if (site_matrix_probs != NULL)
            {
                matrix_probs = site_matrix_probs->getValue();
            }

            f = std::vector<double>(ff[0].size(), 0.0);

            for (size_t matrix = 0; matrix < ff.size(); matrix++)
            {
                // get the root frequencies
                const std::vector<double> &fm = ff[matrix];

                for (size_t i = 0; i < fm.size(); i++)
                {
                    f[i] += fm[i] * matrix_probs[matrix];
                }
            }
        }

        for (size_t site = 0; site < pattern_block_size; ++site, ++patterns)
        {

           
            if ( RbSettings::userSettings().getUseScaling() == true )
            {
                if ( this->site_invariant[site] == true )
                {
                    double ftotal = 0.0;
                    for ( size_t c = 0; c < this->invariant_site_index[site].size(); c++ )
                    {
                        ftotal += f[this->invariant_site_index[site][c]];
                    }

                    rv[site] = log( prob_invariant * ftotal + oneMinusPInv * per_mixture_Likelihoods[site] / exp(this->perNodeSiteLogScalingFactors[this->activeLikelihood[node_index]][node_index][site]) ) * *patterns;
                }
                else
                {
                    rv[site] = log( oneMinusPInv * per_mixture_Likelihoods[site] ) * *patterns;
                    rv[site] -= this->perNodeSiteLogScalingFactors[this->activeLikelihood[node_index]][node_index][site] * *patterns;
                }

            }
            else // no scaling
            {

                if ( this->site_invariant[site] == true )
                {
                    double ftotal = 0.0;
                    for ( size_t c = 0; c < this->invariant_site_index[site].size(); c++ )
                    {
                        ftotal += f[this->invariant_site_index[site][c]];
                    }

                    rv[site] = log( prob_invariant * ftotal  + oneMinusPInv * per_mixture_Likelihoods[site] ) * *patterns;
                }
                else
                {
                    rv[site] = log( oneMinusPInv * per_mixture_Likelihoods[site] ) * *patterns;
                }

            }

        }
        
    }
    else
    {

        for (size_t site = 0; site < pattern_block_size; ++site, ++patterns)
        {
            rv[site] = log( per_mixture_Likelihoods[site] ) * *patterns;

            if ( RbSettings::userSettings().getUseScaling() == true )
            {
                rv[site] -= this->perNodeSiteLogScalingFactors[this->activeLikelihood[node_index]][node_index][site] * *patterns;
            }

        }

    }

}


template<class charType>
void RevBayesCore::AbstractPhyloCTMCSiteHomogeneous<charType>::computeRootLikelihoodsPerSiteMixture( MatrixReal &rv ) const
{
    // get the root node
    const TopologyNode &root = tau->getValue().getRoot();

    // get the index of the root node
    size_t node_index = root.getIndex();

    // get the pointers to the partial likelihoods of the left and right subtree
    double*   p_node  = this->partialLikelihoods + this->activeLikelihood[node_index] * this->activeLikelihoodOffset  + node_index*this->nodeOffset;

    // create a vector for the per mixture likelihoods
    // we need this vector to sum over the different mixture likelihoods
    std::vector<std::vector<double> > per_site_mixture_Likelihoods = std::vector<std::vector<double> >(pattern_block_size, std::vector<double>(num_site_mixtures, 0.0));

    std::vector<double> site_mixture_probs = getMixtureProbs();

    // get pointer the likelihood
    double*   p_mixture     = p_node;
    // iterate over all mixture categories
    for (size_t mixture = 0; mixture < this->num_site_mixtures; ++mixture)
    {

        // get pointers to the likelihood for this mixture category
        double*   p_site_mixture     = p_mixture;
        // iterate over all sites

        for (size_t site = 0; site < pattern_block_size; ++site)
        {
            // temporary variable storing the likelihood
            double tmp = 0.0;
            // get the pointers to the likelihoods for this site and mixture category
            double* p_site_j   = p_site_mixture;
            // iterate over all starting states
            for (size_t i=0; i<num_chars; ++i)
            {
                // add the probability of starting from this state
                tmp += *p_site_j;

                // increment pointers
                ++p_site_j;
            }
            // add the likelihood for this mixture category
            per_site_mixture_Likelihoods[site][mixture] += tmp * site_mixture_probs[mixture];

            // increment the pointers to the next site
            p_site_mixture+=this->siteOffset;

        } // end-for over all sites (=patterns)

        // increment the pointers to the next mixture category
        p_mixture+=this->mixtureOffset;

    } // end-for over all mixtures

    double prob_invariant = getPInv();
    double oneMinusPInv = 1.0 - prob_invariant;
    std::vector< size_t >::const_iterator patterns = this->pattern_counts.begin();
    if ( prob_invariant > 0.0 )
    {
        // get the root frequency vector(s)
        std::vector<std::vector<double> > ff;
        std::vector<double> f;
        if (this->branch_heterogeneous_substitution_matrices == true)
        {
            f = this->getRootFrequencies(0);
            ff.push_back(f);
        }
        else
        {
            getRootFrequencies(ff);
        }

        size_t num_site_matrices = num_site_mixtures / num_site_rates;
        std::vector<double> matrix_probs(num_site_matrices, 1.0/num_site_matrices);

        if (site_matrix_probs != NULL)
        {
            matrix_probs = site_matrix_probs->getValue();
        }

        for (size_t site = 0; site < pattern_block_size; ++site, ++patterns)
        {
            for (size_t matrix = 0; matrix < num_site_matrices; ++matrix)
            {
                // the first rate category is the invariant
                if ( this->site_invariant[site] == true )
                {
                    double ftotal = 0.0;
                    for ( size_t c = 0; c < this->invariant_site_index[site].size(); c++ )
                    {
                        ftotal += f[this->invariant_site_index[site][c]];
                    }

                    rv[site][matrix] = log( prob_invariant * ftotal * matrix_probs[matrix] ) * *patterns;
                }
                else
                {
                    rv[site][matrix] = RbConstants::Double::neginf;
                }

                // the remaining variant rate categories
                for (size_t site_rate_index = 1; site_rate_index < num_site_rates + 1; ++site_rate_index)
                {
                    rv[site][site_rate_index * num_site_matrices + matrix] = log( oneMinusPInv * per_site_mixture_Likelihoods[site][site_rate_index * num_site_matrices + matrix] ) * *patterns;

                    if ( RbSettings::userSettings().getUseScaling() == true )
                    {
                        rv[site][site_rate_index * num_site_matrices + matrix] -= this->perNodeSiteLogScalingFactors[this->activeLikelihood[node_index]][node_index][site] * *patterns;
                    }

                }

            }

        }

    }
    else
    {

        for (size_t site = 0; site < pattern_block_size; ++site, ++patterns)
        {
            for (size_t mixture = 0; mixture < num_site_mixtures; ++mixture)
            {
                rv[site][mixture] = log( per_site_mixture_Likelihoods[site][mixture] ) * *patterns;

                if ( RbSettings::userSettings().getUseScaling() == true )
                {
                    rv[site][mixture] -= this->perNodeSiteLogScalingFactors[this->activeLikelihood[node_index]][node_index][site] * *patterns;
                }
            }

        }

    }

}


template<class charType>
void RevBayesCore::AbstractPhyloCTMCSiteHomogeneous<charType>::computeRootLikelihoodsPerSiteRate( MatrixReal &rv ) const
{
    // get the root node
    const TopologyNode &root = tau->getValue().getRoot();

    // get the index of the root node
    size_t node_index = root.getIndex();

    // get the pointers to the partial likelihoods of the left and right subtree
    double*   p_node  = this->partialLikelihoods + this->activeLikelihood[node_index] * this->activeLikelihoodOffset  + node_index*this->nodeOffset;

    size_t num_site_matrices = num_site_mixtures/num_site_rates;

    // create a vector for the per mixture likelihoods
    // we need this vector to sum over the different mixture likelihoods
    std::vector<std::vector<double> > per_site_rate_Likelihoods = std::vector<std::vector<double> >(pattern_block_size, std::vector<double>(num_site_rates, 0.0));

    std::vector<double> site_mixture_probs = getMixtureProbs();

    // get pointer the likelihood
    double*   p_mixture     = p_node;
    // iterate over all mixture categories
    for (size_t mixture = 0; mixture < this->num_site_mixtures; ++mixture)
    {
        size_t site_rate_index = mixture / num_site_matrices;

        // get pointers to the likelihood for this mixture category
        double*   p_site_mixture     = p_mixture;
        // iterate over all sites

        for (size_t site = 0; site < pattern_block_size; ++site)
        {
            // temporary variable storing the likelihood
            double tmp = 0.0;
            // get the pointers to the likelihoods for this site and mixture category
            double* p_site_j   = p_site_mixture;
            // iterate over all starting states
            for (size_t i=0; i<num_chars; ++i)
            {
                // add the probability of starting from this state
                tmp += *p_site_j;

                // increment pointers
                ++p_site_j;
            }
            // add the likelihood for this mixture category
            per_site_rate_Likelihoods[site][site_rate_index] += tmp * site_mixture_probs[mixture];

            // increment the pointers to the next site
            p_site_mixture+=this->siteOffset;

        } // end-for over all sites (=patterns)

        // increment the pointers to the next mixture category
        p_mixture+=this->mixtureOffset;

    } // end-for over all mixtures (=rate categories)

    double prob_invariant = getPInv();
    double oneMinusPInv = 1.0 - prob_invariant;
    std::vector< size_t >::const_iterator patterns = this->pattern_counts.begin();
    if ( prob_invariant > 0.0 )
    {
        // get the mean root frequency vector
        std::vector<double> f;
        if (this->branch_heterogeneous_substitution_matrices == true)
        {
            f = this->getRootFrequencies(0);
        }
        else
        {
            std::vector<std::vector<double> > ff;
            getRootFrequencies(ff);

            std::vector<double> matrix_probs(num_matrices, 1.0/num_matrices);

            if (site_matrix_probs != NULL)
            {
                matrix_probs = site_matrix_probs->getValue();
            }

            f = std::vector<double>(ff[0].size(), 0.0);

            for (size_t matrix = 0; matrix < ff.size(); matrix++)
            {
                // get the root frequencies
                const std::vector<double> &fm = ff[matrix];

                for (size_t i = 0; i < fm.size(); i++)
                {
                    f[i] += fm[i] * matrix_probs[matrix];
                }
            }
        }

        size_t num_site_rates_withInv = num_site_rates + 1;

        for (size_t site = 0; site < pattern_block_size; ++site, ++patterns)
        {
            // the first rate category is the invariant
            if ( this->site_invariant[site] == true )
            {
                double ftotal = 0.0;
                for ( size_t c = 0; c < this->invariant_site_index[site].size(); c++ )
                {
                    ftotal += f[this->invariant_site_index[site][c]];
                }

                rv[site][0] = log( prob_invariant * ftotal ) * *patterns;
            }
            else
            {
                rv[site][0] = RbConstants::Double::neginf;
            }

            // the remaining variant rate categories
            for (size_t site_rate_index = 1; site_rate_index < num_site_rates_withInv; ++site_rate_index)
            {
                rv[site][site_rate_index] = log( oneMinusPInv * per_site_rate_Likelihoods[site][site_rate_index - 1] ) * *patterns;

                if ( RbSettings::userSettings().getUseScaling() == true )
                {
                    rv[site][site_rate_index] -= this->perNodeSiteLogScalingFactors[this->activeLikelihood[node_index]][node_index][site] * *patterns;
                }

            }

        }

    }
    else
    {

        for (size_t site = 0; site < pattern_block_size; ++site, ++patterns)
        {
            for (size_t site_rate_index = 0; site_rate_index < num_site_rates; ++site_rate_index)
            {
                rv[site][site_rate_index] = log( per_site_rate_Likelihoods[site][site_rate_index] ) * *patterns;

                if ( RbSettings::userSettings().getUseScaling() == true )
                {
                    rv[site][site_rate_index] -= this->perNodeSiteLogScalingFactors[this->activeLikelihood[node_index]][node_index][site] * *patterns;
                }
            }

        }

    }

}



template<class charType>
double RevBayesCore::AbstractPhyloCTMCSiteHomogeneous<charType>::sumRootLikelihood( void )
{
    // TODO: Decide here where to get the likelihood: either from BEAGLE directly or as site likelihoods

    std::vector<double> site_likelihoods = std::vector<double>(pattern_block_size,0.0);
    computeRootLikelihoods( site_likelihoods );

    double sum_partial_probs = 0.0;

    for (size_t site = 0; site < pattern_block_size; ++site)
    {
        sum_partial_probs += site_likelihoods[site];
    }

#ifdef RB_MPI

    // we only need to send message if there is more than one process
    if ( num_processes > 1 )
    {

        // send the likelihood from the helpers to the master
        if ( process_active == false )
        {
            // send from the workers the log-likelihood to the master
            MPI_Send(&sum_partial_probs, 1, MPI_DOUBLE, active_PID, 0, MPI_COMM_WORLD);
        }

        // receive the likelihoods from the helpers
        if ( process_active == true )
        {
            for (size_t i=active_PID+1; i<active_PID+num_processes; ++i)
            {
                double tmp = 0;
                MPI_Status status;
                MPI_Recv(&tmp, 1, MPI_DOUBLE, int(i), 0, MPI_COMM_WORLD, &status);
                sum_partial_probs += tmp;
            }
        }

        // now send back the combined likelihood to the helpers
        if ( process_active == true )
        {
            for (size_t i=active_PID+1; i<active_PID+num_processes; ++i)
            {
                MPI_Send(&sum_partial_probs, 1, MPI_DOUBLE, int(i), 0, MPI_COMM_WORLD);
            }
        }
        else
        {
            MPI_Status status;
            MPI_Recv(&sum_partial_probs, 1, MPI_DOUBLE, active_PID, 0, MPI_COMM_WORLD, &status);
        }

    }

#endif

    return sum_partial_probs;
}



template<class charType>
void RevBayesCore::AbstractPhyloCTMCSiteHomogeneous<charType>::swap_taxon_name_2_tip_index(std::string tip1, std::string tip2)
{
    size_t index1 = taxon_name_2_tip_index_map[tip1];
    size_t index2 = taxon_name_2_tip_index_map[tip2];
    taxon_name_2_tip_index_map[tip1] = index2;
    taxon_name_2_tip_index_map[tip2] = index1;
}

/** Swap a parameter of the distribution */
template<class charType>
void RevBayesCore::AbstractPhyloCTMCSiteHomogeneous<charType>::swapParameterInternal(const DagNode *oldP, const DagNode *newP)
{

    if (oldP == homogeneous_clock_rate)
    {
        homogeneous_clock_rate = static_cast<const TypedDagNode< double >* >( newP );
    }
    else if (oldP == heterogeneous_clock_rates)
    {
        heterogeneous_clock_rates = static_cast<const TypedDagNode< RbVector< double > >* >( newP );
    }
    else if (oldP == homogeneous_rate_matrix)
    {
        homogeneous_rate_matrix = static_cast<const TypedDagNode< RateGenerator >* >( newP );
    }
    else if (oldP == heterogeneous_rate_matrices)
    {
        heterogeneous_rate_matrices = static_cast<const TypedDagNode< RbVector< RateGenerator > >* >( newP );
    }
    else if (oldP == root_frequencies)
    {
        root_frequencies = static_cast<const TypedDagNode< Simplex >* >( newP );
    }
    else if (oldP == site_matrix_probs)
    {
        site_matrix_probs = static_cast<const TypedDagNode< Simplex >* >( newP );
    }
    else if (oldP == site_rates)
    {
        site_rates = static_cast<const TypedDagNode< RbVector< double > >* >( newP );
    }
    else if (oldP == site_rates_probs)
    {
        site_rates_probs = static_cast<const TypedDagNode< Simplex >* >( newP );
    }
    else if (oldP == p_inv)
    {
        p_inv = static_cast<const TypedDagNode< double >* >( newP );
    }
    else if (oldP == tau)
    {
        tau->getValue().getTreeChangeEventHandler().removeListener( this );

        tau = static_cast<const TypedDagNode<Tree>* >( newP );

        tau->getValue().getTreeChangeEventHandler().addListener( this );

        num_nodes = tau->getValue().getNumberOfNodes();
    }

}

template<class charType>
void RevBayesCore::AbstractPhyloCTMCSiteHomogeneous<charType>::touchSpecialization( const DagNode* affecter, bool touch_all )
{

    if ( touched == false )
    {
        touched = true;
        this->storedLnProb = this->lnProb;
    }


    // if the topology wasn't the culprit for the touch, then we just flag everything as dirty
    if ( affecter == heterogeneous_clock_rates )
    {
        const std::set<size_t> &indices = heterogeneous_clock_rates->getTouchedElementIndices();

        // maybe all of them have been touched or the flags haven't been set properly
        if ( indices.size() == 0 || indices.size() == this->tau->getValue().getNodes().size() )
        {
            // just flag everyting for recomputation
            touch_all = true;
        }
        else
        {
            const std::vector<TopologyNode *> &nodes = this->tau->getValue().getNodes();
            // flag recomputation only for the nodes
            for (std::set<size_t>::iterator it = indices.begin(); it != indices.end(); ++it)
            {
                this->recursivelyFlagNodeDirty( *nodes[*it] );
            }
        }
    }
    else if ( affecter == heterogeneous_rate_matrices && branch_heterogeneous_substitution_matrices == true)
    {
        const std::set<size_t> &indices = heterogeneous_rate_matrices->getTouchedElementIndices();

        // maybe all of them have been touched or the flags haven't been set properly
        if ( indices.size() == 0 )
        {
            // just flag everyting for recomputation
            touch_all = true;
        }
        else
        {
            const std::vector<TopologyNode *> &nodes = this->tau->getValue().getNodes();
            // flag recomputation only for the nodes
            for (std::set<size_t>::iterator it = indices.begin(); it != indices.end(); ++it)
            {
                this->recursivelyFlagNodeDirty( *nodes[*it] );
            }
        }
    }
    else if ( affecter == root_frequencies )
    {
        const TopologyNode &root = this->tau->getValue().getRoot();
        this->recursivelyFlagNodeDirty( root );
    }
    else if ( affecter == p_inv )
    {
        touch_all = true;
    }
    else if ( affecter != tau ) // if the topology wasn't the culprit for the touch, then we just flag everything as dirty
    {
        touch_all = true;
    }

    if ( touch_all == true )
    {

        for (std::vector<bool>::iterator it = dirty_nodes.begin(); it != dirty_nodes.end(); ++it)
        {
            (*it) = true;
        }

        // flip the active likelihood pointers
        for (size_t index = 0; index < changed_nodes.size(); ++index)
        {
            if ( changed_nodes[index] == false )
            {
                activeLikelihood[index] = (activeLikelihood[index] == 0 ? 1 : 0);
                changed_nodes[index] = true;
            }
        }
    }

}



template<class charType>
void RevBayesCore::AbstractPhyloCTMCSiteHomogeneous<charType>::updateMarginalNodeLikelihoods( void )
{

    // calculate the root marginal likelihood, then start the recursive call down the tree
    this->computeMarginalRootLikelihood();

    // update the marginal likelihoods by a recursive downpass
    this->recursiveMarginalLikelihoodComputation( tau->getValue().getRoot().getIndex() );

}



/*
 * Update the transition probability matrices for the branch attached to the given node index.
 */
template<class charType>
void RevBayesCore::AbstractPhyloCTMCSiteHomogeneous<charType>::updateTransitionProbabilities(size_t node_idx)
{
    const TopologyNode* node = tau->getValue().getNodes()[node_idx];

    if ( node->isRoot() == true )
    {
        throw RbException("dnPhyloCTMC called updateTransitionProbabilities for the root node\n");
    }

    double end_age = node->getAge();

    // if the tree is not a time tree, then the age will be not a number
    if ( RbMath::isFinite(end_age) == false )
    {
        // we assume by default that the end is at time 0
        end_age = 0.0;
    }
    double start_age = end_age + node->getBranchLength();


    // second, get the clock rate for the branch
    double rate = 1.0;
    if ( this->branch_heterogeneous_clock_rates == true )
    {
        rate = this->heterogeneous_clock_rates->getValue()[node_idx];
    }
    else if (homogeneous_clock_rate != NULL)
    {
        rate = this->homogeneous_clock_rate->getValue();
    }

    // we rescale the rate by the inverse of the proportion of invariant sites
    rate /= ( 1.0 - getPInv() );

<<<<<<< HEAD
    double end_age = node->getAge();

    // if the tree is not a time tree, then the age will be not a number
    if ( RbMath::isFinite(end_age) == false )
    {
        // we assume by default that the end is at time 0
        end_age = 0.0;
    }
    double start_age = end_age + node->getBranchLength();

    // first, get the rate matrix for this branch 
=======
    // first, get the rate matrix for this branch
>>>>>>> a5facc3c
    RateMatrix_JC jc(this->num_chars);

    if (this->branch_heterogeneous_substitution_matrices == false )
    {
        // loop now over all per-site rate matrices (could also be only a single one, as by default)
        for (size_t matrix = 0; matrix < this->num_matrices; ++matrix)
        {
            const RateGenerator *rm = nullptr;

            // get the i-th rate matrix
            if ( this->heterogeneous_rate_matrices != NULL )
            {
                rm = &this->heterogeneous_rate_matrices->getValue()[matrix];
            }
            else if ( this->homogeneous_rate_matrix != NULL )
            {
                rm = &this->homogeneous_rate_matrix->getValue();
            }
            else
            {
                rm = &jc;
            }

            // now also get the site specific rates
            for (size_t j = 0; j < this->num_site_rates; ++j)
            {
                double r = 1.0;
                if ( this->rate_variation_across_sites == true )
                {
                    r = this->site_rates->getValue()[j];
                }

                rm->calculateTransitionProbabilities( start_age, end_age,  rate * r, this->transition_prob_matrices[j*this->num_matrices + matrix] );
            }
        }
    }
    else
    {
        const RateGenerator *rm = nullptr;

        if ( this->heterogeneous_rate_matrices != NULL )
        {
            rm = &this->heterogeneous_rate_matrices->getValue()[node_idx];
        }
        else if ( this->homogeneous_rate_matrix != NULL )
        {
            rm = &this->homogeneous_rate_matrix->getValue();
        }
        else
        {
            rm = &jc;
        }

        for (size_t j = 0; j < this->num_site_rates; ++j)
        {
            double r = 1.0;
            if ( this->rate_variation_across_sites == true )
            {
                r = this->site_rates->getValue()[j];
            }

            rm->calculateTransitionProbabilities( start_age, end_age,  rate * r, this->transition_prob_matrices[j] );
        }
    }
}




/* Collection of BEAGLE helper methods (when beagle-lib is available). */
#if defined( RB_BEAGLE )

template<class charType>
void
RevBayesCore::AbstractPhyloCTMCSiteHomogeneous<charType>::initializeBeagleInstances
( void )
{
    // Return and do nothing if we are not in BEAGLE
    if ( RbSettings::userSettings().getUseBeagle() != true ) {
        return;
    }

    // For now we do not allow for partitioned analyses. Maybe in the future
    //size_t num_models = 1;

#if defined ( RB_BEAGLE_INFO )
    RBOUT("BEAGLE Instances: " + std::to_string(num_models) + "\n");
#endif 

    this->num_mixtures           = (this->homogeneous_rate_matrix)
                                 ? 1 : this->heterogeneous_rate_matrices->getValue().size();
    
    bool   b_use_scaling         = RbSettings::userSettings().getBeagleScalingMode() != "manual"
                                 ? true : false;

    size_t b_max_cpu_threads     = RbSettings::userSettings().getBeagleMaxCPUThreads();
    int    b_tipCount            = this->tau->getValue().getNumberOfTips();
    int    b_partialsBufferCount = 2 * this->num_nodes
                                 + ( this->using_ambiguous_characters
                                   ? this->tau->getValue().getNumberOfTips()
                                   : 0
                                   );
    int    b_compactBufferCount  = this->tau->getValue().getNumberOfTips()
                                 - ( this->using_ambiguous_characters
                                   ? this->tau->getValue().getNumberOfTips()
                                   : 0 );
    int    b_stateCount          = this->num_chars;
    int    b_patternCount        = this->pattern_block_size;
    int    b_eigenBufferCount    = this->num_nodes * 2;
    int    b_matrixBufferCount   = this->num_mixtures * this->num_nodes * 2;
    int    b_categoryCount       = this->num_site_rates +
                                   ( this->getPInv() > std::numeric_limits<double>::epsilon()
                                     ? 1 : 0 );
    int    b_scaleBufferCount    = b_use_scaling ? (this->num_nodes * 2) : 0;

    BeagleInstance *b_instance   = new BeagleInstance();

    // Create the BEAGLE instance
    b_instance->createBEAGLE( b_tipCount,
                              b_partialsBufferCount,
                              b_compactBufferCount,
                              b_stateCount,
                              b_patternCount,
                              b_eigenBufferCount,
                              b_matrixBufferCount,
                              b_categoryCount,
                              b_scaleBufferCount );

    // And add it to the vector of all instances
    this->beagle_instances.push_back(b_instance);
        

    // Initialize tips for models
    this->initializeBeagleTips();
}


template<class charType>
void
RevBayesCore::AbstractPhyloCTMCSiteHomogeneous<charType>::freeBeagleInstances
( void )
{
    if ( RbSettings::userSettings().getUseBeagle() == true ) {
        BeagleInstance *b;
        while ( ! this->beagle_instances.empty() ) {
            b = this->beagle_instances.back();
            this->beagle_instances.pop_back();
            b->freeBEAGLE();
        }
    }
}


template<class charType>
void
RevBayesCore::AbstractPhyloCTMCSiteHomogeneous<charType>::initializeBeagleTips
( void )
{
    // TODO - This method does not work with patitioned analyses!!
    
    int     b_tipIndex   = 0;
    int*    b_inStates   = NULL;
    double* b_inPartials = NULL;
    int     b_ret_code   = 0;

    if ( this->using_ambiguous_characters == true ) {
        b_inPartials = new double[this->pattern_block_size * this->num_chars];
    } else {
        b_inStates = new int[this->pattern_block_size];
    }

    //-- Iterate over the all leaf nodes in the tree.
    std::vector<TopologyNode*> nodes = this->tau->getValue().getNodes();
    for ( std::vector<TopologyNode*>::iterator it = nodes.begin() ; it != nodes.end() ; ++it ) {
        if ( (*it)->isTip() ) {
            b_tipIndex                                  = (*it)->getIndex();
            size_t data_tip_index                       = this->taxon_name_2_tip_index_map[(*it)->getName()];
            const std::vector<bool> &gap_node           = this->gap_matrix[data_tip_index];
            const std::vector<unsigned long> &char_node = this->char_matrix[data_tip_index];
            const std::vector<RbBitSet> &amb_char_node  = this->ambiguous_char_matrix[data_tip_index];

            // iterate over all sites
            for ( size_t b_pattern = 0; b_pattern < this->pattern_block_size; ++b_pattern ) {
                // is this site a gap?
                if ( gap_node[b_pattern] ) {
                    if ( this->using_ambiguous_characters == true ) {
                        for ( size_t c = 0; c < this->num_chars; ++c ) {
                            b_inPartials[b_pattern * this->num_chars + c] = 1.0;
                        }
                    }
                    else {
                        b_inStates[b_pattern] = (int) this->num_chars;
                    }
                } else {
                    if ( this->using_ambiguous_characters == true ) {
                        for ( size_t c = 0; c < this->num_chars; ++c ) {
                            b_inPartials[b_pattern * this->num_chars + c] =
                                (amb_char_node[b_pattern].isSet(c) ? 1.0 : 0.0);
                        }
                    } else {
                        b_inStates[b_pattern] = (int) char_node[b_pattern];
                    }
                }
            }

            if ( this->using_ambiguous_characters == true ) {
                b_ret_code = beagleSetTipPartials( beagle_instances[0]->getResourceID(),
                                                   b_tipIndex,
                                                   b_inPartials );
                //-- Check to see if we could set the tips
                if (b_ret_code != 0) {
                    throw RbException("Could not set tip partials for model" +
                                      BeagleUtilities::printErrorCode(b_ret_code));
                }
            } else {
                b_ret_code = beagleSetTipStates( this->beagle_instances[0]->getResourceID(),
                                                 b_tipIndex,
                                                 b_inStates );
                //-- Check to see if we could set the tips
                if (b_ret_code != 0) {
                    throw RbException("Could not set tip partials for model" +
                                      BeagleUtilities::printErrorCode(b_ret_code));
                }
            }
            
        }
    }

    this->b_inPatternWeights = std::vector<double>(this->pattern_block_size);
    for ( size_t b_pattern = 0; b_pattern < this->pattern_block_size; ++b_pattern ) {
        this->b_inPatternWeights[b_pattern] = (double) this->pattern_counts[b_pattern];
    }

    //-- Set pattern weights 
    b_ret_code = beagleSetPatternWeights( this->beagle_instances[0]->getResourceID(),
                                          &this->b_inPatternWeights[0] );
    //-- Check to see if we could set the pattern weights
    if (b_ret_code != 0) {
        throw RbException("Could not set pattern weights for model " +
                          BeagleUtilities::printErrorCode(b_ret_code));
    }

    delete[] b_inStates;
    delete[] b_inPartials;
}


template<class charType>
double
RevBayesCore::AbstractPhyloCTMCSiteHomogeneous<charType>::calculateBranchLength
( const TopologyNode &node
, size_t node_index
)
{
    double branch_len;
    double rate;

    if ( this->branch_heterogeneous_clock_rates == true ) {
        rate = this->heterogeneous_clock_rates->getValue()[node_index];
    } else if ( this->homogeneous_clock_rate != NULL) {
        rate = this->homogeneous_clock_rate->getValue();
    } else {
        rate = 1.0;
    }

    rate /= ( 1.0 - getPInv() );

    branch_len = rate * node.getBranchLength();
    if ( branch_len < 0 ) {
      throw RbException("Error : Negative branch length!");
    }

    return branch_len;
}


template<class charType>
void
RevBayesCore::AbstractPhyloCTMCSiteHomogeneous<charType>::updateBeagleEigensystems
( void )
{
    /*
     * This method updates the eigensystems for a BEAGLE instance.
     * Note: This method is not set up to handle partitioned datasets.
     * Work still needs to be done for this.
     */

    //-- Substitution model indexing.
    size_t                               b_model_idx;
    size_t                               b_num_models;

    //-- Discrete rate matrices for models.
    const AbstractRateMatrix*            arm_ptr;
    RbVector<MatrixReal>                 rate_matrices;

    //-- Stationary frequencies for models.
    std::vector<std::vector<double>>     model_pi_vectors;
    size_t                               b_stateFrequenciesIndex;
    std::vector<double>                  b_inStateFrequencies;

    //-- Mixture weights
    std::vector<double>                  b_patternWeights;

    //-- BEAGLE return code for error checking.
    int                                  b_ret_code;

    //-- Eigensystem temporary structures.
#if defined ( RB_USE_EIGEN3 )
    //-- New  Eigen library way... but requires 2 copies...
    Eigen::EigenSolver<Eigen::MatrixXd>  eigen_system;
    Eigen::MatrixXd                      rate_matrix(this->num_chars, this->num_chars);
    Eigen::VectorXd                      eigenvalues;
    Eigen::MatrixXd                      eigenvectors;
    Eigen::MatrixXd                      inv_eigenvectors;
#endif /* RB_BEAGLE_DEBUG */

    //-- Get the 'root frequencies' (stationary distributions) for all models.
    this->getRootFrequencies(model_pi_vectors);
    
    //-- Get the rate matrices of all models.
    if ( this->homogeneous_rate_matrix ) {
        arm_ptr = dynamic_cast<const AbstractRateMatrix*>(&this->homogeneous_rate_matrix->getValue());
        rate_matrices.push_back(arm_ptr->getRateMatrix());
    } else {
        for ( size_t i = 0; i < this->heterogeneous_rate_matrices->getValue().size(); ++i ) {
            arm_ptr = dynamic_cast<const AbstractRateMatrix*>(&this->heterogeneous_rate_matrices->getValue()[i]);
            rate_matrices.push_back(arm_ptr->getRateMatrix());
        }
    }

    for ( size_t i = 0; i < rate_matrices.size(); ++i ) {
        //-- TODO : Maybe add checks to only update if eigensystem changes (use touched bitmap)
        b_model_idx             = i;
        b_stateFrequenciesIndex = i;
        b_inStateFrequencies    = model_pi_vectors[i];

        b_ret_code =
            beagleSetStateFrequencies( this->beagle_instances[0]->getResourceID(),
                                       b_stateFrequenciesIndex,
                                       &b_inStateFrequencies[0] );
        if ( b_ret_code != 0 ) {
            throw RbException( "Could not set state frequencies for model '" +
                               std::to_string(i) + "'. " +
                               BeagleUtilities::printErrorCode(b_ret_code));
        }
        
        //-- Set eigensystem for model.
#if defined ( RB_USE_EIGEN3 )
        //-- Copy into Eigen structure
        for (size_t j = 0; j < this->num_chars; ++j ) {
            for (size_t k = 0; k < this->num_chars; ++k ) {
                rate_matrix(j,k) = (rate_matrices[i])[j][k]; 
            }
        }
        eigen_system.compute(rate_matrix, true); //-- compute eigen values and vectors

        // TODO - There should be a way to map contiguous memory to a Eigen datatype.
        // Need to figure out how to extract from RbVector... if possible.
        //Eigen::Map<Eigen::MatrixXd> rate_matrix(rate_matrices[i].elements.data(), this->num_chars, this->num_chars);
        //eigen_system.compute(rate_matrix, true);
        
        eigenvalues      = eigen_system.eigenvalues().real();
        eigenvectors     = eigen_system.eigenvectors().real().transpose();
        inv_eigenvectors = eigen_system.eigenvectors().inverse().real().transpose();
        
        //-- Should at some point figure out if there is a way just to use eigen matrix data pointer instead of copy.
        std::vector<double> b_flat_eigenvalues(eigenvalues.data(), eigenvalues.data() + eigenvalues.rows() * eigenvalues.cols());
        std::vector<double> b_flat_eigenvectors(eigenvectors.data(), eigenvectors.data() + eigenvectors.rows() * eigenvectors.cols());
        std::vector<double> b_flat_inv_eigenvectors(inv_eigenvectors.data(), inv_eigenvectors.data() + inv_eigenvectors.rows() * inv_eigenvectors.cols());

        // Set eigensystem for model in BEAGLE
        b_ret_code =
            beagleSetEigenDecomposition( this->beagle_instances[0]->getResourceID()
                                       , b_model_idx
                                       , &b_flat_eigenvectors[0]
                                       , &b_flat_inv_eigenvectors[0]
                                       , &b_flat_eigenvalues[0]
                                       );
        if ( b_ret_code != 0 ) {
            throw RbException( "Could not set eigen decomposition for model '"
                               + std::to_string(i) + "'. "
                               + BeagleUtilities::printErrorCode(b_ret_code));
        }
    
#endif /* RB_USE_EIGEN3 */
    } // End models for loop
}


template<class charType>
void
RevBayesCore::AbstractPhyloCTMCSiteHomogeneous<charType>::updateBeagleSiteRates
( void )
{
    //-- Multiple sets of site rates not supported, so we only use index '0'.
    int b_categoryWeightsIndex = 0;

    //-- Return code for beagle operations.
    int b_ret_code = 0;

    //-- Get invariable sites
    double pInv = this->getPInv();

    //-- Set the site rate probabilities (corresponds with beagle 'category weights').
    std::vector<double> rates_probs(this->num_site_rates, 1.0 / this->num_site_rates);
    if ( this->site_rates_probs != NULL ) {
        rates_probs = this->site_rates_probs->getValue();
    }
    
    //-- Set the category weights and rates.
    if ( this->num_site_rates > 1 ) {
        //-- Set the site rate probabilities (corresponds with beagle 'category weights').
        std::vector<double> rates_probs(this->num_site_rates, 1.0 / this->num_site_rates);
        this->b_inCategoryWeights = rates_probs; 

        //-- Set the site rate values (corresponds with beagle 'category rates').
        this->b_inCategoryRates = dynamic_cast<const RbVector<double>&>(this->site_rates->getValue());
    } else {
        this->b_inCategoryWeights = { 1.0 };
        this->b_inCategoryRates   = { 1.0 };
    }

    //-- If we are using invariable sites we need to add it to the model
    //   and adjust the category weights and rates accordingly so that we
    //   do not violate the model.
    if ( pInv > 0.0 ) {
        //-- We need the category weights to sum to 1.0.
        for ( size_t i = 0; i < this->b_inCategoryWeights.size(); ++i ) {
            this->b_inCategoryWeights[i] -= (pInv / this->b_inCategoryWeights.size());
        }

        //-- And push the invariable sites weight and rate, respectively.
        this->b_inCategoryWeights.push_back(pInv);
        this->b_inCategoryRates.push_back(0.0);
    }

    //-- Set BEAGLE category rates for rates mixture
    b_ret_code =
        beagleSetCategoryRatesWithIndex( this->beagle_instances[0]->getResourceID(),
                                         b_categoryWeightsIndex,
                                         &this->b_inCategoryRates[0] );
    if ( b_ret_code != 0 ) {
        throw RbException( "Could not set category rates for ASRV model " +
                           std::to_string(b_categoryWeightsIndex) + " : " +
                           BeagleUtilities::printErrorCode(b_ret_code) );
    }
    
    //-- Set BEAGLE category weights for mixture
    b_ret_code =
        beagleSetCategoryWeights( this->beagle_instances[0]->getResourceID(),
                                  b_categoryWeightsIndex,
                                  &this->b_inCategoryWeights[0] );
    if (b_ret_code != 0) {
        throw RbException( "Could not set category weights for ASRV model " +
                           std::to_string(b_categoryWeightsIndex) + " : " +
                           BeagleUtilities::printErrorCode(b_ret_code));
    }
}

#endif /* END RB_BEAGLE */

#endif /* END AbstractPhyloCTMCSiteHomogeneous_H */<|MERGE_RESOLUTION|>--- conflicted
+++ resolved
@@ -4175,21 +4175,7 @@
     // we rescale the rate by the inverse of the proportion of invariant sites
     rate /= ( 1.0 - getPInv() );
 
-<<<<<<< HEAD
-    double end_age = node->getAge();
-
-    // if the tree is not a time tree, then the age will be not a number
-    if ( RbMath::isFinite(end_age) == false )
-    {
-        // we assume by default that the end is at time 0
-        end_age = 0.0;
-    }
-    double start_age = end_age + node->getBranchLength();
-
-    // first, get the rate matrix for this branch 
-=======
     // first, get the rate matrix for this branch
->>>>>>> a5facc3c
     RateMatrix_JC jc(this->num_chars);
 
     if (this->branch_heterogeneous_substitution_matrices == false )
