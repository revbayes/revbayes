#ifndef AbstractPhyloCTMCSiteHomogeneous_H
#define AbstractPhyloCTMCSiteHomogeneous_H

#include "AbstractHomologousDiscreteCharacterData.h"
#include "ConstantNode.h"
#include "DiscreteTaxonData.h"
#include "DnaState.h"
#include "MatrixReal.h"
#include "EigenSystem.h"
#include "MemberObject.h"
#include "RbConstants.h"
#include "RbMathLogic.h"
#include "RbSettings.h"
#include "RbVector.h"
#include "RateGenerator.h"
#include "Simplex.h"
#include "TopologyNode.h"
#include "TransitionProbabilityMatrix.h"
#include "Tree.h"
#include "TreeChangeEventListener.h"
#include "TypedDistribution.h"

#include <memory.h>

#if defined( RB_BEAGLE )
#include "RlUserInterface.h"
#include "BeagleInstance.h"
#include "BeagleUtilities.h"
#include "libhmsbeagle/beagle.h"

#if defined ( RB_USE_EIGEN3 )
#include <Eigen/Core>
#include <Eigen/Dense>
#include <Eigen/Eigenvalues>
#endif /* RB_USE_EIGEN3 */

#endif /* RB_BEAGLE */


namespace RevBayesCore {

    /**
     * @brief Homogeneous distribution of character state evolution along a tree class (PhyloCTMC).
     *
     * This file contains the distribution class for a character state evolving along a tree.
     * This abstract base class can be derived for any character evolution model with homogeneous mixture sites. A
     * homogeneous mixture model over sites is a model where all sites are drawn from the same distribution and the
     * specific instance of the per site parameter is integrated over. The per site parameter could be a rate scaler (e.g. the + gamma models)
     * or different rate matrices or anything else.
     *
     * The pruning algorithm is implemented in this base class and calls some few pure virtual methods.
     * The important functions you have to override are:
     * - computeRootLikelihood(size_t root, size_t l, size_t r, size_t m)
     * - computeInternalNodeLikelihood(const TopologyNode &n, size_t nIdx, size_t l, size_t r)
     * - computeTipLikelihood(const TopologyNode &node, size_t nIdx)
     * - getRootFrequencies()
     * - updateTransitionProbabilities()
     *
     *
     * The data are stored for convenience in this class in a matrix (std::vector<std::vector< unsigned > >) and can
     * be compressed.
     *
     * The partial likelihoods are stored in a c-style array called partialLikelihoods. The dimension are
     * partialLikelihoods[active][node_index][siteRateIndex][siteIndex][charIndex], however, since this is a one-dimensional c-style array,
     * you have to access the partialLikelihoods via
     * partialLikelihoods[active*num_nodes*num_site_mixtures*pattern_block_size*num_chars +
     *                    node_index*num_site_mixtures*pattern_block_size*num_chars +
     *                    siteRateIndex*pattern_block_size*num_chars +
     *                    siteIndex*num_chars +
     *                    charIndex]
     * Since this is a bit complex, we have some offset variables for convenience:
     * activeLikelihoodOffset      =  num_nodes*num_site_mixtures*pattern_block_size*num_chars;
     * nodeOffset                  =  num_site_mixtures*pattern_block_size*num_chars;
     * mixtureOffset               =  pattern_block_size*num_chars;
     * siteOffset                  =  num_chars;
     * This gives the more convenient access via
     * partialLikelihoods[active*activeLikelihoodOffset + node_index*nodeOffset + siteRateIndex*mixtureOffset + siteIndex*siteOffset + charIndex]
     *
     * Our implementation of the partial likelihoods means that we can store the partial likelihood of a node, but not for site rates.
     * We also use twice as much memory because we store the partial likelihood along each branch and not only for each internal node.
     * This gives us a speed improvement during MCMC proposal in the order of a factor 2.
     *
     * The transition probability matrices are stored in a c-style array called partialLikelihoods. The dimension are
     * pmatrices[active][node_index][siteMixtureIndex], however, since this is a one-dimensional c-style array,
     * you have to access the partialLikelihoods via
     * pmatrices[active * num_nodes * num_site_mixtures +
     *                    node_index * num_site_mixtures +
     *                    site_mixture_index]
     * Since this is a bit complex, we have some offset variables for convenience:
     * activePmatrixOffset         =  num_nodes * num_site_mixtures;
     * nodeOffset                  =  num_site_mixtures;
     * This gives the more convenient access via
     * pmatrices[active * activePmatrixOffset + node_index * nodeOffset + site_mixture_index]
     *
     */
    template<class charType>
    class AbstractPhyloCTMCSiteHomogeneous : public TypedDistribution< AbstractHomologousDiscreteCharacterData >, public MemberObject< RbVector<double> >, public MemberObject < MatrixReal >, public TreeChangeEventListener {

    public:
        // Note, we need the size of the alignment in the constructor to correctly simulate an initial state
        AbstractPhyloCTMCSiteHomogeneous(const TypedDagNode<Tree> *t, size_t nChars, size_t nMix, bool c, size_t nSites, bool amb, bool wd = false, bool internal = false, bool gapmatch = true );
        AbstractPhyloCTMCSiteHomogeneous(const AbstractPhyloCTMCSiteHomogeneous &n);                                                                                    //!< Copy constructor
        virtual                                                            ~AbstractPhyloCTMCSiteHomogeneous(void);                                                     //!< Virtual destructor

        // public member functions
        // pure virtual
        virtual AbstractPhyloCTMCSiteHomogeneous*                           clone(void) const = 0;                                                                      //!< Create an independent clone

        // non-virtual
        void                                                                bootstrap(void);
        virtual double                                                      computeLnProbability(void);
        virtual std::vector<charType>                                       drawAncestralStatesForNode(const TopologyNode &n);
        virtual void                                                        drawJointConditionalAncestralStates(std::vector<std::vector<charType> >& startStates, std::vector<std::vector<charType> >& endStates); //!< Simulate ancestral states for each node and each site
        virtual void                                                        drawSiteMixtureAllocations(); //!< For site mixture models (rates and/or matrices), sample the allocation of each site among the mixture categories
        virtual void                                                        drawStochasticCharacterMap(std::vector<std::string>& character_histories, size_t site, bool use_simmap_default=true); //!< Simulate the history of evolution along each branch for each site
        void                                                                executeMethod(const std::string &n, const std::vector<const DagNode*> &args, RbVector<double> &rv) const;     //!< Map the member methods to internal function calls
        void                                                                executeMethod(const std::string &n, const std::vector<const DagNode*> &args, MatrixReal &rv) const;     //!< Map the member methods to internal function calls
        void                                                                fireTreeChangeEvent(const TopologyNode &n, const unsigned& m=0);                                                 //!< The tree has changed and we want to know which part.
        virtual void                                                        recursivelyDrawJointConditionalAncestralStates(const TopologyNode &node, std::vector<std::vector<charType> >& startStates, std::vector<std::vector<charType> >& endStates, const std::vector<size_t>& sampledSiteRates); //!< Simulate the ancestral states for a given node, conditional on its ancestor's state and the tip data
        virtual bool                                                        recursivelyDrawStochasticCharacterMap(const TopologyNode &node, std::vector<std::string>& character_histories, std::vector<std::vector<charType> >& start_states, std::vector<std::vector<charType> >& end_states, size_t site, bool use_simmap_default); //!< Simulate the history of evolution for a given site on a given branch, conditional on start and end states
        virtual void                                                        redrawValue(void);
        void                                                                reInitialized(void);
        void                                                                setMcmcMode(bool tf);                                                                       //!< Change the likelihood computation to or from MCMC mode.
        void                                                                setValue(AbstractHomologousDiscreteCharacterData *v, bool f=false);                         //!< Set the current value, e.g. attach an observation (clamp)
        virtual void                                                        tipDrawJointConditionalAncestralStates(const TopologyNode &node, std::vector<std::vector<charType> >& startStates, std::vector<std::vector<charType> >& endStates, const std::vector<size_t>& sampledSiteRates);
        void	                                                            updateMarginalNodeLikelihoods(void);
        const TypedDagNode<Tree>*                                           getTree(void);

        void                                                                setClockRate(const TypedDagNode< double > *r);
        void                                                                setClockRate(const TypedDagNode< RbVector< double > > *r);
        void                                                                setPInv(const TypedDagNode< double > *);
        void                                                                setRateMatrix(const TypedDagNode< RateGenerator > *rm);
        void                                                                setRateMatrix(const TypedDagNode< RbVector< RateGenerator > > *rm);
        void                                                                setRootFrequencies(const TypedDagNode< Simplex > *f);
        void                                                                setSiteRates(const TypedDagNode< RbVector< double > > *r);
        void                                                                setSiteRatesProbs(const TypedDagNode< Simplex > *rp);
        void                                                                setUseMarginalLikelihoods(bool tf);
        void                                                                setUseSiteMatrices(bool sm, const TypedDagNode< Simplex > *s = NULL);
        void                                                                swap_taxon_name_2_tip_index(std::string tip1, std::string tip2);

        bool                                                                hasSiteRateMixture();
        bool                                                                hasSiteMatrixMixture();
        void                                                                getSampledMixtureComponents(size_t &site_index, size_t &rate_component, size_t &matrix_component );

    protected:

        // helper method for this and derived classes
        void                                                                recursivelyFlagNodeDirty(const TopologyNode& n);
<<<<<<< HEAD
        //-- reinitialize beagle in this function
=======
        void                                                                flagNodeDirtyPmatrix(size_t node_idx);
>>>>>>> 99c65cef
        virtual void                                                        resizeLikelihoodVectors(void);
        virtual void                                                        setActivePIDSpecialized(size_t i, size_t n);                                                          //!< Set the number of processes for this distribution.
        virtual void                                                        updateTransitionProbabilities(size_t node_idx);
        virtual void                                                        updateTransitionProbabilityMatrices(void);
        virtual std::vector<double>                                         getRootFrequencies( size_t mixture = 0 ) const;
        virtual void                                                        getRootFrequencies( std::vector<std::vector<double> >& ) const;
        virtual std::vector<double>                                         getMixtureProbs( void ) const;
        virtual double                                                      getPInv(void) const;


        // Parameter management functions.
        virtual void                                                        swapParameterInternal(const DagNode *oldP, const DagNode *newP);                             //!< Swap a parameter


        // virtual methods that may be overwritten, but then the derived class should call this methods
        virtual void                                                        keepSpecialization(const DagNode* affecter);
        virtual void                                                        restoreSpecialization(const DagNode *restorer);
        virtual void                                                        touchSpecialization(const DagNode *toucher, bool touchAll);

        // pure virtual methods
        virtual void                                                        computeInternalNodeLikelihood(const TopologyNode &n, size_t nIdx, size_t l, size_t r) = 0;
        virtual void                                                        computeInternalNodeLikelihood(const TopologyNode &n, size_t nIdx, size_t l, size_t r, size_t m) = 0;
        virtual void                                                        computeTipLikelihood(const TopologyNode &node, size_t nIdx) = 0;
        virtual void                                                        computeRootLikelihood( size_t root, size_t left, size_t right) = 0;
        virtual void                                                        computeRootLikelihood( size_t root, size_t left, size_t right, size_t middle) = 0;

        // virtual methods that you may want to overwrite
        virtual void                                                        compress(void);
        virtual void                                                        computeMarginalNodeLikelihood(size_t node_idx, size_t parentIdx);
        virtual void                                                        computeMarginalRootLikelihood();
        virtual std::vector< std::vector< double > >*                       sumMarginalLikelihoods(size_t node_index);
        virtual void                                                        computeRootLikelihoods( std::vector< double > &rv ) const;
        virtual void                                                        computeRootLikelihoodsPerSiteMixture( MatrixReal &rv ) const;
        virtual void                                                        computeRootLikelihoodsPerSiteRate( MatrixReal &rv ) const;
        virtual double                                                      sumRootLikelihood( void );
        virtual std::vector<size_t>                                         getIncludedSiteIndices();

        // members
        double                                                              lnProb;
        double                                                              storedLnProb;
        size_t                                                              num_nodes;
        size_t                                                              num_sites;
        const size_t                                                        num_chars;
        size_t                                                              num_site_rates;
        size_t                                                              num_site_mixtures;
        size_t                                                              num_matrices;
        const TypedDagNode<Tree>*                                           tau;
        
        std::vector<TransitionProbabilityMatrix>                            transition_prob_matrices;
        std::vector<TransitionProbabilityMatrix>                            pmatrices;
        std::vector<size_t>                                                 active_pmatrices;
        std::vector<bool>                                                   pmat_changed_nodes;
        mutable std::vector<bool>                                           pmat_dirty_nodes;
        
        // offsets for nodes
        size_t                                                              activePmatrixOffset;
        size_t                                                              pmatNodeOffset;

        // the likelihoods
        mutable double*                                                     partialLikelihoods;
        std::vector<size_t>                                                 activeLikelihood;
        double*                                                             marginalLikelihoods;

        std::vector< std::vector< std::vector<double> > >                   perNodeSiteLogScalingFactors;

        // the data
        std::vector<std::vector<RbBitSet> >                                 ambiguous_char_matrix;
        std::vector<std::vector<unsigned long> >                            char_matrix;
        std::vector<std::vector<bool> >                                     gap_matrix;
        std::vector<size_t>                                                 pattern_counts;
        std::vector<bool>                                                   site_invariant;
        std::vector<std::vector<size_t> >                                   invariant_site_index;
        size_t                                                              num_patterns;
        bool                                                                compressed;
        std::vector<size_t>                                                 site_pattern;    // an array that keeps track of which pattern is used for each site
        std::map<std::string,size_t>                                        taxon_name_2_tip_index_map;

        // flags for likelihood recomputation
        bool                                                                touched;
        std::vector<bool>                                                   changed_nodes;
        mutable std::vector<bool>                                           dirty_nodes;

#if defined ( RB_BEAGLE )
        mutable std::vector<int>                                            active_eigen_system;
        mutable std::vector<bool>                                           touched_eigen_system;
#endif /* RB_BEAGLE */

        // offsets for nodes
        size_t                                                              activeLikelihoodOffset;
        size_t                                                              nodeOffset;
        size_t                                                              mixtureOffset;
        size_t                                                              siteOffset;

        // flags
        bool                                                                using_ambiguous_characters;
        bool                                                                treatUnknownAsGap;
        bool                                                                treatAmbiguousAsGaps;

        bool                                                                using_weighted_characters;

        bool                                                                useMarginalLikelihoods;
        mutable bool                                                        in_mcmc_mode;

        // members
        const TypedDagNode< double >*                                       homogeneous_clock_rate;
        const TypedDagNode< RbVector< double > >*                           heterogeneous_clock_rates;
        const TypedDagNode< RateGenerator >*                                homogeneous_rate_matrix;
        const TypedDagNode< RbVector< RateGenerator > >*                    heterogeneous_rate_matrices;
        const TypedDagNode< Simplex >*                                      root_frequencies;
        const TypedDagNode< RbVector< double > >*                           site_rates;
        const TypedDagNode< Simplex >*                                      site_matrix_probs;
        const TypedDagNode< Simplex >*                                      site_rates_probs;
        const TypedDagNode< double >*                                       p_inv;


        // flags specifying which model variants we use
        bool                                                                branch_heterogeneous_clock_rates;
        bool                                                                branch_heterogeneous_substitution_matrices;
        bool                                                                rate_variation_across_sites;

        // MPI variables
        size_t                                                              pattern_block_start;
        size_t                                                              pattern_block_end;
        size_t                                                              pattern_block_size;

        bool                                                                store_internal_nodes;
        bool                                                                gap_match_clamped;

        charType                                                            template_state;                                 //!< Template state used for ancestral state estimation. This makes sure that the state labels are preserved.

        // containers for ancestral state/stochastic mapping functions
        bool                                                                has_ancestral_states;
        std::vector<size_t>                                                 sampled_site_mixtures;
        size_t                                                              sampled_site_rate_component;
        size_t                                                              sampled_site_matrix_component;

#if defined( RB_BEAGLE )
        bool                                                                b_initialized = false;
        std::vector<BeagleInstance*>                                        beagle_instances;

        std::vector<double>                                                 b_inPatternWeights;
        std::vector<double>                                                 b_inCategoryRates;
        std::vector<double>                                                 b_inCategoryWeights;
        size_t                                                              num_mixtures;
                
        //-- Initialize a BEAGLE instance per model
        void                                                                initializeBeagleInstances      ( void );
        //-- Free all BEAGLE instances
        void                                                                freeBeagleInstances            ( void );

        //-- Set the tree tip states and base frequencies for the BEAGLE instance.
        void                                                                initializeBeagleTips           ( void );

        double                                                              calculateBranchLength          ( const TopologyNode &node
                                                                                                           , size_t node_index
                                                                                                           );
        
        //-- BEAGLE updaters
        void                                                                updateBeagleEigensystems       ( void );
        void                                                                updateBeagleSiteRates          ( void );
#endif /* RB_BEAGLE */
        
    private:

        // private methods
        void                                                                fillLikelihoodVector(const TopologyNode &n, size_t nIdx);
        void                                                                recursiveMarginalLikelihoodComputation(size_t nIdx);
        virtual void                                                        scale(size_t i);
        virtual void                                                        scale(size_t i, size_t l, size_t r);
        virtual void                                                        scale(size_t i, size_t l, size_t r, size_t m);
        virtual void                                                        simulate(const TopologyNode& node, std::vector< DiscreteTaxonData< charType > > &t, const std::vector<bool> &inv, const std::vector<size_t> &perSiteRates);
        virtual void                                                        updateTransitionProbabilityMatrix(size_t node_idx);
        
    };

}


#include "DiscreteCharacterState.h"
#include "DistributionExponential.h"
#include "HomologousDiscreteCharacterData.h"
#include "RandomNumberFactory.h"
#include "RandomNumberGenerator.h"
#include "RateMatrix_JC.h"
#include "StochasticNode.h"

#include <cmath>

#ifdef RB_MPI
#include <mpi.h>
#endif

#if defined( RB_BEAGLE )
#include "BeagleInstance.h"
#endif /* RB_BEAGLE */


template<class charType>
RevBayesCore::AbstractPhyloCTMCSiteHomogeneous<charType>::AbstractPhyloCTMCSiteHomogeneous(const TypedDagNode<Tree> *t, size_t nChars, size_t nMix, bool c, size_t nSites, bool amb, bool internal, bool gapmatch, bool wd) :
TypedDistribution< AbstractHomologousDiscreteCharacterData >(  NULL ),
lnProb( 0.0 ),
storedLnProb( 0.0 ),
num_nodes( t->getValue().getNumberOfNodes() ),
num_sites( nSites ),
num_chars( nChars ),
num_site_rates( nMix ),
num_site_mixtures( nMix ),
num_matrices( 1 ),
tau( t ),
transition_prob_matrices( std::vector<TransitionProbabilityMatrix>(num_site_mixtures, TransitionProbabilityMatrix(num_chars) ) ),
//    partialLikelihoods( new double[2*num_nodes*num_site_mixtures*num_sites*num_chars] ),
partialLikelihoods( NULL ),
activeLikelihood( std::vector<size_t>(num_nodes, 0) ),
//    marginalLikelihoods( new double[num_nodes*num_site_mixtures*num_sites*num_chars] ),
marginalLikelihoods( NULL ),
perNodeSiteLogScalingFactors( std::vector<std::vector< std::vector<double> > >(2, std::vector<std::vector<double> >(num_nodes, std::vector<double>(num_sites, 0.0) ) ) ),
ambiguous_char_matrix(),
char_matrix(),
gap_matrix(),
pattern_counts(),
site_invariant( num_sites, false ),
invariant_site_index( num_sites ),
num_patterns( num_sites ),
compressed( c ),
site_pattern( std::vector<size_t>(num_sites, 0) ),
taxon_name_2_tip_index_map(),
touched( false ),
changed_nodes( std::vector<bool>(num_nodes, false) ),
dirty_nodes( std::vector<bool>(num_nodes, true) ),
#if defined( RB_BEAGLE )
active_eigen_system( std::vector<int>(1, 0) ),
touched_eigen_system( std::vector<bool>(1, false) ),
beagle_instances( NULL ),
#endif /* RB_BEAGLE */
using_ambiguous_characters( amb ),
treatUnknownAsGap( true ),
treatAmbiguousAsGaps( false ),
using_weighted_characters( wd ),
useMarginalLikelihoods( false ),
in_mcmc_mode( false ),
pattern_block_start( 0 ),
pattern_block_end( num_patterns ),
pattern_block_size( num_patterns ),
store_internal_nodes( internal ),
gap_match_clamped( gapmatch ),
template_state(),
has_ancestral_states(false),
sampled_site_rate_component( 0 ),
sampled_site_matrix_component( 0 )
{

    // initialize with default parameters
    homogeneous_clock_rate        = NULL;
    heterogeneous_clock_rates     = NULL;
    homogeneous_rate_matrix       = NULL;
    heterogeneous_rate_matrices   = NULL;
    root_frequencies              = NULL;
    site_rates                    = NULL;
    site_matrix_probs             = NULL;
    site_rates_probs              = NULL;
    p_inv                         = NULL;

    // flags specifying which model variants we use
    branch_heterogeneous_clock_rates               = false;
    branch_heterogeneous_substitution_matrices     = true;
    rate_variation_across_sites                    = false;

    tau->getValue().getTreeChangeEventHandler().addListener( this );

    activeLikelihoodOffset      =  num_nodes*num_site_mixtures*pattern_block_size*num_chars;
    nodeOffset                  =  num_site_mixtures*pattern_block_size*num_chars;
    mixtureOffset               =  pattern_block_size*num_chars;
    siteOffset                  =  num_chars;
    
    activePmatrixOffset         =  num_nodes * num_site_mixtures;
    pmatNodeOffset              =  num_site_mixtures;
    active_pmatrices            =  std::vector<size_t>(num_nodes, 0);
    pmat_changed_nodes          =  std::vector<bool>(num_nodes, false);
    pmat_dirty_nodes            =  std::vector<bool>(num_nodes, true);
    pmatrices                   =  std::vector<TransitionProbabilityMatrix>(activePmatrixOffset * 2, TransitionProbabilityMatrix(num_chars));

    // add the parameters to our set (in the base class)
    // in that way other class can easily access the set of our parameters
    // this will also ensure that the parameters are not getting deleted before we do
    this->addParameter( tau );
    this->addParameter( homogeneous_clock_rate );
    this->addParameter( heterogeneous_clock_rates );
    this->addParameter( homogeneous_rate_matrix );
    this->addParameter( heterogeneous_rate_matrices );
    this->addParameter( root_frequencies );
    this->addParameter( site_rates );
    this->addParameter( site_matrix_probs );
    this->addParameter( site_rates_probs );
    this->addParameter( p_inv );

    // initially we use only a single processor until someone else tells us otherwise
    this->setActivePID( this->pid, 1 );
}


template<class charType>
RevBayesCore::AbstractPhyloCTMCSiteHomogeneous<charType>::AbstractPhyloCTMCSiteHomogeneous(const AbstractPhyloCTMCSiteHomogeneous &n) :
TypedDistribution< AbstractHomologousDiscreteCharacterData >( n ),
lnProb( n.lnProb ),
storedLnProb( n.storedLnProb ),
num_nodes( n.num_nodes ),
num_sites( n.num_sites ),
num_chars( n.num_chars ),
num_site_rates( n.num_site_rates ),
num_site_mixtures( n.num_site_mixtures ),
num_matrices( n.num_matrices ),
tau( n.tau ),
transition_prob_matrices( n.transition_prob_matrices ),
//    partialLikelihoods( new double[2*num_nodes*num_site_mixtures*num_sites*num_chars] ),
partialLikelihoods( NULL ),
activeLikelihood( n.activeLikelihood ),
//    marginalLikelihoods( new double[num_nodes*num_site_mixtures*num_sites*num_chars] ),
marginalLikelihoods( NULL ),
perNodeSiteLogScalingFactors( n.perNodeSiteLogScalingFactors ),
ambiguous_char_matrix( n.ambiguous_char_matrix ),
char_matrix( n.char_matrix ),
gap_matrix( n.gap_matrix ),
pattern_counts( n.pattern_counts ),
site_invariant( n.site_invariant ),
invariant_site_index( n.invariant_site_index ),
num_patterns( n.num_patterns ),
compressed( n.compressed ),
site_pattern( n.site_pattern ),
taxon_name_2_tip_index_map( n.taxon_name_2_tip_index_map ),
touched( false ),
changed_nodes( n.changed_nodes ),
dirty_nodes( n.dirty_nodes ),
#if defined( RB_BEAGLE )
active_eigen_system( n.active_eigen_system ),
touched_eigen_system( n.touched_eigen_system ),
beagle_instances( NULL ),
#endif /* RB_BEAGLE */
using_ambiguous_characters( n.using_ambiguous_characters ),
treatUnknownAsGap( n.treatUnknownAsGap ),
treatAmbiguousAsGaps( n.treatAmbiguousAsGaps ),
using_weighted_characters( n.using_weighted_characters ),
useMarginalLikelihoods( n.useMarginalLikelihoods ),
in_mcmc_mode( n.in_mcmc_mode ),
pattern_block_start( n.pattern_block_start ),
pattern_block_end( n.pattern_block_end ),
pattern_block_size( n.pattern_block_size ),
store_internal_nodes( n.store_internal_nodes ),
gap_match_clamped( n.gap_match_clamped ),
template_state( n.template_state ),
has_ancestral_states( n.has_ancestral_states ),
sampled_site_rate_component( n.sampled_site_rate_component ),
sampled_site_matrix_component( n.sampled_site_matrix_component )
{

    // initialize with default parameters
    homogeneous_clock_rate       = n.homogeneous_clock_rate;
    heterogeneous_clock_rates    = n.heterogeneous_clock_rates;
    homogeneous_rate_matrix      = n.homogeneous_rate_matrix;
    heterogeneous_rate_matrices  = n.heterogeneous_rate_matrices;
    root_frequencies             = n.root_frequencies;
    site_rates                   = n.site_rates;
    site_matrix_probs            = n.site_matrix_probs;
    site_rates_probs             = n.site_rates_probs;
    p_inv                        = n.p_inv;

    activeLikelihoodOffset      =  n.activeLikelihoodOffset;
    nodeOffset                  =  n.nodeOffset;
    mixtureOffset               =  n.mixtureOffset;
    siteOffset                  =  n.siteOffset;
    
    activePmatrixOffset         =  n.activePmatrixOffset;
    pmatNodeOffset              =  n.pmatNodeOffset;
    active_pmatrices            =  n.active_pmatrices;
    pmat_changed_nodes          =  n.pmat_changed_nodes;
    pmat_dirty_nodes            =  n.pmat_dirty_nodes;
    pmatrices                   =  n.pmatrices;

    // flags specifying which model variants we use
    branch_heterogeneous_clock_rates               = n.branch_heterogeneous_clock_rates;
    branch_heterogeneous_substitution_matrices     = n.branch_heterogeneous_substitution_matrices;
    rate_variation_across_sites                    = n.rate_variation_across_sites;

    tau->getValue().getTreeChangeEventHandler().addListener( this );

    // copy the partial likelihoods if necessary
    if ( in_mcmc_mode == true )
    {
#if defined( RB_BEAGLE )
        //-- If we are in MCMC mode, we need to make a new BEAGLE instance for our clone.
        if ( RbSettings::userSettings().getUseBeagle() == true ) {
            this->initializeBeagleInstances();
        } else {
           partialLikelihoods = new double[2*activeLikelihoodOffset];
           memcpy(partialLikelihoods, n.partialLikelihoods, 2*activeLikelihoodOffset*sizeof(double));
        }
#else
        partialLikelihoods = new double[2*activeLikelihoodOffset];
        memcpy(partialLikelihoods, n.partialLikelihoods, 2*activeLikelihoodOffset*sizeof(double));
#endif /* RB_BEAGLE */
    }

    // copy the marginal likelihoods if necessary
    if ( useMarginalLikelihoods == true && RbSettings::userSettings().getUseBeagle() != true )
    {
        marginalLikelihoods = new double[activeLikelihoodOffset];
        memcpy(marginalLikelihoods, n.marginalLikelihoods, activeLikelihoodOffset*sizeof(double));
    }
}


/**
 * Destructor. Because we added ourselves as a reference to tau when we added a listener to its
 * TreeChangeEventHandler, we need to remove ourselves as a reference and possibly delete tau
 * when we die. All other parameters are handled by others.
 */
template<class charType>
RevBayesCore::AbstractPhyloCTMCSiteHomogeneous<charType>::~AbstractPhyloCTMCSiteHomogeneous( void )
{
    // We don't delete the params, because they might be used somewhere else too. The model needs to do that!

    // remove myself from the tree listeners
    if ( tau != NULL )
    {
        tau->getValue().getTreeChangeEventHandler().removeListener( this );
    }
    
#ifdef RB_BEAGLE
    if ( RbSettings::userSettings().getUseBeagle() == true ) {
        this->freeBeagleInstances();
    } else {
        // If BEAGLE is not used, we still need to free the partial likelihoods
        delete[] partialLikelihoods;
        delete[] marginalLikelihoods;
    }
#else
    // free the partial likelihoods
    delete [] partialLikelihoods;
    delete [] marginalLikelihoods;
#endif
}


template<class charType>
void RevBayesCore::AbstractPhyloCTMCSiteHomogeneous<charType>::bootstrap( void )
{

    // first we re-compress the data
    compress();

    RandomNumberGenerator *rng = GLOBAL_RNG;

    std::vector<size_t> bootstrapped_pattern_counts = std::vector<size_t>(num_patterns,0);

    for (size_t i = 0; i<num_sites; ++i)
    {
        double u = rng->uniform01() * num_sites;
        size_t pattern_index = 0;
        while ( u > double(pattern_counts[pattern_index]) )
        {
            u -= double(pattern_counts[pattern_index]);
            ++pattern_index;
        }

        ++bootstrapped_pattern_counts[pattern_index];

    }

    pattern_counts = bootstrapped_pattern_counts;

}

namespace RevBayesCore
{
inline void mark_ambiguous_and_missing_as_gap(AbstractHomologousDiscreteCharacterData& data, const vector<size_t>& site_indices, std::vector<TopologyNode*> nodes)
{
    for (auto& node: nodes)
    {
        if ( node->isTip() )
        {
            AbstractDiscreteTaxonData& taxon_data = data.getTaxonData( node->getName() );
            for (auto site_index: site_indices)
            {
                DiscreteCharacterState &c = taxon_data.getCharacter(site_index);

                if ( c.isAmbiguous() or  c.isMissingState() )
                {
                    c.setGapState( true );
                }
            }
        }
    }
}

inline void mark_unknown_as_gap(AbstractHomologousDiscreteCharacterData& data, const vector<size_t>& site_indices, std::vector<TopologyNode*> nodes)
{
    for (auto& node: nodes)
    {
        if ( node->isTip() )
        {
            AbstractDiscreteTaxonData& taxon_data = data.getTaxonData( node->getName() );
            for (auto site_index: site_indices)
            {
                DiscreteCharacterState &c = taxon_data.getCharacter(site_index);

                if ( c.getNumberOfStates() == c.getNumberObservedStates() or c.isMissingState())
                {
                    c.setGapState( true );
                }
            }
        }
    }
}

inline bool has_ambiguous_nongap_characters(AbstractHomologousDiscreteCharacterData& data, const vector<size_t>& site_indices, std::vector<TopologyNode*> nodes)
{
    for (auto& node: nodes)
    {
        if ( node->isTip() )
        {
            AbstractDiscreteTaxonData& taxon_data = data.getTaxonData( node->getName() );
            for (auto site_index: site_indices)
            {
                DiscreteCharacterState &c = taxon_data.getCharacter(site_index);

                if ( not c.isGapState() and (c.isAmbiguous() or c.isMissingState()) )
                    return true;
            }
        }
    }

    return false;
}

inline bool has_weighted_characters(AbstractHomologousDiscreteCharacterData& data, const vector<size_t>& site_indices, std::vector<TopologyNode*> nodes)
{
    for (auto& node: nodes)
    {
        if ( node->isTip() )
        {
            AbstractDiscreteTaxonData& taxon_data = data.getTaxonData( node->getName() );
            for (auto site_index: site_indices)
            {
                DiscreteCharacterState &c = taxon_data.getCharacter(site_index);

                if ( c.isWeighted() ) return true;
            }
        }
    }

    return false;
}

}

template<class charType>
void RevBayesCore::AbstractPhyloCTMCSiteHomogeneous<charType>::compress( void )
{
    // only if the value has been set
    if ( this->value == NULL )
    {
        return;
    }

    ambiguous_char_matrix.clear();
    char_matrix.clear();
    gap_matrix.clear();
    pattern_counts.clear();
    num_patterns = 0;

    // resize the matrices
    size_t tips = tau->getValue().getNumberOfTips();
    ambiguous_char_matrix.resize(tips);
    char_matrix.resize(tips);
    gap_matrix.resize(tips);

    // create a vector with the correct site indices
    // some of the sites may have been excluded
    std::vector<size_t> site_indices = getIncludedSiteIndices();

    // find the unique site patterns and compute their respective frequencies
    std::vector<TopologyNode*> nodes = tau->getValue().getNodes();

    if (treatAmbiguousAsGaps)
    {
        mark_ambiguous_and_missing_as_gap(*value, site_indices, nodes);
    }
    
    if (treatUnknownAsGap)
    {
        mark_unknown_as_gap(*value, site_indices, nodes);
    }
    
    // set the global variable if we use ambiguous characters (besides gaps)
    using_ambiguous_characters = has_ambiguous_nongap_characters(*value, site_indices, nodes);

    // set the global variable if we use weighted characters
    using_weighted_characters = has_weighted_characters(*value, site_indices, nodes);

    std::vector<bool> unique(num_sites, true);
    std::vector<size_t> indexOfSitePattern;

    // compress the character matrix if we're asked to
    if ( compressed == true )
    {
        // find the unique site patterns and compute their respective frequencies
        std::map<std::string,size_t> patterns;
        for (size_t site = 0; site < num_sites; ++site)
        {
            // create the site pattern
            std::string pattern = "";
            for (auto& node: nodes)
            {
                if ( node->isTip() )
                {
                    AbstractDiscreteTaxonData& taxon = value->getTaxonData( node->getName() );
                    CharacterState &c = taxon.getCharacter(site_indices[site]);
                    pattern += c.getStringValue();
                }
            }
            // check if we have already seen this site pattern
            std::map<std::string, size_t>::const_iterator index = patterns.find( pattern );
            if ( index != patterns.end() )
            {
                // we have already seen this pattern
                // increase the frequency counter
                pattern_counts[ index->second ]++;

                // obviously this site isn't unique nor the first encounter
                unique[site] = false;

                // remember which pattern this site uses
                site_pattern[site] = index->second;
            }
            else
            {
                // create a new pattern frequency counter for this pattern
                pattern_counts.push_back(1);

                // insert this pattern with the corresponding index in the map
                patterns.insert( std::pair<std::string,size_t>(pattern,num_patterns) );

                // remember which pattern this site uses
                site_pattern[site] = num_patterns;

                // increase the pattern counter
                num_patterns++;

                // add the index of the site to our pattern-index vector
                indexOfSitePattern.push_back( site );

                // flag that this site is unique (or the first occurence of this pattern)
                unique[site] = true;
            }
        }
    }
    else
    {
        // we do not compress
        num_patterns = num_sites;
        pattern_counts     = std::vector<size_t>(num_sites,1);
        indexOfSitePattern = std::vector<size_t>(num_sites,1);
        for (size_t i = 0; i < this->num_sites; i++)
        {
            indexOfSitePattern[i] = i;
        }
    }

    // compute which block of the data this process needs to compute
    pattern_block_start = size_t(floor( (double(pid-active_PID)   / num_processes ) * num_patterns) );
    pattern_block_end   = size_t(floor( (double(pid+1-active_PID) / num_processes ) * num_patterns) );
    pattern_block_size  = pattern_block_end - pattern_block_start;


    std::vector<size_t> process_pattern_counts = std::vector<size_t>(pattern_block_size,0);
    taxon_name_2_tip_index_map.clear();
    // allocate and fill the cells of the matrices
    
    for (auto& the_node: nodes)
    {
        if ( the_node->isTip() )
        {
            size_t node_index = the_node->getIndex();
            taxon_name_2_tip_index_map.insert( std::pair<std::string,size_t>(the_node->getName(), node_index) );
            AbstractDiscreteTaxonData& taxon = value->getTaxonData( the_node->getName() );

            // resize the column
            if ( using_ambiguous_characters == true )
            {
                ambiguous_char_matrix[node_index].resize(pattern_block_size);
            }
            else
            {
                char_matrix[node_index].resize(pattern_block_size);
            }
            gap_matrix[node_index].resize(pattern_block_size);
            for (size_t patternIndex = 0; patternIndex < pattern_block_size; ++patternIndex)
            {
                // set the counts for this patter
                process_pattern_counts[patternIndex] = pattern_counts[patternIndex+pattern_block_start];

                charType &c = static_cast<charType &>( taxon.getCharacter(site_indices[indexOfSitePattern[patternIndex+pattern_block_start]]) );
                gap_matrix[node_index][patternIndex] = c.isGapState();

                if ( using_ambiguous_characters == true )
                {
                    // we use the actual state
                    ambiguous_char_matrix[node_index][patternIndex] = c.getState();
                }
                else if ( c.isGapState() == false )
                {
                    // we use the index of the state
                    char_matrix[node_index][patternIndex] = c.getStateIndex();
                    if ( c.getStateIndex() >= this->num_chars )
                    {
                        throw RbException("Problem with state index in PhyloCTMC!");
                    }
                    
                }
                else
                {
                    // just to be safe
                    char_matrix[node_index][patternIndex] = -1;
                }

            }

        }

    }

    bool allow_ambiguous_as_invariant = true;

    // now copy back the pattern count vector
    pattern_counts = process_pattern_counts;

    // reset the vector if a site is invariant
    site_invariant.resize( pattern_block_size );
    invariant_site_index.clear();
    invariant_site_index.resize( pattern_block_size );
    size_t length = char_matrix.size();
        
    for (size_t i=0; i<pattern_block_size; ++i)
    {
        bool inv = true;
        size_t taxon_index = 0;

        while ( taxon_index<(length-1) && gap_matrix[taxon_index][i] == true  )
        {
            ++taxon_index;
        }

        if ( using_ambiguous_characters == true )
        {
            RbBitSet val = ambiguous_char_matrix[taxon_index][i];

            for (; taxon_index<length; ++taxon_index)
            {
                if ( gap_matrix[taxon_index][i] == false )
                {
                    val &= ambiguous_char_matrix[taxon_index][i];
                }

                if (   ( allow_ambiguous_as_invariant == true  &&  val.count() == 0 && gap_matrix[taxon_index][i] == false)
                    || ( allow_ambiguous_as_invariant == false && (val.count() == 0 || gap_matrix[taxon_index][i] == true ) ) )
                {
                    inv = false;
                    break;
                }
            }

            for ( size_t c = 0; c < this->num_chars; c++ )
            {
                if ( val.test(c) )
                {
                    invariant_site_index[i].push_back(c);
                }
            }
        }
        else
        {
            unsigned long c = char_matrix[taxon_index][i];
            invariant_site_index[i].push_back(c);

            for (; taxon_index<length; ++taxon_index)
            {
                if (   ( allow_ambiguous_as_invariant == true  &&  c != char_matrix[taxon_index][i] && gap_matrix[taxon_index][i] == false)
                    || ( allow_ambiguous_as_invariant == false && (c != char_matrix[taxon_index][i] || gap_matrix[taxon_index][i] == true ) ) )
                {
                    inv = false;
                    break;
                }
            }
        }

        site_invariant[i] = inv;
        
    }

    // finally we resize the partial likelihood vectors to the new pattern counts
    resizeLikelihoodVectors();
}


template<class charType>
double RevBayesCore::AbstractPhyloCTMCSiteHomogeneous<charType>::computeLnProbability( void )
{
    // @todo: #thread
    // This part should be done on several threads if possible
    // That means we should probabily call this function as a job,
    // where a job is defined as computing the lnProbability for a subset of the data (block)
    // Sebastian: this call is very slow; a lot of work happens in nextCycle()
    
    // we need to check here if we still are listining to this tree for change events
    // the tree could have been replaced without telling us
    if ( tau->getValue().getTreeChangeEventHandler().isListening( this ) == false )
    {
        tau->getValue().getTreeChangeEventHandler().addListener( this );
        dirty_nodes = std::vector<bool>(num_nodes, true);
        pmat_dirty_nodes = std::vector<bool>(num_nodes, true);
    }

<<<<<<< HEAD
=======
    // update transition probability matrices
    this->updateTransitionProbabilityMatrices();

>>>>>>> 99c65cef
    // if we are not in MCMC mode, then we need to (temporarily) allocate memory
    if ( in_mcmc_mode == false )
    {
        partialLikelihoods = new double[2*activeLikelihoodOffset];

#if defined( RB_BEAGLE )
        // We need to set up BEAGLE here if we are not in mcmc mode...
        if ( RbSettings::userSettings().getUseBeagle() == true ) {
            //-- If there are already BEAGLE instances, delete them.
            this->freeBeagleInstances();
            //-- Initialize fresh BEAGLE instances.
            this->initializeBeagleInstances();
        }
#endif /* RB_BEAGLE */
    }

    // compute the ln probability by recursively calling the probability calculation for each node
    const TopologyNode &root = tau->getValue().getRoot();

    // we start with the root and then traverse down the tree
    size_t root_index = root.getIndex();

    // only necessary if the root is actually dirty
    if ( dirty_nodes[root_index] == true )
    {

        // start by filling the likelihood vector for the children of the root
        if ( root.getNumberOfChildren() == 2 ) // rooted trees have two children for the root
        {
            const TopologyNode &left = root.getChild(0);
            size_t left_index = left.getIndex();
            const TopologyNode &right = root.getChild(1);
            size_t right_index = right.getIndex();

            fillLikelihoodVector( left, left_index );
            fillLikelihoodVector( right, right_index );

            computeRootLikelihood( root_index, left_index, right_index );

            //-- We only need to scale only if we are not using BEAGLE
#if !defined ( RB_BEAGLE )
            scale(root_index, left_index, right_index);
#endif /* NOT RB_BEAGLE */

        }
        else if ( root.getNumberOfChildren() == 3 ) // unrooted trees have three children for the root
        {
            const TopologyNode &left = root.getChild(0);
            size_t left_index = left.getIndex();
            const TopologyNode &right = root.getChild(1);
            size_t right_index = right.getIndex();
            const TopologyNode &middle = root.getChild(2);
            size_t middleIndex = middle.getIndex();

            fillLikelihoodVector( left, left_index );
            fillLikelihoodVector( right, right_index );
            fillLikelihoodVector( middle, middleIndex );

            computeRootLikelihood( root_index, left_index, right_index, middleIndex );

            //-- TODO - We only need to scale only if we are not using BEAGLE
#if !defined ( RB_BEAGLE )
            scale(root_index, left_index, right_index, middleIndex);
#endif /* NOT RB_BEAGLE */

        }
        else
        {
            throw RbException("The root node has an unexpected number of children. Only 2 (for rooted trees) or 3 (for unrooted trees) are allowed.");
        }

        // sum the partials up
        this->lnProb = sumRootLikelihood();

    }

    // if we are not in MCMC mode, then we need to (temporarily) free memory
    if ( in_mcmc_mode == false )
    {
#if defined( RB_BEAGLE )
        //-- Clean up after ourselves when not in MCMC mode.
        if ( RbSettings::userSettings().getUseBeagle() == true ) {
            this->freeBeagleInstances();
        }
#endif
        delete [] partialLikelihoods;
        partialLikelihoods = NULL;
    }

    // set the ancestral states as stale
    has_ancestral_states = false;

    return this->lnProb;
}


template<class charType>
void RevBayesCore::AbstractPhyloCTMCSiteHomogeneous<charType>::computeMarginalNodeLikelihood( size_t node_index, size_t parentnode_index )
{

    // compute the transition probability matrix
    this->updateTransitionProbabilities( node_index );

    // get the pointers to the partial likelihoods and the marginal likelihoods
    const double*   p_node                  = this->partialLikelihoods + this->activeLikelihood[node_index]*this->activeLikelihoodOffset + node_index*this->nodeOffset;
    double*         p_node_marginal         = this->marginalLikelihoods + node_index*this->nodeOffset;
    const double*   p_parent_node_marginal  = this->marginalLikelihoods + parentnode_index*this->nodeOffset;

    // get pointers the likelihood for both subtrees
    const double*   p_mixture                   = p_node;
    double*         p_mixture_marginal          = p_node_marginal;
    const double*   p_parent_mixture_marginal   = p_parent_node_marginal;

    // iterate over all mixture categories
    for (size_t mixture = 0; mixture < this->num_site_mixtures; ++mixture)
    {
        // the transition probability matrix for this mixture category
        const double*    tp_begin                = this->transition_prob_matrices[mixture].theMatrix;

        // get pointers to the likelihood for this mixture category
        const double*   p_site_mixture                  = p_mixture;
        double*         p_site_mixture_marginal         = p_mixture_marginal;
        const double*   p_parent_site_mixture_marginal  = p_parent_mixture_marginal;
        // iterate over all sites
        for (size_t site = 0; site < this->pattern_block_size; ++site)
        {
            // get the pointers to the likelihoods for this site and mixture category
            const double*   p_site_j                    = p_site_mixture;
            double*         p_site_marginal_j           = p_site_mixture_marginal;
            // iterate over all end states
            for (size_t j=0; j<num_chars; ++j)
            {
                const double*   p_parent_site_marginal_k    = p_parent_site_mixture_marginal;
                double sum = 0;

                // iterator over all start states
                for (size_t k=0; k<num_chars; ++k)
                {
                    // transition probability for k->j
                    const double tp_kj = *p_parent_site_marginal_k * tp_begin[ k * num_chars + j ];

                    // add the probability of starting from this state
                    sum += *p_site_j * tp_kj;

                    // next parent state
                    ++p_parent_site_marginal_k;
                }
                *p_site_marginal_j = sum;

                // increment pointers
                ++p_site_j; ++p_site_marginal_j;
            }

            // increment the pointers to the next site
            p_site_mixture+=this->siteOffset; p_site_mixture_marginal+=this->siteOffset; p_parent_site_mixture_marginal+=this->siteOffset;

        } // end-for over all sites (=patterns)

        // increment the pointers to the next mixture category
        p_mixture+=this->mixtureOffset; p_mixture_marginal+=this->mixtureOffset; p_parent_mixture_marginal+=this->mixtureOffset;

    } // end-for over all mixtures (=rate categories)

}



template<class charType>
void RevBayesCore::AbstractPhyloCTMCSiteHomogeneous<charType>::computeMarginalRootLikelihood( void )
{
    // get the root node
    const TopologyNode &root = tau->getValue().getRoot();

    // get root frequencies
    std::vector<std::vector<double> >   ff;
    getRootFrequencies(ff);

    // get the index of the root node
    size_t node_index = root.getIndex();

    // get the pointers to the partial likelihoods and the marginal likelihoods
    const double*   p_node           = this->partialLikelihoods + this->activeLikelihood[node_index]*this->activeLikelihoodOffset + node_index*this->nodeOffset;
    double*         p_node_marginal  = this->marginalLikelihoods + node_index*this->nodeOffset;

    // get pointers the likelihood for both subtrees
    const double*   p_mixture           = p_node;
    double*         p_mixture_marginal  = p_node_marginal;

    // iterate over all mixture categories
    for (size_t mixture = 0; mixture < this->num_site_mixtures; ++mixture)
    {
        // get root frequencies
        const std::vector<double>&          f           = ff[mixture % ff.size()];
        assert(f.size() == num_chars);
        std::vector<double>::const_iterator f_end       = f.end();
        std::vector<double>::const_iterator f_begin     = f.begin();

        // get pointers to the likelihood for this mixture category
        const double*   p_site_mixture          = p_mixture;
        double*         p_site_mixture_marginal = p_mixture_marginal;
        // iterate over all sites
        for (size_t site = 0; site < this->pattern_block_size; ++site)
        {
            // get the pointer to the stationary frequencies
            std::vector<double>::const_iterator f_j             = f_begin;
            // get the pointers to the likelihoods for this site and mixture category
            const double*   p_site_j            = p_site_mixture;
            double*         p_site_marginal_j   = p_site_mixture_marginal;
            // iterate over all starting states
            for (; f_j != f_end; ++f_j)
            {
                // add the probability of starting from this state
                *p_site_marginal_j = *p_site_j * *f_j;

                // increment pointers
                ++p_site_j; ++p_site_marginal_j;
            }

            // increment the pointers to the next site
            p_site_mixture+=this->siteOffset; p_site_mixture_marginal+=this->siteOffset;

        } // end-for over all sites (=patterns)

        // increment the pointers to the next mixture category
        p_mixture+=this->mixtureOffset; p_mixture_marginal+=this->mixtureOffset;

    } // end-for over all mixtures (=rate categories)

}


/**
 * Draw a vector of ancestral states from the marginal distribution (non-conditional of the other ancestral states).
 * Here we assume that the marginal likelihoods have been updated.
 */
template<class charType>
std::vector<charType> RevBayesCore::AbstractPhyloCTMCSiteHomogeneous<charType>::drawAncestralStatesForNode(const TopologyNode &node)
{

    size_t node_index = node.getIndex();

    // get the marginal likelihoods
    std::vector< std::vector<double> >* marginals = sumMarginalLikelihoods(node_index);

    RandomNumberGenerator* rng = GLOBAL_RNG;
    std::vector< charType > ancestralSeq = std::vector<charType>();

    for ( size_t i = 0; i < num_sites; ++i )
    {
		size_t pattern = i;
		// if the matrix is compressed use the pattern for this site
		if ( compressed == true )
        {
            pattern = site_pattern[i];
        }

        // create the character
        charType c = charType( num_chars );
        c.setToFirstState();

        // sum the likelihoods for each character state
        const std::vector<double> siteMarginals = (*marginals)[pattern];
        double sumMarginals = 0.0;
        for (int j = 0; j < siteMarginals.size(); j++)
        {
            sumMarginals += siteMarginals[j];
        }

        double u = rng->uniform01();
        if (sumMarginals == 0.0)
        {

            // randomly draw state if all states have 0 probability
            c.setStateByIndex((size_t)(u*c.getNumberOfStates()));

        }
        else
        {

            // the marginals don't add up to 1, so rescale u
            u *= sumMarginals;

            // draw the character state
            size_t stateIndex = 0;
            while ( true )
            {

                u -= siteMarginals[stateIndex];

                if ( u > 0.0 )
                {

                    if (c.getStateIndex() + 1 >= c.getNumberOfStates())
                    {
                        stateIndex = 0;
                        c.setToFirstState();
                    }
                    else
                    {
                        c++;
                        stateIndex++;
                    }

                }
                else
                {
                    break;
                }
            }
        }

        // add the character to the sequence
        ancestralSeq.push_back( c );
    }

    // we need to free the vector
    delete marginals;

    return ancestralSeq;
}


/**
 * Draw a vector of ancestral states from the joint-conditional distribution of states.
 */
template<class charType>
void RevBayesCore::AbstractPhyloCTMCSiteHomogeneous<charType>::drawJointConditionalAncestralStates(std::vector<std::vector<charType> >& startStates, std::vector<std::vector<charType> >& endStates)
{

	// if we already have ancestral states, don't make new ones
    
    // MJL 181028: Disabling this flag to allow multiple monitors to work for same dnPhyloCTMC (e.g. ancestral states + stochastic mapping)
//	if ( has_ancestral_states == true )
//    {
//		return;
//    }
    
    RandomNumberGenerator* rng = GLOBAL_RNG;

    // get working variables
    std::vector<double> siteProbVector = getMixtureProbs();

    const TopologyNode &root = tau->getValue().getRoot();
    size_t node_index = root.getIndex();

    // get the pointers to the partial likelihoods and the marginal likelihoods
    double*         p_node  = this->partialLikelihoods + this->activeLikelihood[node_index]*this->activeLikelihoodOffset + node_index*this->nodeOffset;

    // get pointers the likelihood for both subtrees
    const double*   p_site           = p_node;

    // sample root states
    std::vector<double> p( this->num_site_mixtures*this->num_chars, 0.0);

    // clear the container for sampling the site-rates
    sampled_site_mixtures.resize(this->num_sites);
    
    for (size_t i = 0; i < this->num_sites; ++i)
//    for (size_t i = pattern_block_start; i < this->pattern_block_end; ++i)
    {

        // create the character
        charType c = charType( template_state );

        // sum to sample
        double sum = 0.0;

        // if the matrix is compressed use the pattern for this site
        size_t pattern = i - pattern_block_start;
        if ( compressed == true )
        {
            pattern = site_pattern[i - pattern_block_start];
        }

        // get ptr to first mixture cat for site
        p_site          = p_node  + pattern * this->siteOffset;

        // iterate over all mixture categories
        for (size_t mixture = 0; mixture < this->num_site_mixtures; ++mixture)
        {

            // get pointers to the likelihood for this mixture category
            const double* p_site_mixture_j       = p_site;

            // iterate over all starting states
            for (size_t state = 0; state < this->num_chars; ++state)
            {
                size_t k = this->num_chars*mixture + state;
                p[k] = *p_site_mixture_j * siteProbVector[mixture];
                sum += p[k];

                // increment the pointers to the next state for (site,rate)
                p_site_mixture_j++;
            }

            // increment the pointers to the next mixture category for given site
            p_site       += this->mixtureOffset;

        } // end-for over all mixtures (=rate categories)

        // sample char from p
        bool stop = false;
        double u = rng->uniform01() * sum;
        for (size_t mixture = 0; mixture < this->num_site_mixtures; mixture++)
        {
            c.setToFirstState();
            for (size_t state = 0; state < this->num_chars; state++)
            {
                size_t k = this->num_chars * mixture + state;
                u -= p[k];
                if (u < 0.0)
                {
                    startStates[root.getIndex()][i] = c;
                    sampled_site_mixtures[i] = mixture;
                    stop = true;
                    break;
                }
                if (c.getStateIndex() + 1 >= c.getNumberOfStates())
                {
                    c.setToFirstState();
                }
                else
                {
                    c++;
                }
            }
            if (stop) break;
        }

        endStates[node_index][i] = startStates[node_index][i];
    }

    // recurse
    std::vector<TopologyNode*> children = root.getChildren();
    for (size_t i = 0; i < children.size(); i++)
    {
        // daughters identically inherit ancestral state
        startStates[ children[i]->getIndex() ] = endStates[ root.getIndex() ];

        // recurse towards tips
        if ( children[i]->isTip() == false )
        {
            recursivelyDrawJointConditionalAncestralStates(*children[i], startStates, endStates, sampled_site_mixtures);
        }
        else
        {
            tipDrawJointConditionalAncestralStates(*children[i], startStates, endStates, sampled_site_mixtures);
        }

    }

    // flag the ancestral states as sampled
    has_ancestral_states = true;

}

template<class charType>
void RevBayesCore::AbstractPhyloCTMCSiteHomogeneous<charType>::drawSiteMixtureAllocations()
{

    RandomNumberGenerator* rng = GLOBAL_RNG;

    // get working variables
    std::vector<double> siteProbVector = getMixtureProbs();

    const TopologyNode &root = tau->getValue().getRoot();
    size_t node_index = root.getIndex();

    // get the pointers to the partial likelihoods and the marginal likelihoods
    double*         p_node  = this->partialLikelihoods + this->activeLikelihood[node_index]*this->activeLikelihoodOffset + node_index*this->nodeOffset;

    // get pointers the likelihood for both subtrees
    const double*   p_site           = p_node;

    // sample root states
    std::vector<double> p( this->num_site_mixtures*this->num_chars, 0.0);

    // clear the container for sampling the site-rates
    this->sampled_site_mixtures.resize(this->num_sites);

    for (size_t i = 0; i < this->num_sites; ++i)
//    for (size_t i = pattern_block_start; i < this->pattern_block_end; ++i)
    {

        // sum to sample
        double sum = 0.0;

        // if the matrix is compressed use the pattern for this site
        size_t pattern = i - pattern_block_start;
        if ( compressed == true )
        {
            pattern = site_pattern[i - pattern_block_start];
        }

        // get ptr to first mixture cat for site
        p_site          = p_node  + pattern * this->siteOffset;

        // iterate over all mixture categories
        for (size_t mixture = 0; mixture < this->num_site_mixtures; ++mixture)
        {

            // get pointers to the likelihood for this mixture category
            const double* p_site_mixture_j       = p_site;

            // iterate over all starting states
            for (size_t state = 0; state < this->num_chars; ++state)
            {
                size_t k = this->num_chars * mixture + state;
                p[k] = *p_site_mixture_j * siteProbVector[mixture];
                sum += p[k];

                // increment the pointers to the next state for (site,rate)
                p_site_mixture_j++;
            }

            // increment the pointers to the next mixture category for given site
            p_site       += this->mixtureOffset;

        } // end-for over all mixtures (=rate categories)

        // sample char from p
        bool stop = false;
        double u = rng->uniform01() * sum;
        for (size_t mixture = 0; mixture < this->num_site_mixtures; mixture++)
        {
            for (size_t state = 0; state < this->num_chars; state++)
            {
                size_t k = this->num_chars * mixture + state;
                u -= p[k];
                if (u < 0.0)
                {
                	this->sampled_site_mixtures[i] = mixture;
                    stop = true;
                    break;
                }
            }
            if (stop) break;
        }

    }

}

template<class charType>
void RevBayesCore::AbstractPhyloCTMCSiteHomogeneous<charType>::drawStochasticCharacterMap(std::vector<std::string>& character_histories, size_t site, bool use_simmap_default)
{

    bool success = false;
    size_t max_draws = 10;
    size_t n_draws = 0;

    while (!success && n_draws != max_draws) {
        // first draw joint ancestral states
        std::vector<std::vector<charType> > start_states(this->num_nodes, std::vector<charType>(this->num_sites, template_state));
        std::vector<std::vector<charType> > end_states(this->num_nodes, std::vector<charType>(this->num_sites, template_state));
        this->drawJointConditionalAncestralStates( start_states, end_states );

        // save the character history for the root
        const TopologyNode &root = this->tau->getValue().getRoot();
        size_t root_index = root.getIndex();
        std::string simmap_string = "{" + end_states[root_index][site].getStringValue() + "," + StringUtilities::toString( root.getBranchLength() ) + "}";
        character_histories[root_index] = simmap_string;

        // get the sampled site-matrix and site-rate indexes
        getSampledMixtureComponents(site, sampled_site_rate_component, sampled_site_matrix_component);

        // recurse towards tips
        const TopologyNode &right = root.getChild(0);
        const TopologyNode &left = root.getChild(1);
        success = recursivelyDrawStochasticCharacterMap(left,  character_histories, start_states, end_states, site, use_simmap_default);
        success &= recursivelyDrawStochasticCharacterMap(right, character_histories, start_states, end_states, site, use_simmap_default);

        if (n_draws != 0) {
            std::cout << "Warning: numerical instability in P(t)=exp(Qt) caused stochastic mapping to fail (attempt: " << n_draws << "/" << max_draws << ")\n";
        }
        n_draws++;
    }

    if (n_draws == max_draws) {
        throw RbException("Stochastic mapping failed due to numerical instability.");
    }

}

template<class charType>
bool RevBayesCore::AbstractPhyloCTMCSiteHomogeneous<charType>::hasSiteRateMixture()
{
	bool ret = this->num_site_rates > 1;
	return ret;
}

template<class charType>
bool RevBayesCore::AbstractPhyloCTMCSiteHomogeneous<charType>::hasSiteMatrixMixture()
{
	bool ret = false;

	if ( this->site_matrix_probs != NULL ) {
		ret = this->site_matrix_probs->getValue().size() > 1;
	}

	return ret;
}

template<class charType>
void RevBayesCore::AbstractPhyloCTMCSiteHomogeneous<charType>::getSampledMixtureComponents(size_t &site_index, size_t &rate_component, size_t &matrix_component )
{

	// get the mixture component (in vector form)
	size_t mixture_component_index = sampled_site_mixtures[site_index];

	matrix_component = 0;
    if (this->site_matrix_probs != NULL)
    {
    	matrix_component = mixture_component_index % num_matrices;
    }

    // determine the rate (row index)
    rate_component = 0;
    if (this->site_rates != NULL)
    {
    	rate_component = (mixture_component_index - matrix_component) / num_matrices;
    }


}


template<class charType>
bool RevBayesCore::AbstractPhyloCTMCSiteHomogeneous<charType>::recursivelyDrawStochasticCharacterMap(const TopologyNode &node, std::vector<std::string>& character_histories, std::vector<std::vector<charType> >& start_states, std::vector<std::vector<charType> >& end_states, size_t site, bool use_simmap_default)
{

    bool success = false;

    // get the start and end states
    size_t node_index = node.getIndex();
    size_t start_state = start_states[node_index][site].getStateIndex();
    size_t end_state = start_state;

    // NOTE: ambiguous tip states are sampled along with internal node states
    end_state = end_states[node_index][site].getStateIndex();

    // set up vectors to hold the character transition events
    std::vector<size_t> transition_states;
    std::vector<double> transition_times;
    transition_states.push_back(start_state);

    // get the rate matrix for this branch (or site if using a mixture of matrices over sites)
    RateMatrix_JC jc(this->num_chars);
    const RateGenerator *rate_matrix = &jc;
    if ( this->branch_heterogeneous_substitution_matrices == true )
    {
        if (this->heterogeneous_rate_matrices != NULL)
        {
            rate_matrix = &this->heterogeneous_rate_matrices->getValue()[node_index];
        }
        else if (this->homogeneous_rate_matrix != NULL)
        {
            rate_matrix = &this->homogeneous_rate_matrix->getValue();
        }
    }
    else
    {
        if (this->homogeneous_rate_matrix != NULL)
        {
            rate_matrix = &this->homogeneous_rate_matrix->getValue();
        }
        else if (this->site_matrix_probs != NULL)
        {
        	rate_matrix = &this->heterogeneous_rate_matrices->getValue()[this->sampled_site_matrix_component];
        }
    }

    // get the clock rate for the branch
    double clock_rate = 1.0;
    if ( this->branch_heterogeneous_clock_rates == true )
    {
        if (this->heterogeneous_clock_rates != NULL)
        {
            clock_rate = this->heterogeneous_clock_rates->getValue()[node_index];
        }
    }
    else
    {
        if (this->homogeneous_clock_rate != NULL)
        {
            clock_rate = this->homogeneous_clock_rate->getValue();
        }
    }

    // multiply by the clock-rate for the site
    if (this->site_rates != NULL)
    {
    	// there is a mixture over site rates
    	clock_rate *= this->site_rates->getValue()[this->sampled_site_rate_component];
    }

    // now sample a character history for the branch leading to this node
    double start_age;
    double end_age;
    if (RbMath::isFinite( node.getAge() ) == true)
    {
        start_age = node.getParent().getAge();
        end_age = node.getAge();
    }
    else
    {
        double branch_length = node.getBranchLength();
        if (branch_length < 0.0)
        {
            branch_length = 1.0;
        }
        start_age = branch_length;
        end_age = 0.0;
    }


    // simulate stochastic map
    transition_states.push_back(end_state);
    success = const_cast<RateGenerator*>(rate_matrix)->simulateStochasticMapping(start_age, end_age, clock_rate, transition_states, transition_times);

    // make SIMMAP string
    std::string simmap_string = "{";

    if (use_simmap_default == true)
    {
        for (size_t i = transition_times.size(); i > 0; i--)
        {
            simmap_string = simmap_string + StringUtilities::toString(transition_states[i - 1]) + "," + StringUtilities::toString(transition_times[i - 1]);
            if (i != 1)
            {
                simmap_string = simmap_string + ":";
            }
        }
    }
    else
    {
        for (size_t i = 0; i < transition_times.size(); i++)
        {
            if (i != 0)
            {
                simmap_string = simmap_string + ":";
            }
            simmap_string = simmap_string + StringUtilities::toString(transition_states[i]) + "," + StringUtilities::toString(transition_times[i]);
        }
    }
    simmap_string = simmap_string + "}";

    // save the character history for this branch
    character_histories[node_index] = simmap_string;

    // recurse towards tips
    if ( node.isTip() == false )
    {
        const TopologyNode &right = node.getChild(0);
        const TopologyNode &left = node.getChild(1);
        success &= recursivelyDrawStochasticCharacterMap(left, character_histories, start_states, end_states, site, use_simmap_default);
        success &= recursivelyDrawStochasticCharacterMap(right, character_histories, start_states, end_states, site, use_simmap_default);
    }

    return success;
}


template<class charType>
void RevBayesCore::AbstractPhyloCTMCSiteHomogeneous<charType>::executeMethod(const std::string &n, const std::vector<const DagNode *> &args, RbVector<double> &rv) const
{
    if ( n == "siteLikelihoods" )
    {

        bool delete_partial_likelihoods = false;

        // if we are not in MCMC mode, then we need to (temporarily) allocate memory
        if ( in_mcmc_mode == false )
        {
            delete_partial_likelihoods = true;
            partialLikelihoods = new double[2*activeLikelihoodOffset];
            in_mcmc_mode = true;

            for (std::vector<bool>::iterator it = dirty_nodes.begin(); it != dirty_nodes.end(); ++it)
            {
                (*it) = true;
            }
        }

        // make sure the likelihoods are updated
        const_cast<AbstractPhyloCTMCSiteHomogeneous<charType> *>( this )->computeLnProbability();

        // get the per site likelihood
        RbVector<double> tmp = RbVector<double>(num_patterns, 0.0);
        computeRootLikelihoods( tmp );

        // if we are not in MCMC mode, then we need to (temporarily) free memory
        if ( delete_partial_likelihoods == true )
        {
            // free the partial likelihoods
            delete [] partialLikelihoods;
            partialLikelihoods = NULL;
            in_mcmc_mode = false;
        }

        // now match it back to the actual sites
        if ( this->compressed == true && num_sites > num_patterns )
        {
            rv = RbVector<double>(num_sites, 0.0);

            for (size_t i=0; i<num_sites; ++i)
            {
                size_t pattern_index = site_pattern[i];
                rv[i] = tmp[pattern_index] / pattern_counts[pattern_index];
            }
        }
        else
        {
            rv = tmp;
        }

    }
    else if ( n == "siteRates" )
    {

        bool delete_partial_likelihoods = false;

        // if we are not in MCMC mode, then we need to (temporarily) allocate memory
        if ( in_mcmc_mode == false )
        {
            delete_partial_likelihoods = true;
            partialLikelihoods = new double[2*activeLikelihoodOffset];
            in_mcmc_mode = true;

            for (std::vector<bool>::iterator it = dirty_nodes.begin(); it != dirty_nodes.end(); ++it)
            {
                (*it) = true;
            }
        }

        // make sure the likelihoods are updated
        const_cast<AbstractPhyloCTMCSiteHomogeneous<charType> *>( this )->computeLnProbability();

        // get the site rates
        std::vector<double> r;
        if ( this->rate_variation_across_sites == true )
        {
            r = this->site_rates->getValue();
        }
        else
        {
            r.push_back(1.0);
        }

        size_t num_site_rates_withInv = num_site_rates;
        double prob_invariant = getPInv();
        if (prob_invariant > 0.0)
        {
            num_site_rates_withInv++;
            r.insert(r.begin(), 0.0);
        }

        // get the per site rate likelihood
        MatrixReal tmp = MatrixReal(num_patterns, num_site_rates_withInv, 0.0);
        computeRootLikelihoodsPerSiteRate( tmp );

        // if we are not in MCMC mode, then we need to (temporarily) free memory
        if ( delete_partial_likelihoods == true )
        {
            // free the partial likelihoods
            delete [] partialLikelihoods;
            partialLikelihoods = NULL;
            in_mcmc_mode = false;
        }

        // now match it back to the actual sites
        MatrixReal siteRateConditionalProb = MatrixReal(num_sites, num_site_rates_withInv, 0.0);
        for (size_t i=0; i<num_sites; ++i)
        {
            size_t pattern_index = site_pattern[i];
            double siteLikelihoods = 0.0;

            for (size_t j=0; j<num_site_rates_withInv; ++j)
            {
                siteRateConditionalProb[i][j] = exp(tmp[pattern_index][j] / pattern_counts[pattern_index]);
                siteLikelihoods += siteRateConditionalProb[i][j];
            }
            for (size_t j=0; j<num_site_rates_withInv; ++j)
            {
                siteRateConditionalProb[i][j] = siteRateConditionalProb[i][j] / siteLikelihoods;
            }
        }

        rv = RbVector<double>(num_sites, 0.0);

        // now either sample the site rates according to the conditional posterior probability of each rate category
        // or compute them as the posterior mean
        std::string method = static_cast<const TypedDagNode<std::string>* >( args[0] )->getValue();

        if (method == "sampling")
        {
            RandomNumberGenerator* rng = GLOBAL_RNG;
            for (size_t i=0; i<num_sites; ++i)
            {
                size_t rateIndex = 0;
                double u = rng->uniform01();

                while ( true )
                {
                    u -= siteRateConditionalProb[i][rateIndex];

                    if ( u > 0.0 )
                    {
                        ++rateIndex;
                    }
                    else
                    {
                        break;
                    }
                }

                rv[i] = r[rateIndex];

            }

        }
        else if (method == "weightedAverage")
        {
            for (size_t i=0; i<num_sites; ++i)
            {
                for (size_t rateIndex=0; rateIndex < num_site_rates_withInv; ++rateIndex)
                {
                    rv[i] += r[rateIndex] * siteRateConditionalProb[i][rateIndex];
                }
            }
        }

    }
    else
    {
        throw RbException("The PhyloCTMC process does not have a member method called '" + n + "'.");
    }

}


template<class charType>
void RevBayesCore::AbstractPhyloCTMCSiteHomogeneous<charType>::executeMethod(const std::string &n, const std::vector<const DagNode *> &args, MatrixReal &rv) const
{

    if ( n == "siteRateLikelihoods" )
    {

        bool delete_partial_likelihoods = false;

        // if we are not in MCMC mode, then we need to (temporarily) allocate memory
        if ( in_mcmc_mode == false )
        {
            delete_partial_likelihoods = true;
            partialLikelihoods = new double[2*activeLikelihoodOffset];
            in_mcmc_mode = true;

            for (std::vector<bool>::iterator it = dirty_nodes.begin(); it != dirty_nodes.end(); ++it)
            {
                (*it) = true;
            }
        }

        // make sure the likelihoods are updated
        const_cast<AbstractPhyloCTMCSiteHomogeneous<charType> *>( this )->computeLnProbability();

        // get the per site rate likelihood
        size_t num_site_rates_withInv = num_site_rates;
        double prob_invariant = getPInv();
        if (prob_invariant > 0.0)
        {
            num_site_rates_withInv++;
        }

        // get the per site rate likelihood
        MatrixReal tmp = MatrixReal(num_patterns, num_site_rates_withInv, 0.0);
        computeRootLikelihoodsPerSiteRate( tmp );

        // if we are not in MCMC mode, then we need to (temporarily) free memory
        if ( delete_partial_likelihoods == true )
        {
            // free the partial likelihoods
            delete [] partialLikelihoods;
            partialLikelihoods = NULL;
            in_mcmc_mode = false;
        }

        // now match it back to the actual sites
        rv = MatrixReal(num_sites, num_site_rates_withInv, 0.0);
        for (size_t i=0; i<num_sites; ++i)
        {
            size_t pattern_index = site_pattern[i];
            for (size_t j=0; j<num_site_rates_withInv; ++j)
            {
                rv[i][j] = tmp[pattern_index][j] / pattern_counts[pattern_index];
            }
        }

    }
    else if ( n == "siteMixtureLikelihoods" )
    {

        bool delete_partial_likelihoods = false;

        // if we are not in MCMC mode, then we need to (temporarily) allocate memory
        if ( in_mcmc_mode == false )
        {
            delete_partial_likelihoods = true;
            partialLikelihoods = new double[2*activeLikelihoodOffset];
            in_mcmc_mode = true;

            for (std::vector<bool>::iterator it = dirty_nodes.begin(); it != dirty_nodes.end(); ++it)
            {
                (*it) = true;
            }
        }

        // make sure the likelihoods are updated
        const_cast<AbstractPhyloCTMCSiteHomogeneous<charType> *>( this )->computeLnProbability();

        // get the per site rate likelihood
        size_t num_site_mixture_withInv = num_site_mixtures;
        double prob_invariant = getPInv();
        if (prob_invariant > 0.0)
        {
            num_site_mixture_withInv += size_t(num_site_mixtures/num_site_rates);
        }

        // get the per site rate likelihood
        MatrixReal tmp = MatrixReal(num_patterns, num_site_mixture_withInv, 0.0);
        computeRootLikelihoodsPerSiteMixture( tmp );

        // if we are not in MCMC mode, then we need to (temporarily) free memory
        if ( delete_partial_likelihoods == true )
        {
            // free the partial likelihoods
            delete [] partialLikelihoods;
            partialLikelihoods = NULL;
            in_mcmc_mode = false;
        }

        // now match it back to the actual sites
        rv = MatrixReal(num_sites, num_site_mixture_withInv, 0.0);
        for (size_t i=0; i<num_sites; ++i)
        {
            size_t pattern_index = site_pattern[i];
            for (size_t j=0; j<num_site_mixture_withInv; ++j)
            {
                rv[i][j] = tmp[pattern_index][j] / pattern_counts[pattern_index];
            }
        }

    }
    else
    {
        throw RbException("The PhyloCTMC process does not have a member method called '" + n + "'.");
    }

}




template<class charType>
void RevBayesCore::AbstractPhyloCTMCSiteHomogeneous<charType>::recursivelyDrawJointConditionalAncestralStates(const TopologyNode &node, std::vector<std::vector<charType> >& startStates, std::vector<std::vector<charType> >& endStates, const std::vector<size_t>& sampledSiteRates)
{
    RandomNumberGenerator* rng = GLOBAL_RNG;

    // get working variables
    size_t node_index = node.getIndex();
    size_t left = node.getChild(0).getIndex();
    size_t right = node.getChild(1).getIndex();
    //    size_t parentIndex = node.getParent().getIndex();

    // get transition probabilities
    this->updateTransitionProbabilities( node_index );

    // get the pointers to the partial likelihoods and the marginal likelihoods
    //    double*         p_node  = this->partialLikelihoods + this->activeLikelihood[node_index]*this->activeLikelihoodOffset + node_index*this->nodeOffset;
    const double*   p_left  = this->partialLikelihoods + this->activeLikelihood[left]*this->activeLikelihoodOffset + left*this->nodeOffset;
    const double*   p_right = this->partialLikelihoods + this->activeLikelihood[right]*this->activeLikelihoodOffset + right*this->nodeOffset;

    // get pointers the likelihood for both subtrees
    //    const double*   p_site           = p_node;
    //    const double*   p_left_site      = p_left;
    //    const double*   p_right_site     = p_right;

    // sample characters conditioned on start states, going to end states
    std::vector<double> p(this->num_chars, 0.0);
    for (size_t i = 0; i < this->num_sites; i++)
    {
        size_t cat = sampledSiteRates[i];
        size_t k = startStates[node_index][i].getStateIndex();


        // sum to sample
        double sum = 0.0;

        // if the matrix is compressed use the pattern for this site
        size_t pattern = i;
        if ( compressed == true )
        {
            pattern = site_pattern[i];
        }

        // get ptr to first mixture cat for site
        //        p_site          = p_node  + cat * this->mixtureOffset + pattern * this->siteOffset;
        const double* p_left_site_mixture_j     = p_left  + cat * this->mixtureOffset + pattern * this->siteOffset;
        const double* p_right_site_mixture_j    = p_right + cat * this->mixtureOffset + pattern * this->siteOffset;

        // iterate over possible end states for each site given start state
        for (size_t j = 0; j < this->num_chars; j++)
        {
            double tp_kj = this->transition_prob_matrices[cat][k][j];
            p[j] = tp_kj * *p_left_site_mixture_j * *p_right_site_mixture_j;
            sum += p[j];

            //            p_site_mixture_j++;
            p_left_site_mixture_j++;
            p_right_site_mixture_j++;
        }

        // sample char from p
        charType c = charType( template_state );
        double u = rng->uniform01() * sum;
        for (size_t state = 0; state < this->num_chars; state++)
        {
            u -= p[state];
            if (u < 0.0)
            {
                endStates[node_index][i] = c;
                break;
            }
            if (c.getStateIndex() + 1 >= c.getNumberOfStates())
            {
                c.setToFirstState();
            }
            else
            {
                c++;
            }
        }
    }

    // recurse
    std::vector<TopologyNode*> children = node.getChildren();
    for (size_t i = 0; i < children.size(); i++)
    {
        // daughters identically inherit ancestral state
        startStates[ children[i]->getIndex() ] = endStates[ node.getIndex() ];

        // recurse towards tips
        if ( children[i]->isTip() == false )
        {
            recursivelyDrawJointConditionalAncestralStates(*children[i], startStates, endStates, sampledSiteRates);
        }
        else
        {
            tipDrawJointConditionalAncestralStates(*children[i], startStates, endStates, sampledSiteRates);
        }

    }

}

template<class charType>
void RevBayesCore::AbstractPhyloCTMCSiteHomogeneous<charType>::tipDrawJointConditionalAncestralStates(const TopologyNode &node, std::vector<std::vector<charType> >& startStates, std::vector<std::vector<charType> >& endStates, const std::vector<size_t>& sampledSiteRates)
{

    // get working variables
    size_t node_index = node.getIndex();

    // get transition probabilities
    this->updateTransitionProbabilities( node_index );

    const AbstractHomologousDiscreteCharacterData& d = this->getValue();
    const HomologousDiscreteCharacterData<charType>& dd = static_cast<const HomologousDiscreteCharacterData<charType>& >( d );
    const DiscreteTaxonData<charType>& td = dd.getTaxonData( node.getName() );

    // ideally sample ambiguous tip states given the underlying process and ancestral state
    // for now, always sample the clamped character

    // sample characters conditioned on start states, going to end states
    std::vector<double> p(this->num_chars, 0.0);
    for (size_t i = 0; i < this->num_sites; i++)
    {

        charType c = td.getCharacter(i);


        if ( c.isAmbiguous() == false )
        {
            // we know the tip state for unambiguous characters
            endStates[node_index][i] = c;
        }
        else
        {
            // we sample the tip state for ambiguous characters
            size_t cat = sampledSiteRates[i];
            size_t k = startStates[node_index][i].getStateIndex();

            // sum to sample
            double sum = 0.0;

            // if the matrix is compressed use the pattern for this site
            size_t pattern = i;
            if ( compressed == true )
            {
                pattern = site_pattern[i];
            }

            // get the ambiguous character's bitset for the tip taxon
            RbBitSet bs = RbBitSet(this->num_chars, true);
            if ( c.isMissingState() == false )
            {
                bs = c.getState();
            }

            // iterate over possible end states for each site given start state
            for (size_t j = 0; j < this->num_chars; j++)
            {
                double tp_kj = this->transition_prob_matrices[cat][k][j] * bs[j];
                p[j] = tp_kj;
                sum += p[j];
            }

            // sample char from p
            charType c = charType( template_state );
            double u = GLOBAL_RNG->uniform01() * sum;
            for (size_t state = 0; state < this->num_chars; state++)
            {
                u -= p[state];
                if (u < 0.0)
                {
                    endStates[node_index][i] = c;
                    break;
                }
                if (c.getStateIndex() + 1 >= c.getNumberOfStates())
                {
                    c.setToFirstState();
                }
                else
                {
                    c++;
                }
            }
        }
    }

    // no further recursion

}

template<class charType>
void RevBayesCore::AbstractPhyloCTMCSiteHomogeneous<charType>::fillLikelihoodVector(const TopologyNode &node, size_t node_index)
{

    // check for recomputation
    if ( dirty_nodes[node_index] == true )
    {
        // mark as computed
        dirty_nodes[node_index] = false;

        if ( node.isTip() == true )
        {
            // this is a tip node
            // compute the likelihood for the tip and we are done
            computeTipLikelihood(node, node_index);

            //-- We only need to scale only if we are not using BEAGLE
#if !defined ( RB_BEAGLE )
            // rescale likelihood vector
            scale(node_index);
#endif /* NOT RB_BEAGLE */
        }
        else
        {
            // this is an internal node
            const TopologyNode     &left        = node.getChild(0);
            size_t                  left_index  = left.getIndex();
            fillLikelihoodVector( left, left_index );
            const TopologyNode     &right       = node.getChild(1);
            size_t                  right_index = right.getIndex();
            fillLikelihoodVector( right, right_index );

            // now compute the likelihoods of this internal node
            computeInternalNodeLikelihood(node,node_index,left_index,right_index);

            //-- We only need to scale only if we are not using BEAGLE
#if !defined ( RB_BEAGLE )
            // rescale likelihood vector
            scale(node_index,left_index,right_index);
#endif /* NOT RB_BEAGLE */
        }

    }

}

template<class charType>
void RevBayesCore::AbstractPhyloCTMCSiteHomogeneous<charType>::fireTreeChangeEvent( const RevBayesCore::TopologyNode &n, const unsigned& m )
{

    // call a recursive flagging of all node above (closer to the root) and including this node
    recursivelyFlagNodeDirty( n );
    
    if (m != RevBayesCore::TreeChangeEventMessage::TOPOLOGY)
    {
        flagNodeDirtyPmatrix(n.getIndex());
    }

}


template<class charType>
void RevBayesCore::AbstractPhyloCTMCSiteHomogeneous<charType>::flagNodeDirtyPmatrix(size_t node_idx)
{
    
    pmat_dirty_nodes[node_idx] = true;
    if ( pmat_changed_nodes[node_idx] == false )
    {
        active_pmatrices[node_idx] = (active_pmatrices[node_idx] == 0 ? 1 : 0);
        pmat_changed_nodes[node_idx] = true;
    }
    
}


template<class charType>
std::vector<size_t> RevBayesCore::AbstractPhyloCTMCSiteHomogeneous<charType>::getIncludedSiteIndices( void )
{
    return this->value->getIncludedSiteIndices();
}



template<class charType>
void RevBayesCore::AbstractPhyloCTMCSiteHomogeneous<charType>::getRootFrequencies( std::vector<std::vector<double> >& rf ) const
{
    if ( root_frequencies != NULL )
    {
        std::vector<double> f = root_frequencies->getValue();
        rf.push_back( f );
    }
    else if (heterogeneous_rate_matrices !=  NULL)
    {
        if ( this->branch_heterogeneous_substitution_matrices == true)
        {
            if (root_frequencies == NULL)
            {
                throw RbException("Using branch-heterogeneous rate matrices, but no root frequencies have been specified");
            }

            std::vector<double> f = root_frequencies->getValue();
            rf.push_back( f );
        }
        else
        {
            for (size_t matrix = 0; matrix < this->num_matrices; matrix++)
            {
                const RateMatrix *rm = dynamic_cast<const RateMatrix *>(&heterogeneous_rate_matrices->getValue()[matrix]);
                if ( rm != NULL )
                {
                    rf.push_back( rm->getStationaryFrequencies() );
                }
                else
                {
                    throw RbException("If you want to use RateGenerators that are not RateMatrices then you need to specify the root frequencies directly.");
                }
            }
        }
    }
    else if (homogeneous_rate_matrix != NULL)
    {
        const RateMatrix *rm = dynamic_cast<const RateMatrix *>(&homogeneous_rate_matrix->getValue());
        if ( rm != NULL )
        {
            rf.push_back( rm->getStationaryFrequencies() );
        }
        else
        {
            throw RbException("If you want to use RateGenerators that are not RateMatrices then you need to specify the root frequencies directly.");
        }

    }
    else
    {
        rf.push_back( std::vector<double>(num_chars, 1.0/num_chars) );
    }
}

template<class charType>
std::vector<double> RevBayesCore::AbstractPhyloCTMCSiteHomogeneous<charType>::getRootFrequencies( size_t mixture ) const
{
    if (mixture > this->num_site_mixtures)
    {
        throw(RbException("Site mixture index out of bounds"));
    }

    std::vector<std::vector<double> > rf;
    getRootFrequencies(rf);

    return rf[mixture % rf.size()];
}

template<class charType>
std::vector<double> RevBayesCore::AbstractPhyloCTMCSiteHomogeneous<charType>::getMixtureProbs( void ) const
{
    std::vector<double> probs(num_site_mixtures, 1.0/num_site_mixtures);
    std::vector<double> rates_probs(num_site_rates, 1.0/num_site_rates);
    size_t num_site_matrices = num_site_mixtures/num_site_rates;
    std::vector<double> matrix_probs(num_site_matrices, 1.0/num_site_matrices);

    if ( site_rates_probs != NULL )
    {
        rates_probs = site_rates_probs->getValue();
    }

    if ( site_matrix_probs != NULL )
    {
        matrix_probs = site_matrix_probs->getValue();
    }

    for (size_t matrix = 0; matrix < num_site_matrices; ++matrix)
    {
        for (size_t j = 0; j < this->num_site_rates; ++j)
        {
            probs[j * num_site_matrices + matrix] = matrix_probs[matrix] * rates_probs[j];
        }
    }

    return probs;
}


template<class charType>
double RevBayesCore::AbstractPhyloCTMCSiteHomogeneous<charType>::getPInv( void ) const
{

    if ( p_inv != NULL )
    {
        return p_inv->getValue();
    }
    else
    {
        return 0.0;
    }

}


template<class charType>
void RevBayesCore::AbstractPhyloCTMCSiteHomogeneous<charType>::keepSpecialization( const DagNode* affecter )
{

    // reset flags for likelihood computation
    touched = false;

    // reset the ln probability
    this->storedLnProb = this->lnProb;

    // reset all flags
    for (std::vector<bool>::iterator it = this->dirty_nodes.begin(); it != this->dirty_nodes.end(); ++it)
    {
        (*it) = false;
    }

    for (std::vector<bool>::iterator it = this->changed_nodes.begin(); it != this->changed_nodes.end(); ++it)
    {
        (*it) = false;
    }
    
    for (std::vector<bool>::iterator it = this->pmat_dirty_nodes.begin(); it != this->pmat_dirty_nodes.end(); ++it)
    {
        (*it) = false;
    }
    
    for (std::vector<bool>::iterator it = this->pmat_changed_nodes.begin(); it != this->pmat_changed_nodes.end(); ++it)
    {
        (*it) = false;
    }

#if defined( RB_BEAGLE )
    // Reset eigensystems for BEAGLE
    for (std::vector<bool>::iterator it = this->touched_eigen_system.begin(); it != this->touched_eigen_system.end(); ++it)
    {
        (*it) = false;
    }
#endif /* RB_BEAGLE */
}



template<class charType>
void RevBayesCore::AbstractPhyloCTMCSiteHomogeneous<charType>::recursivelyFlagNodeDirty( const RevBayesCore::TopologyNode &n )
{

    // we need to flag this node and all ancestral nodes for recomputation
    size_t index = n.getIndex();

    // if this node is already dirty, the also all the ancestral nodes must have been flagged as dirty
    if ( dirty_nodes[index] == false )
    {
        // the root doesn't have an ancestor
        if ( n.isRoot() == false )
        {
            recursivelyFlagNodeDirty( n.getParent() );
        }

        // set the flag
        dirty_nodes[index] = true;

        // if we previously haven't touched this node, then we need to change the active likelihood pointer
        if ( changed_nodes[index] == false )
        {
            activeLikelihood[index] = (activeLikelihood[index] == 0 ? 1 : 0);
            changed_nodes[index] = true;
        }

    }

}



template<class charType>
void RevBayesCore::AbstractPhyloCTMCSiteHomogeneous<charType>::recursiveMarginalLikelihoodComputation( size_t node_index )
{

    const TopologyNode &node = tau->getValue().getNode( node_index );

    for ( size_t i=0; i<node.getNumberOfChildren(); ++i )
    {
        const TopologyNode &child = node.getChild(i);

        if ( child.isTip() == false )
        {
            size_t childIndex = child.getIndex();
            computeMarginalNodeLikelihood( childIndex, node_index );
            recursiveMarginalLikelihoodComputation( childIndex );
        }

    }
}



template<class charType>
void RevBayesCore::AbstractPhyloCTMCSiteHomogeneous<charType>::redrawValue( void )
{
    bool do_mask = this->dag_node != NULL && this->dag_node->isClamped() && gap_match_clamped;
    std::vector<std::vector<bool> > mask_gap        = std::vector<std::vector<bool> >(tau->getValue().getNumberOfTips(), std::vector<bool>());
    std::vector<std::vector<bool> > mask_missing    = std::vector<std::vector<bool> >(tau->getValue().getNumberOfTips(), std::vector<bool>());
    
    // we cannot use the stored gap matrix because it uses the pattern compression
    // therefore we create our own mask
    if ( do_mask == true )
    {
        this->value->fillMissingSitesMask(mask_gap, mask_missing);
    }

    // delete the old value first
    delete this->value;

    // create a new character data object
    this->value = new HomologousDiscreteCharacterData<charType>();

    // create a vector of taxon data
    std::vector< DiscreteTaxonData<charType> > taxa = std::vector< DiscreteTaxonData< charType > >( num_nodes, DiscreteTaxonData<charType>( Taxon("") ) );

    // first, simulate the per site rates
    RandomNumberGenerator* rng = GLOBAL_RNG;
    std::vector<size_t> perSiteMixtures = std::vector<size_t>(num_sites,0);
    std::vector<bool> inv = std::vector<bool>(num_sites,false);
    double prob_invariant = getPInv();
    for ( size_t i = 0; i < num_sites; ++i )
    {
        // draw if this site is invariant
        double u = rng->uniform01();
        if ( u < prob_invariant )
        {
            // this site is invariant
            inv[i] = true;

        }
        else if ( num_site_mixtures  > 1 )
        {
            // draw the rate for this site
            u = rng->uniform01();
            size_t mixtureIndex = 0;

            std::vector<double> mixtureProbs = getMixtureProbs();

            std::vector< double >::const_iterator freq = mixtureProbs.begin();
            while ( true )
            {
                u -= *freq;

                if ( u > 0.0 )
                {
                    ++mixtureIndex;
                    ++freq;
                }
                else
                {
                    break;
                }
            }

            perSiteMixtures[i] = mixtureIndex;
        }
        else
        {
            // there is only a single site rate so this is 1.0
            perSiteMixtures[i] = 0;

        }

    }

    std::vector<std::vector<double> > freqs;
    getRootFrequencies(freqs);
    // simulate the root sequence
    DiscreteTaxonData< charType > &root = taxa[ tau->getValue().getRoot().getIndex() ];
    for ( size_t i = 0; i < num_sites; ++i )
    {
        const std::vector< double > &stationary_freqs = freqs[perSiteMixtures[i] % freqs.size()];

        // create the character
        charType c = charType( num_chars );
        c.setToFirstState();

        // draw the state
        double u = rng->uniform01();
        std::vector< double >::const_iterator freq = stationary_freqs.begin();
        while ( true )
        {
            u -= *freq;
            if ( u > 0.0 )
            {
                ++c;
                ++freq;
            }
            else
            {
                break;
            }

        }

        // add the character to the sequence
        root.addCharacter( c );
    }
    // recursively simulate the sequences
    root.setTaxon( Taxon("Root") );

    // recursively simulate the sequences
    simulate( tau->getValue().getRoot(), taxa, inv, perSiteMixtures );

    // add the taxon data to the character data
    for (size_t i = 0; i < this->tau->getValue().getNumberOfNodes(); ++i)
    {

        const TopologyNode& node = this->tau->getValue().getNode(i);
        size_t node_index = node.getIndex();

        if (node.isTip() == true)
        {
            this->value->addTaxonData( taxa[node_index] );
        }
        else if (store_internal_nodes == true)
        {
            std::stringstream ss;
            ss << "Index_" << node_index + 1;
            taxa[node_index].setTaxon( Taxon(ss.str()) );
            this->value->addTaxonData( taxa[node_index] );
        }

    }

    if ( do_mask == true )
    {
        this->value->applyMissingSitesMask(mask_gap, mask_missing);
    }

    // compress the data and initialize internal variables
    compress();

    for (std::vector<bool>::iterator it = dirty_nodes.begin(); it != dirty_nodes.end(); ++it)
    {
        (*it) = true;
    }

    // flip the active likelihood pointers
    for (size_t index = 0; index < changed_nodes.size(); ++index)
    {
        if ( changed_nodes[index] == false )
        {
            activeLikelihood[index] = (activeLikelihood[index] == 0 ? 1 : 0);
            changed_nodes[index] = true;
        }
    }
<<<<<<< HEAD
=======
    
    for (std::vector<bool>::iterator it = pmat_dirty_nodes.begin(); it != pmat_dirty_nodes.end(); ++it)
    {
        (*it) = true;
    }
    
    for (size_t index = 0; index < pmat_changed_nodes.size(); ++index)
    {
        if ( pmat_changed_nodes[index] == false )
        {
            active_pmatrices[index] = (active_pmatrices[index] == 0 ? 1 : 0);
            pmat_changed_nodes[index] = true;
        }
    }

>>>>>>> 99c65cef
}


template<class charType>
void RevBayesCore::AbstractPhyloCTMCSiteHomogeneous<charType>::reInitialized( void )
{
    // we need to recompress because the tree may have changed
    compress();

}


template<class charType>
void RevBayesCore::AbstractPhyloCTMCSiteHomogeneous<charType>::resizeLikelihoodVectors( void )
{
    if (this->branch_heterogeneous_substitution_matrices == false)
    {
        this->num_site_mixtures = this->num_site_rates * this->num_matrices;
    }
    else
    {
        this->num_site_mixtures = this->num_site_rates;
    }

    // set the offsets for easier iteration through the likelihood vector
    siteOffset                  =  num_chars;
    mixtureOffset               =  pattern_block_size*siteOffset;
    nodeOffset                  =  num_site_mixtures*mixtureOffset;
    activeLikelihoodOffset      =  num_nodes*nodeOffset;

    // only do this if we are in MCMC mode. This will safe memory
    if ( in_mcmc_mode == true )
    {
        // we resize the partial likelihood vectors to the new dimensions
        delete [] partialLikelihoods;

        partialLikelihoods = new double[2*activeLikelihoodOffset];

        // reinitialize likelihood vectors
        for (size_t i = 0; i < 2*activeLikelihoodOffset; i++)
        {
            partialLikelihoods[i] = 0.0;
        }
    }

    if ( useMarginalLikelihoods == true )
    {
        // we resize the partial likelihood vectors to the new dimensions
        delete [] marginalLikelihoods;

        marginalLikelihoods = new double[activeLikelihoodOffset];

        // reinitialize likelihood vectors
        for (size_t i = 0; i < activeLikelihoodOffset; i++)
        {
            marginalLikelihoods[i] = 0.0;
        }

    }

    perNodeSiteLogScalingFactors = std::vector<std::vector< std::vector<double> > >(2, std::vector<std::vector<double> >(num_nodes, std::vector<double>(pattern_block_size, 0.0) ) );
    
    activePmatrixOffset         =  num_nodes * num_site_mixtures;
    pmatNodeOffset              =  num_site_mixtures;
    pmatrices                   =  std::vector<TransitionProbabilityMatrix>(activePmatrixOffset * 2, TransitionProbabilityMatrix(num_chars));

    transition_prob_matrices = std::vector<TransitionProbabilityMatrix>(num_site_mixtures, TransitionProbabilityMatrix(num_chars) );
}


template<class charType>
void RevBayesCore::AbstractPhyloCTMCSiteHomogeneous<charType>::restoreSpecialization( const DagNode* affecter )
{

    // reset flags for likelihood computation
    touched = false;

    // reset the ln probability
    this->lnProb = this->storedLnProb;

    // reset the flags
    for (std::vector<bool>::iterator it = dirty_nodes.begin(); it != dirty_nodes.end(); ++it)
    {
        (*it) = false;
    }

    // restore the active likelihoods vector
    for (size_t index = 0; index < changed_nodes.size(); ++index)
    {
        // we have to restore, that means if we have changed the active likelihood vector
        // then we need to revert this change
        if ( changed_nodes[index] == true )
        {
            activeLikelihood[index] = (activeLikelihood[index] == 0 ? 1 : 0);
        }

        // set all flags to false
        changed_nodes[index] = false;
    }
    
    for (std::vector<bool>::iterator it = pmat_dirty_nodes.begin(); it != pmat_dirty_nodes.end(); ++it)
    {
        (*it) = false;
    }
    
    // restore the active transition probability matrices vector
    for (size_t index = 0; index < pmat_changed_nodes.size(); ++index)
    {
        // we have to restore, that means if we have changed the active transition probability matrices vector
        // then we need to revert this change
        if ( pmat_changed_nodes[index] == true )
        {
            active_pmatrices[index] = (active_pmatrices[index] == 0 ? 1 : 0);
            pmat_changed_nodes[index] = false;
        }
    }

    // TODO - ask about this...
//#if defined( RB_BEAGLE )
//    // flip back the active eigen system indices for BEAGLE
//    for ( size_t i=0; i<active_eigen_system.size(); ++i)
//    {
//        if ( touched_eigen_system[i] == true )
//        {
//            active_eigen_system[i] = (active_eigen_system[i] == 0 ? 1 : 0);
//        }
//    }
//
//    // reset the eigensystem for BEAGLE
//    for (std::vector<bool>::iterator it = touched_eigen_system.begin(); it != touched_eigen_system.end(); ++it)
//    {
//        (*it) = false;
//    }
//#endif /* RB_BEAGLE */
}


template<class charType>
void RevBayesCore::AbstractPhyloCTMCSiteHomogeneous<charType>::scale( size_t node_index)
{

    double* p_node = this->partialLikelihoods + this->activeLikelihood[node_index]*this->activeLikelihoodOffset + node_index*this->nodeOffset;

    if ( RbSettings::userSettings().getUseScaling() == true &&
         node_index % RbSettings::userSettings().getScalingDensity() == 0 )
    {
        // iterate over all mixture categories
        for (size_t site = 0; site < this->pattern_block_size ; ++site)
        {

            // the max probability
            double max = 0.0;

            // compute the per site probabilities
            for (size_t mixture = 0; mixture < this->num_site_mixtures; ++mixture)
            {
                // get the pointers to the likelihood for this mixture category
                size_t offset = mixture*this->mixtureOffset + site*this->siteOffset;

                double* p_site_mixture = p_node + offset;

                for ( size_t i=0; i<this->num_chars; ++i)
                {
                    if ( p_site_mixture[i] > max )
                    {
                        max = p_site_mixture[i];
                    }
                }

            }

            // Don't divide by zero or NaN.
            if (not (max > 0)) continue;

            this->perNodeSiteLogScalingFactors[this->activeLikelihood[node_index]][node_index][site] = -log(max);

            // compute the per site probabilities
            for (size_t mixture = 0; mixture < this->num_site_mixtures; ++mixture)
            {
                // get the pointers to the likelihood for this mixture category
                size_t offset = mixture*this->mixtureOffset + site*this->siteOffset;

                double* p_site_mixture = p_node + offset;

                for ( size_t i=0; i<this->num_chars; ++i)
                {
                    p_site_mixture[i] /= max;
                }

            }

        }
    }
    else if ( RbSettings::userSettings().getUseScaling() == true )
    {
        // iterate over all sites
        for (size_t site = 0; site < this->pattern_block_size ; ++site)
        {
            this->perNodeSiteLogScalingFactors[this->activeLikelihood[node_index]][node_index][site] = 0;
        }

    }
}


template<class charType>
void RevBayesCore::AbstractPhyloCTMCSiteHomogeneous<charType>::scale( size_t node_index, size_t left, size_t right )
{

    double* p_node = this->partialLikelihoods + this->activeLikelihood[node_index]*this->activeLikelihoodOffset + node_index*this->nodeOffset;

    if ( RbSettings::userSettings().getUseScaling() == true && node_index % RbSettings::userSettings().getScalingDensity() == 0 )
    {
        // iterate over all mixture categories
        for (size_t site = 0; site < this->pattern_block_size ; ++site)
        {

            // the max probability
            double max = 0.0;

            // compute the per site probabilities
            for (size_t mixture = 0; mixture < this->num_site_mixtures; ++mixture)
            {
                // get the pointers to the likelihood for this mixture category
                size_t offset = mixture*this->mixtureOffset + site*this->siteOffset;

                double*          p_site_mixture          = p_node + offset;

                for ( size_t i=0; i<this->num_chars; ++i)
                {
                    if ( p_site_mixture[i] > max )
                    {
                        max = p_site_mixture[i];
                    }

                }

            }

            // Don't divide by zero or NaN.
            if (not (max > 0)) continue;

            this->perNodeSiteLogScalingFactors[this->activeLikelihood[node_index]][node_index][site] = this->perNodeSiteLogScalingFactors[this->activeLikelihood[left]][left][site] + this->perNodeSiteLogScalingFactors[this->activeLikelihood[right]][right][site] - log(max);

            // compute the per site probabilities
            for (size_t mixture = 0; mixture < this->num_site_mixtures; ++mixture)
            {
                // get the pointers to the likelihood for this mixture category
                size_t offset = mixture*this->mixtureOffset + site*this->siteOffset;

                double* p_site_mixture = p_node + offset;

                for ( size_t i=0; i<this->num_chars; ++i)
                {
                    p_site_mixture[i] /= max;
                }

            }

        }

    }
    else if ( RbSettings::userSettings().getUseScaling() == true )
    {
        // iterate over all mixture categories
        for (size_t site = 0; site < this->pattern_block_size ; ++site)
        {
            this->perNodeSiteLogScalingFactors[this->activeLikelihood[node_index]][node_index][site] = this->perNodeSiteLogScalingFactors[this->activeLikelihood[left]][left][site] + this->perNodeSiteLogScalingFactors[this->activeLikelihood[right]][right][site];
        }

    }

}


template<class charType>
void RevBayesCore::AbstractPhyloCTMCSiteHomogeneous<charType>::scale( size_t node_index, size_t left, size_t right, size_t middle )
{

    double* p_node = this->partialLikelihoods + this->activeLikelihood[node_index]*this->activeLikelihoodOffset + node_index*this->nodeOffset;

    if ( RbSettings::userSettings().getUseScaling() == true && node_index % RbSettings::userSettings().getScalingDensity() == 0 )
    {
        // iterate over all mixture categories
        for (size_t site = 0; site < this->pattern_block_size ; ++site)
        {

            // the max probability
            double max = 0.0;

            // compute the per site probabilities
            for (size_t mixture = 0; mixture < this->num_site_mixtures; ++mixture)
            {
                // get the pointers to the likelihood for this mixture category
                size_t offset = mixture*this->mixtureOffset + site*this->siteOffset;

                double* p_site_mixture = p_node + offset;

                for ( size_t i=0; i<this->num_chars; ++i)
                {
                    if ( p_site_mixture[i] > max )
                    {
                        max = p_site_mixture[i];
                    }
                }

            }

            // Don't divide by zero or NaN.
            if (not (max > 0)) continue;

            this->perNodeSiteLogScalingFactors[this->activeLikelihood[node_index]][node_index][site] = this->perNodeSiteLogScalingFactors[this->activeLikelihood[left]][left][site] + this->perNodeSiteLogScalingFactors[this->activeLikelihood[right]][right][site] + this->perNodeSiteLogScalingFactors[this->activeLikelihood[middle]][middle][site] - log(max);

            // compute the per site probabilities
            for (size_t mixture = 0; mixture < this->num_site_mixtures; ++mixture)
            {
                // get the pointers to the likelihood for this mixture category
                size_t offset = mixture*this->mixtureOffset + site*this->siteOffset;

                double* p_site_mixture = p_node + offset;

                for ( size_t i=0; i<this->num_chars; ++i)
                {
                    p_site_mixture[i] /= max;
                }

            }

        }
    }
    else if ( RbSettings::userSettings().getUseScaling() == true )
    {
        // iterate over all mixture categories
        for (size_t site = 0; site < this->pattern_block_size ; ++site)
        {
            this->perNodeSiteLogScalingFactors[this->activeLikelihood[node_index]][node_index][site] = this->perNodeSiteLogScalingFactors[this->activeLikelihood[left]][left][site] + this->perNodeSiteLogScalingFactors[this->activeLikelihood[right]][right][site] + this->perNodeSiteLogScalingFactors[this->activeLikelihood[middle]][middle][site];
        }

    }
}


template <class charType>
void RevBayesCore::AbstractPhyloCTMCSiteHomogeneous<charType>::setActivePIDSpecialized(size_t a, size_t n)
{
    // we need to recompress the data
    this->compress();
}


template<class charType>
void RevBayesCore::AbstractPhyloCTMCSiteHomogeneous<charType>::setValue(AbstractHomologousDiscreteCharacterData *v, bool force)
{
    if ( v->getMaxObservedStateIndex() > this->num_chars - 1)
    {
        // We might use different sized matrices for different partitions depending on the observed number of states.
        std::stringstream ss;
        ss << "The number of observed states (" << v->getMaxObservedStateIndex() + 1 << ") is greater than the dimension of the Q matrix (" << this->num_chars << ")" << std::endl;
        throw RbException(ss.str());
    }

    if (v->getDataType() != this->template_state.getDataType() )
    {
      // There is a mismatch between the data type of the data matrix and the data type of the CTMC.
      std::stringstream ss;
      ss << "The data type of the data matrix ("<< v->getDataType() <<") differs from that of the PhyloctMC object ("<< this->template_state.getDataType() <<")." << std::endl;
      throw RbException(ss.str());
    }

    // delegate to the parent class
    TypedDistribution< AbstractHomologousDiscreteCharacterData >::setValue(v, force);

    // reset the number of sites
    this->num_sites = v->getNumberOfIncludedCharacters();

    site_pattern.clear();
    site_pattern.resize(num_sites);

    // now compress the data and resize the likelihood vectors
    this->compress();
    
    // now we also set the template state
    template_state = charType( static_cast<const charType&>( this->value->getTaxonData(0).getCharacter(0) ) );
    template_state.setToFirstState();
    template_state.setGapState( false );
    template_state.setMissingState( false );
}


template<class charType>
void RevBayesCore::AbstractPhyloCTMCSiteHomogeneous<charType>::simulate( const TopologyNode &node, std::vector< DiscreteTaxonData< charType > > &taxa, const std::vector<bool> &invariant, const std::vector<size_t> &perSiteMixtures)
{

    // get the children of the node
    const std::vector<TopologyNode*>& children = node.getChildren();

    // get the sequence of this node
    size_t node_index = node.getIndex();
    const DiscreteTaxonData< charType > &parent = taxa[ node_index ];

    // simulate the sequence for each child
    RandomNumberGenerator* rng = GLOBAL_RNG;
    for (std::vector< TopologyNode* >::const_iterator it = children.begin(); it != children.end(); ++it)
    {
        const TopologyNode &child = *(*it);

        // update the transition probability matrix
        updateTransitionProbabilities( child.getIndex() );

        DiscreteTaxonData< charType > &taxon = taxa[ child.getIndex() ];
        for ( size_t i = 0; i < num_sites; ++i )
        {

            if ( invariant[i] == true )
            {

                // add the character to the sequence
                taxon.addCharacter( parent.getCharacter( i ) );
            }
            else
            {
                // get the ancestral character for this site
                unsigned long parentState = parent.getCharacter( i ).getStateIndex();

                double *freqs = transition_prob_matrices[ perSiteMixtures[i] ][ parentState ];

                // create the character
                charType c = charType( num_chars );
                c.setToFirstState();
                // draw the state
                double u = rng->uniform01();
                size_t stateIndex = 0;
                while ( true )
                {
                    u -= *freqs;
                    ++stateIndex;

                    if ( u > 0.0 && stateIndex < this->num_chars)
                    {
                        ++c;
                        ++freqs;
                    }
                    else
                    {
                        break;
                    }

                }

                // add the character to the sequence
                taxon.addCharacter( c );
            }

        }

        if ( child.isTip() )
        {
            taxon.setTaxon( child.getTaxon() );
        }
        else
        {
            // recursively simulate the sequences
            std::stringstream ss;
            ss << "Node" << child.getIndex();
            taxon.setTaxon( Taxon(ss.str()) );
            simulate( child, taxa, invariant, perSiteMixtures );
        }

    }

}


template<class charType>
const RevBayesCore::TypedDagNode<RevBayesCore::Tree>* RevBayesCore::AbstractPhyloCTMCSiteHomogeneous<charType>::getTree()
{
    return tau;
}


template<class charType>
void RevBayesCore::AbstractPhyloCTMCSiteHomogeneous<charType>::setClockRate(const TypedDagNode< double > *r)
{

    // remove the old parameter first
    if ( homogeneous_clock_rate != NULL )
    {
        this->removeParameter( homogeneous_clock_rate );
        homogeneous_clock_rate = NULL;
    }
    else // heterogeneousClockRate != NULL
    {
        this->removeParameter( heterogeneous_clock_rates );
        heterogeneous_clock_rates = NULL;
    }

    // set the value
    branch_heterogeneous_clock_rates = false;
    homogeneous_clock_rate = r;

    // add the new parameter
    this->addParameter( homogeneous_clock_rate );

    // redraw the current value
    if ( this->dag_node == NULL || this->dag_node->isClamped() == false )
    {
        this->redrawValue();
    }

}



template<class charType>
void RevBayesCore::AbstractPhyloCTMCSiteHomogeneous<charType>::setClockRate(const TypedDagNode< RbVector< double > > *r)
{

    // remove the old parameter first
    if ( homogeneous_clock_rate != NULL )
    {
        this->removeParameter( homogeneous_clock_rate );
        homogeneous_clock_rate = NULL;
    }
    else // heterogeneousClockRate != NULL
    {
        this->removeParameter( heterogeneous_clock_rates );
        heterogeneous_clock_rates = NULL;
    }

    // set the value
    branch_heterogeneous_clock_rates = true;
    heterogeneous_clock_rates = r;

    // add the new parameter
    this->addParameter( heterogeneous_clock_rates );

    // redraw the current value
    if ( this->dag_node == NULL || this->dag_node->isClamped() == false )
    {
        this->redrawValue();
    }

}


template<class charType>
void RevBayesCore::AbstractPhyloCTMCSiteHomogeneous<charType>::setMcmcMode(bool tf)
{
    // free old memory
    if ( in_mcmc_mode == true )
    {
#if defined( RB_BEAGLE )
        //-- If there is already a BEAGLE instance, delete it.
        if ( RbSettings::userSettings().getUseBeagle() == true ) {
            this->freeBeagleInstances();
        } else {
            delete [] partialLikelihoods;
            partialLikelihoods = NULL;
        }
#else
        delete [] partialLikelihoods;
        partialLikelihoods = NULL;
#endif
    }

    // set our internal flag
    in_mcmc_mode = tf;

    // resize likelihood buffers
    if ( in_mcmc_mode == true )
    {
#if defined( RB_BEAGLE )
        // Initialize a new BEAGLE instance for MCMC
        if ( RbSettings::userSettings().getUseBeagle() == true ) {
            this->initializeBeagleInstances();
        } else {
            resizeLikelihoodVectors();
        }
#else
        resizeLikelihoodVectors();
#endif
    }
}


template<class charType>
void RevBayesCore::AbstractPhyloCTMCSiteHomogeneous<charType>::setPInv(const TypedDagNode< double > *r)
{

    // remove the old parameter first
    if ( p_inv != NULL )
    {
        this->removeParameter( p_inv );
        p_inv = NULL;
    }

    // set the value
    p_inv = r;

    // add the new parameter
    this->addParameter( p_inv );

    // redraw the current value
    if ( this->dag_node == NULL || this->dag_node->isClamped() == false )
    {
        this->redrawValue();
    }

}


template<class charType>
void RevBayesCore::AbstractPhyloCTMCSiteHomogeneous<charType>::setRateMatrix(const TypedDagNode< RateGenerator > *rm)
{

    // remove the old parameter first
    if ( homogeneous_rate_matrix != NULL )
    {
        this->removeParameter( homogeneous_rate_matrix );
        homogeneous_rate_matrix = NULL;
    }
    else // heterogeneousRateMatrix != NULL
    {
        this->removeParameter( heterogeneous_rate_matrices );
        heterogeneous_rate_matrices = NULL;
    }

    // set the value
    homogeneous_rate_matrix = rm;
    num_matrices = 1;

    this->resizeLikelihoodVectors();

    if (rm != NULL && rm->getValue().size() != this->num_chars)
    {
        std::stringstream ss;
        ss << "Rate generator dimensions (" << rm->getValue().size() << " do not match the number of character states (" << this->num_chars << ")";
        throw(RbException(ss.str()));
    }

    // add the new parameter
    this->addParameter( homogeneous_rate_matrix );

    // redraw the current value
    if ( this->dag_node == NULL || this->dag_node->isClamped() == false )
    {
        this->redrawValue();
    }

}


template<class charType>
void RevBayesCore::AbstractPhyloCTMCSiteHomogeneous<charType>::setRateMatrix(const TypedDagNode< RbVector< RateGenerator > > *rm)
{

    // remove the old parameter first
    if ( homogeneous_rate_matrix != NULL )
    {
        this->removeParameter( homogeneous_rate_matrix );
        homogeneous_rate_matrix = NULL;
    }
    else // heterogeneousRateMatrix != NULL
    {
        this->removeParameter( heterogeneous_rate_matrices );
        heterogeneous_rate_matrices = NULL;
    }

    // set the value
    heterogeneous_rate_matrices = rm;
    num_matrices = rm == NULL ? 1 : rm->getValue().size();

    this->resizeLikelihoodVectors();

    if (rm != NULL && rm->getValue()[0].size() != this->num_chars)
    {
        std::stringstream ss;
        ss << "Rate generator dimensions (" << rm->getValue()[0].size() << " do not match the number of character states (" << this->num_chars << ")";
        throw(RbException(ss.str()));
    }

    // add the new parameter
    this->addParameter( heterogeneous_rate_matrices );

    // redraw the current value
    if ( this->dag_node == NULL || this->dag_node->isClamped() == false )
    {
        this->redrawValue();
    }

}


template<class charType>
void RevBayesCore::AbstractPhyloCTMCSiteHomogeneous<charType>::setRootFrequencies(const TypedDagNode< Simplex > *f)
{

    // remove the old parameter first
    if ( root_frequencies != NULL )
    {
        this->removeParameter( root_frequencies );
        root_frequencies = NULL;
    }

    if ( f != NULL )
    {
        // set the value
        root_frequencies = f;
    }

    // add the new parameter
    this->addParameter( root_frequencies );

    // redraw the current value
    if ( this->dag_node == NULL || this->dag_node->isClamped() == false )
    {
        this->redrawValue();
    }

}


template<class charType>
void RevBayesCore::AbstractPhyloCTMCSiteHomogeneous<charType>::setSiteRates(const TypedDagNode< RbVector< double > > *r)
{

    // remove the old parameter first
    if ( site_rates != NULL )
    {
        this->removeParameter( site_rates );
        site_rates = NULL;
    }

    if ( r != NULL )
    {
        // set the value
        rate_variation_across_sites = true;
        site_rates = r;
        this->num_site_rates = r->getValue().size();
    }
    else
    {
        // set the value
        rate_variation_across_sites = false;
        site_rates = NULL;
        this->num_site_rates = 1;
    }

    this->resizeLikelihoodVectors();

    // add the new parameter
    this->addParameter( site_rates );

    // redraw the current value
    if ( this->dag_node == NULL || this->dag_node->isClamped() == false )
    {
        this->redrawValue();
    }
}


template<class charType>
void RevBayesCore::AbstractPhyloCTMCSiteHomogeneous<charType>::setSiteRatesProbs(const TypedDagNode< Simplex > *rp)
{

    // remove the old parameter first
    if ( site_rates_probs != NULL )
    {
        this->removeParameter( site_rates_probs );
        site_rates_probs = NULL;
    }

    if (rp != NULL)
    {
        // set the value
        site_rates_probs = rp;
    }

    // add the new parameter
    this->addParameter( site_rates_probs );

    // redraw the current value
    if ( this->dag_node == NULL || this->dag_node->isClamped() == false )
    {
        this->redrawValue();
    }
}


template<class charType>
void RevBayesCore::AbstractPhyloCTMCSiteHomogeneous<charType>::setUseMarginalLikelihoods(bool tf)
{
    this->useMarginalLikelihoods = tf;
    this->resizeLikelihoodVectors();
}

template<class charType>
void RevBayesCore::AbstractPhyloCTMCSiteHomogeneous<charType>::setUseSiteMatrices(bool use_sm, const TypedDagNode< Simplex > *s)
{

    if ( use_sm == false && s != NULL)
    {
        throw(RbException("Provided site matrix probs but not using site matrix mixture."));
    }

    // remove the old parameter first
    if ( site_matrix_probs != NULL )
    {
        this->removeParameter( site_matrix_probs );
        site_matrix_probs = NULL;
    }

    if ( use_sm == true )
    {
        // set the value
        site_matrix_probs = s;
    }

    // add the new parameter
    this->addParameter( site_matrix_probs );

    this->branch_heterogeneous_substitution_matrices = !use_sm;

    this->resizeLikelihoodVectors();

    // redraw the current value
    if ( this->dag_node == NULL || this->dag_node->isClamped() == false )
    {
        this->redrawValue();
    }
}


template<class charType>
std::vector< std::vector<double> >* RevBayesCore::AbstractPhyloCTMCSiteHomogeneous<charType>::sumMarginalLikelihoods( size_t node_index )
{
    std::vector< std::vector<double> >* per_mixture_Likelihoods = new std::vector< std::vector<double> >(this->pattern_block_size, std::vector<double>(num_chars, 0.0) );

    std::vector<double> mixture_probs = getMixtureProbs();

    // get the pointers to the partial likelihoods and the marginal likelihoods
    double*         p_node_marginal         = this->marginalLikelihoods + node_index*this->nodeOffset;

    // get pointers the likelihood for both subtrees
    double*         p_mixture_marginal          = p_node_marginal;
    // iterate over all mixture categories
    for (size_t mixture = 0; mixture < this->num_site_mixtures; ++mixture)
    {

        // get pointers to the likelihood for this mixture category
        double*         p_site_mixture_marginal         = p_mixture_marginal;
        // iterate over all sites
        for (size_t site = 0; site < this->pattern_block_size; ++site)
        {
            // get the pointers to the likelihoods for this site and mixture category
            double*         p_site_marginal_j           = p_site_mixture_marginal;
            // iterate over all starting states
            for (size_t j=0; j<num_chars; ++j)
            {
                // add the probability of being in this state
                (*per_mixture_Likelihoods)[site][j] += *p_site_marginal_j * mixture_probs[mixture];

                // increment pointers
                ++p_site_marginal_j;
            }

            // increment the pointers to the next site
            p_site_mixture_marginal+=this->siteOffset;

        } // end-for over all sites (=patterns)

        // increment the pointers to the next mixture category
        p_mixture_marginal+=this->mixtureOffset;

    } // end-for over all mixtures (=rate categories)

    return per_mixture_Likelihoods;
}




template<class charType>
void RevBayesCore::AbstractPhyloCTMCSiteHomogeneous<charType>::computeRootLikelihoods( std::vector<double> &rv ) const
{
    // get the root node
    const TopologyNode &root = tau->getValue().getRoot();

    // get the index of the root node
    size_t node_index = root.getIndex();

    // get the pointers to the partial likelihoods of the left and right subtree
    double*   p_node  = this->partialLikelihoods + this->activeLikelihood[node_index] * this->activeLikelihoodOffset  + node_index*this->nodeOffset;

    // create a vector for the per mixture likelihoods
    // we need this vector to sum over the different mixture likelihoods
    std::vector<double> per_mixture_Likelihoods = std::vector<double>(pattern_block_size,0.0);

    std::vector<double> site_mixture_probs = getMixtureProbs();

    // get pointer the likelihood
    double*   p_mixture     = p_node;
    // iterate over all mixture categories
    for (size_t mixture = 0; mixture < this->num_site_mixtures; ++mixture)
    {

        // get pointers to the likelihood for this mixture category
        double*   p_site_mixture     = p_mixture;
        // iterate over all sites

        for (size_t site = 0; site < pattern_block_size; ++site)
        {
            // temporary variable storing the likelihood
            double tmp = 0.0;
            // get the pointers to the likelihoods for this site and mixture category
            double* p_site_j   = p_site_mixture;
            // iterate over all starting states
            for (size_t i=0; i<num_chars; ++i)
            {
                // add the probability of starting from this state
                tmp += *p_site_j;

                // increment pointers
                ++p_site_j;
            }
            // add the likelihood for this mixture category
            per_mixture_Likelihoods[site] += tmp * site_mixture_probs[mixture];

            // increment the pointers to the next site
            p_site_mixture+=this->siteOffset;

        } // end-for over all sites (=patterns)

        // increment the pointers to the next mixture category
        p_mixture+=this->mixtureOffset;

    } // end-for over all mixtures

    double prob_invariant = getPInv();
    double oneMinusPInv = 1.0 - prob_invariant;
    std::vector< size_t >::const_iterator patterns = this->pattern_counts.begin();
    if ( prob_invariant > 0.0 )
    {
        // get the mean root frequency vector
        std::vector<double> f;
        if (this->branch_heterogeneous_substitution_matrices == true)
        {
            f = this->getRootFrequencies(0);
        }
        else
        {
            std::vector<std::vector<double> > ff;
            getRootFrequencies(ff);

            std::vector<double> matrix_probs(num_matrices, 1.0/num_matrices);

            if (site_matrix_probs != NULL)
            {
                matrix_probs = site_matrix_probs->getValue();
            }

            f = std::vector<double>(ff[0].size(), 0.0);

            for (size_t matrix = 0; matrix < ff.size(); matrix++)
            {
                // get the root frequencies
                const std::vector<double> &fm = ff[matrix];

                for (size_t i = 0; i < fm.size(); i++)
                {
                    f[i] += fm[i] * matrix_probs[matrix];
                }
            }
        }

        for (size_t site = 0; site < pattern_block_size; ++site, ++patterns)
        {

           
            if ( RbSettings::userSettings().getUseScaling() == true )
            {
                if ( this->site_invariant[site] == true )
                {
                    double ftotal = 0.0;
                    for ( size_t c = 0; c < this->invariant_site_index[site].size(); c++ )
                    {
                        ftotal += f[this->invariant_site_index[site][c]];
                    }

                    rv[site] = log( prob_invariant * ftotal + oneMinusPInv * per_mixture_Likelihoods[site] / exp(this->perNodeSiteLogScalingFactors[this->activeLikelihood[node_index]][node_index][site]) ) * *patterns;
                }
                else
                {
                    rv[site] = log( oneMinusPInv * per_mixture_Likelihoods[site] ) * *patterns;
                    rv[site] -= this->perNodeSiteLogScalingFactors[this->activeLikelihood[node_index]][node_index][site] * *patterns;
                }

            }
            else // no scaling
            {

                if ( this->site_invariant[site] == true )
                {
                    double ftotal = 0.0;
                    for ( size_t c = 0; c < this->invariant_site_index[site].size(); c++ )
                    {
                        ftotal += f[this->invariant_site_index[site][c]];
                    }

                    rv[site] = log( prob_invariant * ftotal  + oneMinusPInv * per_mixture_Likelihoods[site] ) * *patterns;
                }
                else
                {
                    rv[site] = log( oneMinusPInv * per_mixture_Likelihoods[site] ) * *patterns;
                }

            }

        }
        
    }
    else
    {

        for (size_t site = 0; site < pattern_block_size; ++site, ++patterns)
        {
            rv[site] = log( per_mixture_Likelihoods[site] ) * *patterns;

            if ( RbSettings::userSettings().getUseScaling() == true )
            {
                rv[site] -= this->perNodeSiteLogScalingFactors[this->activeLikelihood[node_index]][node_index][site] * *patterns;
            }

        }

    }

}


template<class charType>
void RevBayesCore::AbstractPhyloCTMCSiteHomogeneous<charType>::computeRootLikelihoodsPerSiteMixture( MatrixReal &rv ) const
{
    // get the root node
    const TopologyNode &root = tau->getValue().getRoot();

    // get the index of the root node
    size_t node_index = root.getIndex();

    // get the pointers to the partial likelihoods of the left and right subtree
    double*   p_node  = this->partialLikelihoods + this->activeLikelihood[node_index] * this->activeLikelihoodOffset  + node_index*this->nodeOffset;

    // create a vector for the per mixture likelihoods
    // we need this vector to sum over the different mixture likelihoods
    std::vector<std::vector<double> > per_site_mixture_Likelihoods = std::vector<std::vector<double> >(pattern_block_size, std::vector<double>(num_site_mixtures, 0.0));

    std::vector<double> site_mixture_probs = getMixtureProbs();

    // get pointer the likelihood
    double*   p_mixture     = p_node;
    // iterate over all mixture categories
    for (size_t mixture = 0; mixture < this->num_site_mixtures; ++mixture)
    {

        // get pointers to the likelihood for this mixture category
        double*   p_site_mixture     = p_mixture;
        // iterate over all sites

        for (size_t site = 0; site < pattern_block_size; ++site)
        {
            // temporary variable storing the likelihood
            double tmp = 0.0;
            // get the pointers to the likelihoods for this site and mixture category
            double* p_site_j   = p_site_mixture;
            // iterate over all starting states
            for (size_t i=0; i<num_chars; ++i)
            {
                // add the probability of starting from this state
                tmp += *p_site_j;

                // increment pointers
                ++p_site_j;
            }
            // add the likelihood for this mixture category
            per_site_mixture_Likelihoods[site][mixture] += tmp * site_mixture_probs[mixture];

            // increment the pointers to the next site
            p_site_mixture+=this->siteOffset;

        } // end-for over all sites (=patterns)

        // increment the pointers to the next mixture category
        p_mixture+=this->mixtureOffset;

    } // end-for over all mixtures

    double prob_invariant = getPInv();
    double oneMinusPInv = 1.0 - prob_invariant;
    std::vector< size_t >::const_iterator patterns = this->pattern_counts.begin();
    if ( prob_invariant > 0.0 )
    {
        // get the root frequency vector(s)
        std::vector<std::vector<double> > ff;
        std::vector<double> f;
        if (this->branch_heterogeneous_substitution_matrices == true)
        {
            f = this->getRootFrequencies(0);
            ff.push_back(f);
        }
        else
        {
            getRootFrequencies(ff);
        }

        size_t num_site_matrices = num_site_mixtures / num_site_rates;
        std::vector<double> matrix_probs(num_site_matrices, 1.0/num_site_matrices);

        if (site_matrix_probs != NULL)
        {
            matrix_probs = site_matrix_probs->getValue();
        }

        for (size_t site = 0; site < pattern_block_size; ++site, ++patterns)
        {
            for (size_t matrix = 0; matrix < num_site_matrices; ++matrix)
            {
                // the first rate category is the invariant
                if ( this->site_invariant[site] == true )
                {
                    double ftotal = 0.0;
                    for ( size_t c = 0; c < this->invariant_site_index[site].size(); c++ )
                    {
                        ftotal += f[this->invariant_site_index[site][c]];
                    }

                    rv[site][matrix] = log( prob_invariant * ftotal * matrix_probs[matrix] ) * *patterns;
                }
                else
                {
                    rv[site][matrix] = RbConstants::Double::neginf;
                }

                // the remaining variant rate categories
                for (size_t site_rate_index = 1; site_rate_index < num_site_rates + 1; ++site_rate_index)
                {
                    rv[site][site_rate_index * num_site_matrices + matrix] = log( oneMinusPInv * per_site_mixture_Likelihoods[site][site_rate_index * num_site_matrices + matrix] ) * *patterns;

                    if ( RbSettings::userSettings().getUseScaling() == true )
                    {
                        rv[site][site_rate_index * num_site_matrices + matrix] -= this->perNodeSiteLogScalingFactors[this->activeLikelihood[node_index]][node_index][site] * *patterns;
                    }

                }

            }

        }

    }
    else
    {

        for (size_t site = 0; site < pattern_block_size; ++site, ++patterns)
        {
            for (size_t mixture = 0; mixture < num_site_mixtures; ++mixture)
            {
                rv[site][mixture] = log( per_site_mixture_Likelihoods[site][mixture] ) * *patterns;

                if ( RbSettings::userSettings().getUseScaling() == true )
                {
                    rv[site][mixture] -= this->perNodeSiteLogScalingFactors[this->activeLikelihood[node_index]][node_index][site] * *patterns;
                }
            }

        }

    }

}


template<class charType>
void RevBayesCore::AbstractPhyloCTMCSiteHomogeneous<charType>::computeRootLikelihoodsPerSiteRate( MatrixReal &rv ) const
{
    // get the root node
    const TopologyNode &root = tau->getValue().getRoot();

    // get the index of the root node
    size_t node_index = root.getIndex();

    // get the pointers to the partial likelihoods of the left and right subtree
    double*   p_node  = this->partialLikelihoods + this->activeLikelihood[node_index] * this->activeLikelihoodOffset  + node_index*this->nodeOffset;

    size_t num_site_matrices = num_site_mixtures/num_site_rates;

    // create a vector for the per mixture likelihoods
    // we need this vector to sum over the different mixture likelihoods
    std::vector<std::vector<double> > per_site_rate_Likelihoods = std::vector<std::vector<double> >(pattern_block_size, std::vector<double>(num_site_rates, 0.0));

    std::vector<double> site_mixture_probs = getMixtureProbs();

    // get pointer the likelihood
    double*   p_mixture     = p_node;
    // iterate over all mixture categories
    for (size_t mixture = 0; mixture < this->num_site_mixtures; ++mixture)
    {
        size_t site_rate_index = mixture / num_site_matrices;

        // get pointers to the likelihood for this mixture category
        double*   p_site_mixture     = p_mixture;
        // iterate over all sites

        for (size_t site = 0; site < pattern_block_size; ++site)
        {
            // temporary variable storing the likelihood
            double tmp = 0.0;
            // get the pointers to the likelihoods for this site and mixture category
            double* p_site_j   = p_site_mixture;
            // iterate over all starting states
            for (size_t i=0; i<num_chars; ++i)
            {
                // add the probability of starting from this state
                tmp += *p_site_j;

                // increment pointers
                ++p_site_j;
            }
            // add the likelihood for this mixture category
            per_site_rate_Likelihoods[site][site_rate_index] += tmp * site_mixture_probs[mixture];

            // increment the pointers to the next site
            p_site_mixture+=this->siteOffset;

        } // end-for over all sites (=patterns)

        // increment the pointers to the next mixture category
        p_mixture+=this->mixtureOffset;

    } // end-for over all mixtures (=rate categories)

    double prob_invariant = getPInv();
    double oneMinusPInv = 1.0 - prob_invariant;
    std::vector< size_t >::const_iterator patterns = this->pattern_counts.begin();
    if ( prob_invariant > 0.0 )
    {
        // get the mean root frequency vector
        std::vector<double> f;
        if (this->branch_heterogeneous_substitution_matrices == true)
        {
            f = this->getRootFrequencies(0);
        }
        else
        {
            std::vector<std::vector<double> > ff;
            getRootFrequencies(ff);

            std::vector<double> matrix_probs(num_matrices, 1.0/num_matrices);

            if (site_matrix_probs != NULL)
            {
                matrix_probs = site_matrix_probs->getValue();
            }

            f = std::vector<double>(ff[0].size(), 0.0);

            for (size_t matrix = 0; matrix < ff.size(); matrix++)
            {
                // get the root frequencies
                const std::vector<double> &fm = ff[matrix];

                for (size_t i = 0; i < fm.size(); i++)
                {
                    f[i] += fm[i] * matrix_probs[matrix];
                }
            }
        }

        size_t num_site_rates_withInv = num_site_rates + 1;

        for (size_t site = 0; site < pattern_block_size; ++site, ++patterns)
        {
            // the first rate category is the invariant
            if ( this->site_invariant[site] == true )
            {
                double ftotal = 0.0;
                for ( size_t c = 0; c < this->invariant_site_index[site].size(); c++ )
                {
                    ftotal += f[this->invariant_site_index[site][c]];
                }

                rv[site][0] = log( prob_invariant * ftotal ) * *patterns;
            }
            else
            {
                rv[site][0] = RbConstants::Double::neginf;
            }

            // the remaining variant rate categories
            for (size_t site_rate_index = 1; site_rate_index < num_site_rates_withInv; ++site_rate_index)
            {
                rv[site][site_rate_index] = log( oneMinusPInv * per_site_rate_Likelihoods[site][site_rate_index - 1] ) * *patterns;

                if ( RbSettings::userSettings().getUseScaling() == true )
                {
                    rv[site][site_rate_index] -= this->perNodeSiteLogScalingFactors[this->activeLikelihood[node_index]][node_index][site] * *patterns;
                }

            }

        }

    }
    else
    {

        for (size_t site = 0; site < pattern_block_size; ++site, ++patterns)
        {
            for (size_t site_rate_index = 0; site_rate_index < num_site_rates; ++site_rate_index)
            {
                rv[site][site_rate_index] = log( per_site_rate_Likelihoods[site][site_rate_index] ) * *patterns;

                if ( RbSettings::userSettings().getUseScaling() == true )
                {
                    rv[site][site_rate_index] -= this->perNodeSiteLogScalingFactors[this->activeLikelihood[node_index]][node_index][site] * *patterns;
                }
            }

        }

    }

}



template<class charType>
double RevBayesCore::AbstractPhyloCTMCSiteHomogeneous<charType>::sumRootLikelihood( void )
{
    // TODO: Decide here where to get the likelihood: either from BEAGLE directly or as site likelihoods

    std::vector<double> site_likelihoods = std::vector<double>(pattern_block_size,0.0);
    computeRootLikelihoods( site_likelihoods );

    double sum_partial_probs = 0.0;

    for (size_t site = 0; site < pattern_block_size; ++site)
    {
        sum_partial_probs += site_likelihoods[site];
    }

#ifdef RB_MPI

    // we only need to send message if there is more than one process
    if ( num_processes > 1 )
    {

        // send the likelihood from the helpers to the master
        if ( process_active == false )
        {
            // send from the workers the log-likelihood to the master
            MPI_Send(&sum_partial_probs, 1, MPI_DOUBLE, active_PID, 0, MPI_COMM_WORLD);
        }

        // receive the likelihoods from the helpers
        if ( process_active == true )
        {
            for (size_t i=active_PID+1; i<active_PID+num_processes; ++i)
            {
                double tmp = 0;
                MPI_Status status;
                MPI_Recv(&tmp, 1, MPI_DOUBLE, int(i), 0, MPI_COMM_WORLD, &status);
                sum_partial_probs += tmp;
            }
        }

        // now send back the combined likelihood to the helpers
        if ( process_active == true )
        {
            for (size_t i=active_PID+1; i<active_PID+num_processes; ++i)
            {
                MPI_Send(&sum_partial_probs, 1, MPI_DOUBLE, int(i), 0, MPI_COMM_WORLD);
            }
        }
        else
        {
            MPI_Status status;
            MPI_Recv(&sum_partial_probs, 1, MPI_DOUBLE, active_PID, 0, MPI_COMM_WORLD, &status);
        }

    }

#endif

    return sum_partial_probs;
}



template<class charType>
void RevBayesCore::AbstractPhyloCTMCSiteHomogeneous<charType>::swap_taxon_name_2_tip_index(std::string tip1, std::string tip2)
{
    size_t index1 = taxon_name_2_tip_index_map[tip1];
    size_t index2 = taxon_name_2_tip_index_map[tip2];
    taxon_name_2_tip_index_map[tip1] = index2;
    taxon_name_2_tip_index_map[tip2] = index1;
}

/** Swap a parameter of the distribution */
template<class charType>
void RevBayesCore::AbstractPhyloCTMCSiteHomogeneous<charType>::swapParameterInternal(const DagNode *oldP, const DagNode *newP)
{

    if (oldP == homogeneous_clock_rate)
    {
        homogeneous_clock_rate = static_cast<const TypedDagNode< double >* >( newP );
    }
    else if (oldP == heterogeneous_clock_rates)
    {
        heterogeneous_clock_rates = static_cast<const TypedDagNode< RbVector< double > >* >( newP );
    }
    else if (oldP == homogeneous_rate_matrix)
    {
        homogeneous_rate_matrix = static_cast<const TypedDagNode< RateGenerator >* >( newP );
    }
    else if (oldP == heterogeneous_rate_matrices)
    {
        heterogeneous_rate_matrices = static_cast<const TypedDagNode< RbVector< RateGenerator > >* >( newP );
    }
    else if (oldP == root_frequencies)
    {
        root_frequencies = static_cast<const TypedDagNode< Simplex >* >( newP );
    }
    else if (oldP == site_matrix_probs)
    {
        site_matrix_probs = static_cast<const TypedDagNode< Simplex >* >( newP );
    }
    else if (oldP == site_rates)
    {
        site_rates = static_cast<const TypedDagNode< RbVector< double > >* >( newP );
    }
    else if (oldP == site_rates_probs)
    {
        site_rates_probs = static_cast<const TypedDagNode< Simplex >* >( newP );
    }
    else if (oldP == p_inv)
    {
        p_inv = static_cast<const TypedDagNode< double >* >( newP );
    }
    else if (oldP == tau)
    {
        tau->getValue().getTreeChangeEventHandler().removeListener( this );

        tau = static_cast<const TypedDagNode<Tree>* >( newP );

        tau->getValue().getTreeChangeEventHandler().addListener( this );

        num_nodes = tau->getValue().getNumberOfNodes();
    }

}

template<class charType>
void RevBayesCore::AbstractPhyloCTMCSiteHomogeneous<charType>::touchSpecialization( const DagNode* affecter, bool touch_all )
{

    if ( touched == false )
    {
        touched = true;
        this->storedLnProb = this->lnProb;
    }


    // if the topology wasn't the culprit for the touch, then we just flag everything as dirty
    if ( affecter == heterogeneous_clock_rates )
    {
        const std::set<size_t> &indices = heterogeneous_clock_rates->getTouchedElementIndices();

        // maybe all of them have been touched or the flags haven't been set properly
        if ( indices.size() == 0 || indices.size() == this->tau->getValue().getNodes().size() )
        {
            // just flag everyting for recomputation
            touch_all = true;
        }
        else
        {
            const std::vector<TopologyNode *> &nodes = this->tau->getValue().getNodes();
            // flag recomputation only for the nodes
            for (std::set<size_t>::iterator it = indices.begin(); it != indices.end(); ++it)
            {
                this->recursivelyFlagNodeDirty( *nodes[*it] );
                this->flagNodeDirtyPmatrix( *it );
            }
        }
    }
    else if ( affecter == heterogeneous_rate_matrices && branch_heterogeneous_substitution_matrices == true)
    {
        const std::set<size_t> &indices = heterogeneous_rate_matrices->getTouchedElementIndices();

        // maybe all of them have been touched or the flags haven't been set properly
        if ( indices.size() == 0 )
        {
            // just flag everyting for recomputation
            touch_all = true;
        }
        else
        {
            const std::vector<TopologyNode *> &nodes = this->tau->getValue().getNodes();
            // flag recomputation only for the nodes
            for (std::set<size_t>::iterator it = indices.begin(); it != indices.end(); ++it)
            {
                this->recursivelyFlagNodeDirty( *nodes[*it] );
                this->flagNodeDirtyPmatrix( *it );
            }
        }
    }
    else if ( affecter == root_frequencies )
    {
        const TopologyNode &root = this->tau->getValue().getRoot();
        this->recursivelyFlagNodeDirty( root );
    }
    else if ( affecter == p_inv )
    {
        touch_all = true;
    }
    else if ( affecter != tau && affecter != site_rates_probs && affecter != site_matrix_probs) // if the topology wasn't the culprit for the touch, then we just flag everything as dirty
    {
        touch_all = true;
    }

    if ( touch_all == true )
    {

        for (std::vector<bool>::iterator it = dirty_nodes.begin(); it != dirty_nodes.end(); ++it)
        {
            (*it) = true;
        }

        // flip the active likelihood pointers
        for (size_t index = 0; index < changed_nodes.size(); ++index)
        {
            if ( changed_nodes[index] == false )
            {
                activeLikelihood[index] = (activeLikelihood[index] == 0 ? 1 : 0);
                changed_nodes[index] = true;
            }
        }
        
        for (std::vector<bool>::iterator it = pmat_dirty_nodes.begin(); it != pmat_dirty_nodes.end(); ++it)
        {
            (*it) = true;
        }
        
        // flip the active transition probability matrices pointers
        for (size_t index = 0; index < pmat_changed_nodes.size(); ++index)
        {
            if ( pmat_changed_nodes[index] == false )
            {
                active_pmatrices[index] = (active_pmatrices[index] == 0 ? 1 : 0);
                pmat_changed_nodes[index] = true;
            }
        }
    }

}



template<class charType>
void RevBayesCore::AbstractPhyloCTMCSiteHomogeneous<charType>::updateMarginalNodeLikelihoods( void )
{

    // calculate the root marginal likelihood, then start the recursive call down the tree
    this->computeMarginalRootLikelihood();

    // update the marginal likelihoods by a recursive downpass
    this->recursiveMarginalLikelihoodComputation( tau->getValue().getRoot().getIndex() );

}



/*
 * Update the transition probability matrices for the branch attached to the given node index.
 */
template<class charType>
void RevBayesCore::AbstractPhyloCTMCSiteHomogeneous<charType>::updateTransitionProbabilities(size_t node_idx)
{
    const TopologyNode* node = tau->getValue().getNodes()[node_idx];

    if ( node->isRoot() == true )
    {
        throw RbException("dnPhyloCTMC called updateTransitionProbabilities for the root node\n");
    }

    double end_age = node->getAge();

    // if the tree is not a time tree, then the age will be not a number
    if ( RbMath::isFinite(end_age) == false )
    {
        // we assume by default that the end is at time 0
        end_age = 0.0;
    }
    double start_age = end_age + node->getBranchLength();


    // second, get the clock rate for the branch
    double rate = 1.0;
    if ( this->branch_heterogeneous_clock_rates == true )
    {
        rate = this->heterogeneous_clock_rates->getValue()[node_idx];
    }
    else if (homogeneous_clock_rate != NULL)
    {
        rate = this->homogeneous_clock_rate->getValue();
    }

    // we rescale the rate by the inverse of the proportion of invariant sites
    rate /= ( 1.0 - getPInv() );

    // first, get the rate matrix for this branch
    RateMatrix_JC jc(this->num_chars);

    if (this->branch_heterogeneous_substitution_matrices == false )
    {
        // loop now over all per-site rate matrices (could also be only a single one, as by default)
        for (size_t matrix = 0; matrix < this->num_matrices; ++matrix)
        {
            const RateGenerator *rm = nullptr;

            // get the i-th rate matrix
            if ( this->heterogeneous_rate_matrices != NULL )
            {
                rm = &this->heterogeneous_rate_matrices->getValue()[matrix];
            }
            else if ( this->homogeneous_rate_matrix != NULL )
            {
                rm = &this->homogeneous_rate_matrix->getValue();
            }
            else
            {
                rm = &jc;
            }

            // now also get the site specific rates
            for (size_t j = 0; j < this->num_site_rates; ++j)
            {
                double r = 1.0;
                if ( this->rate_variation_across_sites == true )
                {
                    r = this->site_rates->getValue()[j];
                }

                rm->calculateTransitionProbabilities( start_age, end_age,  rate * r, this->transition_prob_matrices[j*this->num_matrices + matrix] );
            }
        }
    }
    else
    {
        const RateGenerator *rm = nullptr;

        if ( this->heterogeneous_rate_matrices != NULL )
        {
            rm = &this->heterogeneous_rate_matrices->getValue()[node_idx];
        }
        else if ( this->homogeneous_rate_matrix != NULL )
        {
            rm = &this->homogeneous_rate_matrix->getValue();
        }
        else
        {
            rm = &jc;
        }

        for (size_t j = 0; j < this->num_site_rates; ++j)
        {
            double r = 1.0;
            if ( this->rate_variation_across_sites == true )
            {
                r = this->site_rates->getValue()[j];
            }

            rm->calculateTransitionProbabilities( start_age, end_age,  rate * r, this->transition_prob_matrices[j] );
        }
    }
}


<<<<<<< HEAD


/* Collection of BEAGLE helper methods (when beagle-lib is available). */
#if defined( RB_BEAGLE )

template<class charType>
void
RevBayesCore::AbstractPhyloCTMCSiteHomogeneous<charType>::initializeBeagleInstances
( void )
{
    // Return and do nothing if we are not in BEAGLE
    if ( RbSettings::userSettings().getUseBeagle() != true ) {
        return;
    }

    // For now we do not allow for partitioned analyses. Maybe in the future
    //size_t num_models = 1;

#if defined ( RB_BEAGLE_INFO )
    RBOUT("BEAGLE Instances: " + std::to_string(num_models) + "\n");
#endif 

    this->num_mixtures           = (this->homogeneous_rate_matrix)
                                 ? 1 : this->heterogeneous_rate_matrices->getValue().size();
    
    bool   b_use_scaling         = RbSettings::userSettings().getBeagleScalingMode() != "manual"
                                 ? true : false;

    size_t b_max_cpu_threads     = RbSettings::userSettings().getBeagleMaxCPUThreads();
    int    b_tipCount            = this->tau->getValue().getNumberOfTips();
    int    b_partialsBufferCount = 2 * this->num_nodes
                                 + ( this->using_ambiguous_characters
                                   ? this->tau->getValue().getNumberOfTips()
                                   : 0
                                   );
    int    b_compactBufferCount  = this->tau->getValue().getNumberOfTips()
                                 - ( this->using_ambiguous_characters
                                   ? this->tau->getValue().getNumberOfTips()
                                   : 0 );
    int    b_stateCount          = this->num_chars;
    int    b_patternCount        = this->pattern_block_size;
    int    b_eigenBufferCount    = this->num_nodes * 2;
    int    b_matrixBufferCount   = this->num_mixtures * this->num_nodes * 2;
    int    b_categoryCount       = this->num_site_rates +
                                   ( this->getPInv() > std::numeric_limits<double>::epsilon()
                                     ? 1 : 0 );
    int    b_scaleBufferCount    = b_use_scaling ? (this->num_nodes * 2) : 0;

    BeagleInstance *b_instance   = new BeagleInstance();

    // Create the BEAGLE instance
    b_instance->createBEAGLE( b_tipCount,
                              b_partialsBufferCount,
                              b_compactBufferCount,
                              b_stateCount,
                              b_patternCount,
                              b_eigenBufferCount,
                              b_matrixBufferCount,
                              b_categoryCount,
                              b_scaleBufferCount );

    // And add it to the vector of all instances
    this->beagle_instances.push_back(b_instance);
        

    // Initialize tips for models
    this->initializeBeagleTips();
}


template<class charType>
void
RevBayesCore::AbstractPhyloCTMCSiteHomogeneous<charType>::freeBeagleInstances
( void )
{
    if ( RbSettings::userSettings().getUseBeagle() == true ) {
        BeagleInstance *b;
        while ( ! this->beagle_instances.empty() ) {
            b = this->beagle_instances.back();
            this->beagle_instances.pop_back();
            b->freeBEAGLE();
        }
    }
}


template<class charType>
void
RevBayesCore::AbstractPhyloCTMCSiteHomogeneous<charType>::initializeBeagleTips
( void )
{
    // TODO - This method does not work with patitioned analyses!!
    
    int     b_tipIndex   = 0;
    int*    b_inStates   = NULL;
    double* b_inPartials = NULL;
    int     b_ret_code   = 0;

    if ( this->using_ambiguous_characters == true ) {
        b_inPartials = new double[this->pattern_block_size * this->num_chars];
    } else {
        b_inStates = new int[this->pattern_block_size];
    }

    //-- Iterate over the all leaf nodes in the tree.
    std::vector<TopologyNode*> nodes = this->tau->getValue().getNodes();
    for ( std::vector<TopologyNode*>::iterator it = nodes.begin() ; it != nodes.end() ; ++it ) {
        if ( (*it)->isTip() ) {
            b_tipIndex                                  = (*it)->getIndex();
            size_t data_tip_index                       = this->taxon_name_2_tip_index_map[(*it)->getName()];
            const std::vector<bool> &gap_node           = this->gap_matrix[data_tip_index];
            const std::vector<unsigned long> &char_node = this->char_matrix[data_tip_index];
            const std::vector<RbBitSet> &amb_char_node  = this->ambiguous_char_matrix[data_tip_index];

            // iterate over all sites
            for ( size_t b_pattern = 0; b_pattern < this->pattern_block_size; ++b_pattern ) {
                // is this site a gap?
                if ( gap_node[b_pattern] ) {
                    if ( this->using_ambiguous_characters == true ) {
                        for ( size_t c = 0; c < this->num_chars; ++c ) {
                            b_inPartials[b_pattern * this->num_chars + c] = 1.0;
                        }
                    }
                    else {
                        b_inStates[b_pattern] = (int) this->num_chars;
                    }
                } else {
                    if ( this->using_ambiguous_characters == true ) {
                        for ( size_t c = 0; c < this->num_chars; ++c ) {
                            b_inPartials[b_pattern * this->num_chars + c] =
                                (amb_char_node[b_pattern].isSet(c) ? 1.0 : 0.0);
                        }
                    } else {
                        b_inStates[b_pattern] = (int) char_node[b_pattern];
                    }
                }
            }

            if ( this->using_ambiguous_characters == true ) {
                b_ret_code = beagleSetTipPartials( beagle_instances[0]->getResourceID(),
                                                   b_tipIndex,
                                                   b_inPartials );
                //-- Check to see if we could set the tips
                if (b_ret_code != 0) {
                    throw RbException("Could not set tip partials for model" +
                                      BeagleUtilities::printErrorCode(b_ret_code));
                }
            } else {
                b_ret_code = beagleSetTipStates( this->beagle_instances[0]->getResourceID(),
                                                 b_tipIndex,
                                                 b_inStates );
                //-- Check to see if we could set the tips
                if (b_ret_code != 0) {
                    throw RbException("Could not set tip partials for model" +
                                      BeagleUtilities::printErrorCode(b_ret_code));
                }
            }
            
        }
    }

    this->b_inPatternWeights = std::vector<double>(this->pattern_block_size);
    for ( size_t b_pattern = 0; b_pattern < this->pattern_block_size; ++b_pattern ) {
        this->b_inPatternWeights[b_pattern] = (double) this->pattern_counts[b_pattern];
    }

    //-- Set pattern weights 
    b_ret_code = beagleSetPatternWeights( this->beagle_instances[0]->getResourceID(),
                                          &this->b_inPatternWeights[0] );
    //-- Check to see if we could set the pattern weights
    if (b_ret_code != 0) {
        throw RbException("Could not set pattern weights for model " +
                          BeagleUtilities::printErrorCode(b_ret_code));
    }

    delete[] b_inStates;
    delete[] b_inPartials;
}


template<class charType>
double
RevBayesCore::AbstractPhyloCTMCSiteHomogeneous<charType>::calculateBranchLength
( const TopologyNode &node
, size_t node_index
)
{
    double branch_len;
    double rate;

    if ( this->branch_heterogeneous_clock_rates == true ) {
        rate = this->heterogeneous_clock_rates->getValue()[node_index];
    } else if ( this->homogeneous_clock_rate != NULL) {
        rate = this->homogeneous_clock_rate->getValue();
    } else {
        rate = 1.0;
    }

    rate /= ( 1.0 - getPInv() );

    branch_len = rate * node.getBranchLength();
    if ( branch_len < 0 ) {
      throw RbException("Error : Negative branch length!");
    }

    return branch_len;
}


template<class charType>
void
RevBayesCore::AbstractPhyloCTMCSiteHomogeneous<charType>::updateBeagleEigensystems
( void )
{
    /*
     * This method updates the eigensystems for a BEAGLE instance.
     * Note: This method is not set up to handle partitioned datasets.
     * Work still needs to be done for this.
     */

    //-- Substitution model indexing.
    size_t                               b_model_idx;
    size_t                               b_num_models;

    //-- Discrete rate matrices for models.
    const AbstractRateMatrix*            arm_ptr;
    RbVector<MatrixReal>                 rate_matrices;

    //-- Stationary frequencies for models.
    std::vector<std::vector<double>>     model_pi_vectors;
    size_t                               b_stateFrequenciesIndex;
    std::vector<double>                  b_inStateFrequencies;

    //-- Mixture weights
    std::vector<double>                  b_patternWeights;

    //-- BEAGLE return code for error checking.
    int                                  b_ret_code;

    //-- Eigensystem temporary structures.
#if defined ( RB_USE_EIGEN3 )
    //-- New  Eigen library way... but requires 2 copies...
    Eigen::EigenSolver<Eigen::MatrixXd>  eigen_system;
    Eigen::MatrixXd                      rate_matrix(this->num_chars, this->num_chars);
    Eigen::VectorXd                      eigenvalues;
    Eigen::MatrixXd                      eigenvectors;
    Eigen::MatrixXd                      inv_eigenvectors;
#endif /* RB_BEAGLE_DEBUG */

    //-- Get the 'root frequencies' (stationary distributions) for all models.
    this->getRootFrequencies(model_pi_vectors);
    
    //-- Get the rate matrices of all models.
    if ( this->homogeneous_rate_matrix ) {
        arm_ptr = dynamic_cast<const AbstractRateMatrix*>(&this->homogeneous_rate_matrix->getValue());
        rate_matrices.push_back(arm_ptr->getRateMatrix());
    } else {
        for ( size_t i = 0; i < this->heterogeneous_rate_matrices->getValue().size(); ++i ) {
            arm_ptr = dynamic_cast<const AbstractRateMatrix*>(&this->heterogeneous_rate_matrices->getValue()[i]);
            rate_matrices.push_back(arm_ptr->getRateMatrix());
        }
    }

    for ( size_t i = 0; i < rate_matrices.size(); ++i ) {
        //-- TODO : Maybe add checks to only update if eigensystem changes (use touched bitmap)
        b_model_idx             = i;
        b_stateFrequenciesIndex = i;
        b_inStateFrequencies    = model_pi_vectors[i];

        b_ret_code =
            beagleSetStateFrequencies( this->beagle_instances[0]->getResourceID(),
                                       b_stateFrequenciesIndex,
                                       &b_inStateFrequencies[0] );
        if ( b_ret_code != 0 ) {
            throw RbException( "Could not set state frequencies for model '" +
                               std::to_string(i) + "'. " +
                               BeagleUtilities::printErrorCode(b_ret_code));
        }
        
        //-- Set eigensystem for model.
#if defined ( RB_USE_EIGEN3 )
        //-- Copy into Eigen structure
        for (size_t j = 0; j < this->num_chars; ++j ) {
            for (size_t k = 0; k < this->num_chars; ++k ) {
                rate_matrix(j,k) = (rate_matrices[i])[j][k]; 
            }
        }
        eigen_system.compute(rate_matrix, true); //-- compute eigen values and vectors

        // TODO - There should be a way to map contiguous memory to a Eigen datatype.
        // Need to figure out how to extract from RbVector... if possible.
        //Eigen::Map<Eigen::MatrixXd> rate_matrix(rate_matrices[i].elements.data(), this->num_chars, this->num_chars);
        //eigen_system.compute(rate_matrix, true);
        
        eigenvalues      = eigen_system.eigenvalues().real();
        eigenvectors     = eigen_system.eigenvectors().real().transpose();
        inv_eigenvectors = eigen_system.eigenvectors().inverse().real().transpose();
        
        //-- Should at some point figure out if there is a way just to use eigen matrix data pointer instead of copy.
        std::vector<double> b_flat_eigenvalues(eigenvalues.data(), eigenvalues.data() + eigenvalues.rows() * eigenvalues.cols());
        std::vector<double> b_flat_eigenvectors(eigenvectors.data(), eigenvectors.data() + eigenvectors.rows() * eigenvectors.cols());
        std::vector<double> b_flat_inv_eigenvectors(inv_eigenvectors.data(), inv_eigenvectors.data() + inv_eigenvectors.rows() * inv_eigenvectors.cols());

        // Set eigensystem for model in BEAGLE
        b_ret_code =
            beagleSetEigenDecomposition( this->beagle_instances[0]->getResourceID()
                                       , b_model_idx
                                       , &b_flat_eigenvectors[0]
                                       , &b_flat_inv_eigenvectors[0]
                                       , &b_flat_eigenvalues[0]
                                       );
        if ( b_ret_code != 0 ) {
            throw RbException( "Could not set eigen decomposition for model '"
                               + std::to_string(i) + "'. "
                               + BeagleUtilities::printErrorCode(b_ret_code));
        }
    
#endif /* RB_USE_EIGEN3 */
    } // End models for loop
}


template<class charType>
void
RevBayesCore::AbstractPhyloCTMCSiteHomogeneous<charType>::updateBeagleSiteRates
( void )
{
    //-- Multiple sets of site rates not supported, so we only use index '0'.
    int b_categoryWeightsIndex = 0;

    //-- Return code for beagle operations.
    int b_ret_code = 0;

    //-- Get invariable sites
    double pInv = this->getPInv();

    //-- Set the site rate probabilities (corresponds with beagle 'category weights').
    std::vector<double> rates_probs(this->num_site_rates, 1.0 / this->num_site_rates);
    if ( this->site_rates_probs != NULL ) {
        rates_probs = this->site_rates_probs->getValue();
    }
    
    //-- Set the category weights and rates.
    if ( this->num_site_rates > 1 ) {
        //-- Set the site rate probabilities (corresponds with beagle 'category weights').
        std::vector<double> rates_probs(this->num_site_rates, 1.0 / this->num_site_rates);
        this->b_inCategoryWeights = rates_probs; 

        //-- Set the site rate values (corresponds with beagle 'category rates').
        this->b_inCategoryRates = dynamic_cast<const RbVector<double>&>(this->site_rates->getValue());
    } else {
        this->b_inCategoryWeights = { 1.0 };
        this->b_inCategoryRates   = { 1.0 };
    }

    //-- If we are using invariable sites we need to add it to the model
    //   and adjust the category weights and rates accordingly so that we
    //   do not violate the model.
    if ( pInv > 0.0 ) {
        //-- We need the category weights to sum to 1.0.
        for ( size_t i = 0; i < this->b_inCategoryWeights.size(); ++i ) {
            this->b_inCategoryWeights[i] -= (pInv / this->b_inCategoryWeights.size());
        }

        //-- And push the invariable sites weight and rate, respectively.
        this->b_inCategoryWeights.push_back(pInv);
        this->b_inCategoryRates.push_back(0.0);
    }

    //-- Set BEAGLE category rates for rates mixture
    b_ret_code =
        beagleSetCategoryRatesWithIndex( this->beagle_instances[0]->getResourceID(),
                                         b_categoryWeightsIndex,
                                         &this->b_inCategoryRates[0] );
    if ( b_ret_code != 0 ) {
        throw RbException( "Could not set category rates for ASRV model " +
                           std::to_string(b_categoryWeightsIndex) + " : " +
                           BeagleUtilities::printErrorCode(b_ret_code) );
    }
    
    //-- Set BEAGLE category weights for mixture
    b_ret_code =
        beagleSetCategoryWeights( this->beagle_instances[0]->getResourceID(),
                                  b_categoryWeightsIndex,
                                  &this->b_inCategoryWeights[0] );
    if (b_ret_code != 0) {
        throw RbException( "Could not set category weights for ASRV model " +
                           std::to_string(b_categoryWeightsIndex) + " : " +
                           BeagleUtilities::printErrorCode(b_ret_code));
    }
}

#endif /* END RB_BEAGLE */

#endif /* END AbstractPhyloCTMCSiteHomogeneous_H */
=======
/*
 * Update the transition probability matrices for the branch attached to the given node index.
 */
template<class charType>
void RevBayesCore::AbstractPhyloCTMCSiteHomogeneous<charType>::updateTransitionProbabilityMatrix(size_t node_idx)
{
    const TopologyNode* node = tau->getValue().getNodes()[node_idx];
    
    if (node->isRoot()) throw RbException("dnPhyloCTMC called updateTransitionProbabilityMatrix for the root node\n");
    
    // second, get the clock rate for the branch
    double rate = 1.0;
    if ( this->branch_heterogeneous_clock_rates == true )
    {
        rate = this->heterogeneous_clock_rates->getValue()[node_idx];
    }
    else if (homogeneous_clock_rate != NULL)
    {
        rate = this->homogeneous_clock_rate->getValue();
    }
    
    // we rescale the rate by the inverse of the proportion of invariant sites
    rate /= ( 1.0 - getPInv() );
    
    double end_age = node->getAge();
    
    // if the tree is not a time tree, then the age will be not a number
    if ( RbMath::isFinite(end_age) == false )
    {
        // we assume by default that the end is at time 0
        end_age = 0.0;
    }
    double start_age = end_age + node->getBranchLength();
    
    // first, get the rate matrix for this branch
    RateMatrix_JC jc(this->num_chars);
    const RateGenerator *rm = &jc;
    
    size_t pmat_offset = this->active_pmatrices[node_idx] * this->activePmatrixOffset + node_idx * this->pmatNodeOffset;
    
    if (this->branch_heterogeneous_substitution_matrices == false )
    {
        for (size_t matrix = 0; matrix < this->num_matrices; ++matrix)
        {
            if ( this->heterogeneous_rate_matrices != NULL )
            {
                rm = &this->heterogeneous_rate_matrices->getValue()[matrix];
            }
            else if ( this->homogeneous_rate_matrix != NULL )
            {
                rm = &this->homogeneous_rate_matrix->getValue();
            }
            
            for (size_t j = 0; j < this->num_site_rates; ++j)
            {
                double r = 1.0;
                if ( this->rate_variation_across_sites == true )
                {
                    r = this->site_rates->getValue()[j];
                }
                
                rm->calculateTransitionProbabilities( start_age, end_age,  rate * r, this->pmatrices[pmat_offset + j * this->num_matrices + matrix] );
            }
        }
    }
    else
    {
        if ( this->heterogeneous_rate_matrices != NULL )
        {
            rm = &this->heterogeneous_rate_matrices->getValue()[node_idx];
        }
        else if ( this->homogeneous_rate_matrix != NULL )
        {
            rm = &this->homogeneous_rate_matrix->getValue();
        }
        
        for (size_t j = 0; j < this->num_site_rates; ++j)
        {
            double r = 1.0;
            if ( this->rate_variation_across_sites == true )
            {
                r = this->site_rates->getValue()[j];
            }
            
            rm->calculateTransitionProbabilities( start_age, end_age,  rate * r, this->pmatrices[pmat_offset + j] );
        }
    }
}


/*
 * Update the transition probability matrices for each branch that is marked dirty.
 */
template<class charType>
void RevBayesCore::AbstractPhyloCTMCSiteHomogeneous<charType>::updateTransitionProbabilityMatrices( void )
{
    
    std::vector<TopologyNode*> nodes = tau->getValue().getNodes();
        
    for (std::vector<TopologyNode*>::iterator it = nodes.begin(); it != nodes.end(); ++it)
    {
        size_t node_index = (*it)->getIndex();
        if (pmat_dirty_nodes[node_index] == true)
        {
            if ((*it)->isRoot() == false)
            {
                updateTransitionProbabilityMatrix(node_index);
            }

            // mark as computed
            pmat_dirty_nodes[node_index] = false;
        }
    }
    
}

#endif
>>>>>>> 99c65cef
<|MERGE_RESOLUTION|>--- conflicted
+++ resolved
@@ -146,11 +146,8 @@
 
         // helper method for this and derived classes
         void                                                                recursivelyFlagNodeDirty(const TopologyNode& n);
-<<<<<<< HEAD
+        void                                                                flagNodeDirtyPmatrix(size_t node_idx);
         //-- reinitialize beagle in this function
-=======
-        void                                                                flagNodeDirtyPmatrix(size_t node_idx);
->>>>>>> 99c65cef
         virtual void                                                        resizeLikelihoodVectors(void);
         virtual void                                                        setActivePIDSpecialized(size_t i, size_t n);                                                          //!< Set the number of processes for this distribution.
         virtual void                                                        updateTransitionProbabilities(size_t node_idx);
@@ -972,12 +969,8 @@
         pmat_dirty_nodes = std::vector<bool>(num_nodes, true);
     }
 
-<<<<<<< HEAD
-=======
     // update transition probability matrices
     this->updateTransitionProbabilityMatrices();
-
->>>>>>> 99c65cef
     // if we are not in MCMC mode, then we need to (temporarily) allocate memory
     if ( in_mcmc_mode == false )
     {
@@ -2460,6 +2453,7 @@
         (*it) = false;
     }
 
+
 #if defined( RB_BEAGLE )
     // Reset eigensystems for BEAGLE
     for (std::vector<bool>::iterator it = this->touched_eigen_system.begin(); it != this->touched_eigen_system.end(); ++it)
@@ -2680,8 +2674,6 @@
             changed_nodes[index] = true;
         }
     }
-<<<<<<< HEAD
-=======
     
     for (std::vector<bool>::iterator it = pmat_dirty_nodes.begin(); it != pmat_dirty_nodes.end(); ++it)
     {
@@ -2697,7 +2689,6 @@
         }
     }
 
->>>>>>> 99c65cef
 }
 
 
@@ -4385,7 +4376,123 @@
 }
 
 
-<<<<<<< HEAD
+/*
+ * Update the transition probability matrices for the branch attached to the given node index.
+ */
+template<class charType>
+void RevBayesCore::AbstractPhyloCTMCSiteHomogeneous<charType>::updateTransitionProbabilityMatrix(size_t node_idx)
+{
+    const TopologyNode* node = tau->getValue().getNodes()[node_idx];
+    
+    if (node->isRoot()) throw RbException("dnPhyloCTMC called updateTransitionProbabilityMatrix for the root node\n");
+    
+    // second, get the clock rate for the branch
+    double rate = 1.0;
+    if ( this->branch_heterogeneous_clock_rates == true )
+    {
+        rate = this->heterogeneous_clock_rates->getValue()[node_idx];
+    }
+    else if (homogeneous_clock_rate != NULL)
+    {
+        rate = this->homogeneous_clock_rate->getValue();
+    }
+    
+    // we rescale the rate by the inverse of the proportion of invariant sites
+    rate /= ( 1.0 - getPInv() );
+    
+    double end_age = node->getAge();
+    
+    // if the tree is not a time tree, then the age will be not a number
+    if ( RbMath::isFinite(end_age) == false )
+    {
+        // we assume by default that the end is at time 0
+        end_age = 0.0;
+    }
+    double start_age = end_age + node->getBranchLength();
+    
+    // first, get the rate matrix for this branch
+    RateMatrix_JC jc(this->num_chars);
+    const RateGenerator *rm = &jc;
+    
+    size_t pmat_offset = this->active_pmatrices[node_idx] * this->activePmatrixOffset + node_idx * this->pmatNodeOffset;
+    
+    if (this->branch_heterogeneous_substitution_matrices == false )
+    {
+        for (size_t matrix = 0; matrix < this->num_matrices; ++matrix)
+        {
+            if ( this->heterogeneous_rate_matrices != NULL )
+            {
+                rm = &this->heterogeneous_rate_matrices->getValue()[matrix];
+            }
+            else if ( this->homogeneous_rate_matrix != NULL )
+            {
+                rm = &this->homogeneous_rate_matrix->getValue();
+            }
+            
+            for (size_t j = 0; j < this->num_site_rates; ++j)
+            {
+                double r = 1.0;
+                if ( this->rate_variation_across_sites == true )
+                {
+                    r = this->site_rates->getValue()[j];
+                }
+                
+                rm->calculateTransitionProbabilities( start_age, end_age,  rate * r, this->pmatrices[pmat_offset + j * this->num_matrices + matrix] );
+            }
+        }
+    }
+    else
+    {
+        if ( this->heterogeneous_rate_matrices != NULL )
+        {
+            rm = &this->heterogeneous_rate_matrices->getValue()[node_idx];
+        }
+        else if ( this->homogeneous_rate_matrix != NULL )
+        {
+            rm = &this->homogeneous_rate_matrix->getValue();
+        }
+        
+        for (size_t j = 0; j < this->num_site_rates; ++j)
+        {
+            double r = 1.0;
+            if ( this->rate_variation_across_sites == true )
+            {
+                r = this->site_rates->getValue()[j];
+            }
+            
+            rm->calculateTransitionProbabilities( start_age, end_age,  rate * r, this->pmatrices[pmat_offset + j] );
+        }
+    }
+}
+
+
+/*
+ * Update the transition probability matrices for each branch that is marked dirty.
+ */
+template<class charType>
+void RevBayesCore::AbstractPhyloCTMCSiteHomogeneous<charType>::updateTransitionProbabilityMatrices( void )
+{
+    
+    std::vector<TopologyNode*> nodes = tau->getValue().getNodes();
+        
+    for (std::vector<TopologyNode*>::iterator it = nodes.begin(); it != nodes.end(); ++it)
+    {
+        size_t node_index = (*it)->getIndex();
+        if (pmat_dirty_nodes[node_index] == true)
+        {
+            if ((*it)->isRoot() == false)
+            {
+                updateTransitionProbabilityMatrix(node_index);
+            }
+
+            // mark as computed
+            pmat_dirty_nodes[node_index] = false;
+        }
+    }
+    
+}
+
+
 
 
 /* Collection of BEAGLE helper methods (when beagle-lib is available). */
@@ -4780,123 +4887,4 @@
 
 #endif /* END RB_BEAGLE */
 
-#endif /* END AbstractPhyloCTMCSiteHomogeneous_H */
-=======
-/*
- * Update the transition probability matrices for the branch attached to the given node index.
- */
-template<class charType>
-void RevBayesCore::AbstractPhyloCTMCSiteHomogeneous<charType>::updateTransitionProbabilityMatrix(size_t node_idx)
-{
-    const TopologyNode* node = tau->getValue().getNodes()[node_idx];
-    
-    if (node->isRoot()) throw RbException("dnPhyloCTMC called updateTransitionProbabilityMatrix for the root node\n");
-    
-    // second, get the clock rate for the branch
-    double rate = 1.0;
-    if ( this->branch_heterogeneous_clock_rates == true )
-    {
-        rate = this->heterogeneous_clock_rates->getValue()[node_idx];
-    }
-    else if (homogeneous_clock_rate != NULL)
-    {
-        rate = this->homogeneous_clock_rate->getValue();
-    }
-    
-    // we rescale the rate by the inverse of the proportion of invariant sites
-    rate /= ( 1.0 - getPInv() );
-    
-    double end_age = node->getAge();
-    
-    // if the tree is not a time tree, then the age will be not a number
-    if ( RbMath::isFinite(end_age) == false )
-    {
-        // we assume by default that the end is at time 0
-        end_age = 0.0;
-    }
-    double start_age = end_age + node->getBranchLength();
-    
-    // first, get the rate matrix for this branch
-    RateMatrix_JC jc(this->num_chars);
-    const RateGenerator *rm = &jc;
-    
-    size_t pmat_offset = this->active_pmatrices[node_idx] * this->activePmatrixOffset + node_idx * this->pmatNodeOffset;
-    
-    if (this->branch_heterogeneous_substitution_matrices == false )
-    {
-        for (size_t matrix = 0; matrix < this->num_matrices; ++matrix)
-        {
-            if ( this->heterogeneous_rate_matrices != NULL )
-            {
-                rm = &this->heterogeneous_rate_matrices->getValue()[matrix];
-            }
-            else if ( this->homogeneous_rate_matrix != NULL )
-            {
-                rm = &this->homogeneous_rate_matrix->getValue();
-            }
-            
-            for (size_t j = 0; j < this->num_site_rates; ++j)
-            {
-                double r = 1.0;
-                if ( this->rate_variation_across_sites == true )
-                {
-                    r = this->site_rates->getValue()[j];
-                }
-                
-                rm->calculateTransitionProbabilities( start_age, end_age,  rate * r, this->pmatrices[pmat_offset + j * this->num_matrices + matrix] );
-            }
-        }
-    }
-    else
-    {
-        if ( this->heterogeneous_rate_matrices != NULL )
-        {
-            rm = &this->heterogeneous_rate_matrices->getValue()[node_idx];
-        }
-        else if ( this->homogeneous_rate_matrix != NULL )
-        {
-            rm = &this->homogeneous_rate_matrix->getValue();
-        }
-        
-        for (size_t j = 0; j < this->num_site_rates; ++j)
-        {
-            double r = 1.0;
-            if ( this->rate_variation_across_sites == true )
-            {
-                r = this->site_rates->getValue()[j];
-            }
-            
-            rm->calculateTransitionProbabilities( start_age, end_age,  rate * r, this->pmatrices[pmat_offset + j] );
-        }
-    }
-}
-
-
-/*
- * Update the transition probability matrices for each branch that is marked dirty.
- */
-template<class charType>
-void RevBayesCore::AbstractPhyloCTMCSiteHomogeneous<charType>::updateTransitionProbabilityMatrices( void )
-{
-    
-    std::vector<TopologyNode*> nodes = tau->getValue().getNodes();
-        
-    for (std::vector<TopologyNode*>::iterator it = nodes.begin(); it != nodes.end(); ++it)
-    {
-        size_t node_index = (*it)->getIndex();
-        if (pmat_dirty_nodes[node_index] == true)
-        {
-            if ((*it)->isRoot() == false)
-            {
-                updateTransitionProbabilityMatrix(node_index);
-            }
-
-            // mark as computed
-            pmat_dirty_nodes[node_index] = false;
-        }
-    }
-    
-}
-
-#endif
->>>>>>> 99c65cef
+#endif /* END AbstractPhyloCTMCSiteHomogeneous_H */