--- conflicted
+++ resolved
@@ -1383,11 +1383,7 @@
         std::string simmap_string = "{" + end_states[root_index][site].getStringValue() + "," + StringUtilities::toString( root.getBranchLength() ) + "}";
         character_histories[root_index] = simmap_string;
 
-<<<<<<< HEAD
-        // get the sampled mixture components
-=======
         // get the sampled site-matrix and site-rate indexes
->>>>>>> 8ec2e0cc
         getSampledMixtureComponents(site, sampled_site_rate_component, sampled_site_matrix_component);
 
         // recurse towards tips
