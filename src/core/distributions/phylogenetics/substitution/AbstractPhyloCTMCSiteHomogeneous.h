#ifndef AbstractPhyloCTMCSiteHomogeneous_H
#define AbstractPhyloCTMCSiteHomogeneous_H

#include "AbstractHomologousDiscreteCharacterData.h"
#include "ConstantNode.h"
#include "DiscreteTaxonData.h"
#include "DnaState.h"
#include "MatrixReal.h"
#include "MemberObject.h"
#include "RbConstants.h"
#include "RbMathLogic.h"
#include "RbSettings.h"
#include "RbVector.h"
#include "RateGenerator.h"
#include "Simplex.h"
#include "TopologyNode.h"
#include "TransitionProbabilityMatrix.h"
#include "Tree.h"
#include "TreeChangeEventListener.h"
#include "TypedDistribution.h"

#include <memory.h>

namespace RevBayesCore {

    /**
     * @brief Homogeneous distribution of character state evolution along a tree class (PhyloCTMC).
     *
     * This file contains the distribution class for a character state evolving along a tree.
     * This abstract base class can be derived for any character evolution model with homogeneous mixture sites. A
     * homogeneous mixture model over sites is a model where all sites are drawn from the same distribution and the
     * specific instance of the per site parameter is integrated over. The per site parameter could be a rate scaler (e.g. the + gamma models)
     * or different rate matrices or anything else.
     *
     * The pruning algorithm is implemented in this base class and calls some few pure virtual methods.
     * The important functions you have to override are:
     * - computeRootLikelihood(size_t root, size_t l, size_t r, size_t m)
     * - computeInternalNodeLikelihood(const TopologyNode &n, size_t nIdx, size_t l, size_t r)
     * - computeTipLikelihood(const TopologyNode &node, size_t nIdx)
     * - getRootFrequencies()
     * - updateTransitionProbabilities()
     *
     *
     * The data are stored for convenience in this class in a matrix (std::vector<std::vector< unsigned > >) and can
     * be compressed.
     *
     * The partial likelihoods are stored in a c-style array called partialLikelihoods. The dimension are
     * partialLikelihoods[active][node_index][siteRateIndex][siteIndex][charIndex], however, since this is a one-dimensional c-style array,
     * you have to access the partialLikelihoods via
     * partialLikelihoods[active*num_nodes*num_site_mixtures*pattern_block_size*num_chars +
     *                    node_index*num_site_mixtures*pattern_block_size*num_chars +
     *                    siteRateIndex*pattern_block_size*num_chars +
     *                    siteIndex*num_chars +
     *                    charIndex]
     * Since this is a bit complex, we have some offset variables for convenience:
     * activeLikelihoodOffset      =  num_nodes*num_site_mixtures*pattern_block_size*num_chars;
     * nodeOffset                  =  num_site_mixtures*pattern_block_size*num_chars;
     * mixtureOffset               =  pattern_block_size*num_chars;
     * siteOffset                  =  num_chars;
     * This gives the more convenient access via
     * partialLikelihoods[active*activeLikelihoodOffset + node_index*nodeOffset + siteRateIndex*mixtureOffset + siteIndex*siteOffset + charIndex]
     *
     * Our implementation of the partial likelihoods means that we can store the partial likelihood of a node, but not for site rates.
     * We also use twice as much memory because we store the partial likelihood along each branch and not only for each internal node.
     * This gives us a speed improvement during MCMC proposal in the order of a factor 2.
     *
     */
    template<class charType>
    class AbstractPhyloCTMCSiteHomogeneous : public TypedDistribution< AbstractHomologousDiscreteCharacterData >, public MemberObject< RbVector<double> >, public MemberObject < MatrixReal >, public TreeChangeEventListener {

    public:
        // Note, we need the size of the alignment in the constructor to correctly simulate an initial state
        AbstractPhyloCTMCSiteHomogeneous(const TypedDagNode<Tree> *t, size_t nChars, size_t nMix, bool c, size_t nSites, bool amb, bool wd = false, bool internal = false, bool gapmatch = true );
        AbstractPhyloCTMCSiteHomogeneous(const AbstractPhyloCTMCSiteHomogeneous &n);                                                                                    //!< Copy constructor
        virtual                                                            ~AbstractPhyloCTMCSiteHomogeneous(void);                                                     //!< Virtual destructor

        // public member functions
        // pure virtual
        virtual AbstractPhyloCTMCSiteHomogeneous*                           clone(void) const = 0;                                                                      //!< Create an independent clone

        // non-virtual
        void                                                                bootstrap(void);
        virtual double                                                      computeLnProbability(void);
        virtual std::vector<charType>                                       drawAncestralStatesForNode(const TopologyNode &n);
        virtual void                                                        drawJointConditionalAncestralStates(std::vector<std::vector<charType> >& startStates, std::vector<std::vector<charType> >& endStates);
        virtual void                                                        drawStochasticCharacterMap(std::vector<std::string>& character_histories, size_t site, bool use_simmap_default=true);
        void                                                                executeMethod(const std::string &n, const std::vector<const DagNode*> &args, RbVector<double> &rv) const;     //!< Map the member methods to internal function calls
        void                                                                executeMethod(const std::string &n, const std::vector<const DagNode*> &args, MatrixReal &rv) const;     //!< Map the member methods to internal function calls
        void                                                                fireTreeChangeEvent(const TopologyNode &n, const unsigned& m=0);                                                 //!< The tree has changed and we want to know which part.
        virtual void                                                        recursivelyDrawJointConditionalAncestralStates(const TopologyNode &node, std::vector<std::vector<charType> >& startStates, std::vector<std::vector<charType> >& endStates, const std::vector<size_t>& sampledSiteRates);
        virtual bool                                                        recursivelyDrawStochasticCharacterMap(const TopologyNode &node, std::vector<std::string>& character_histories, std::vector<std::vector<charType> >& start_states, std::vector<std::vector<charType> >& end_states, size_t site, bool use_simmap_default);
        virtual void                                                        redrawValue(void);
        void                                                                reInitialized(void);
        void                                                                setMcmcMode(bool tf);                                                                       //!< Change the likelihood computation to or from MCMC mode.
        void                                                                setValue(AbstractHomologousDiscreteCharacterData *v, bool f=false);                         //!< Set the current value, e.g. attach an observation (clamp)
        virtual void                                                        tipDrawJointConditionalAncestralStates(const TopologyNode &node, std::vector<std::vector<charType> >& startStates, std::vector<std::vector<charType> >& endStates, const std::vector<size_t>& sampledSiteRates);
        void	                                                            updateMarginalNodeLikelihoods(void);
        const TypedDagNode<Tree>*                                           getTree(void);

        void                                                                setClockRate(const TypedDagNode< double > *r);
        void                                                                setClockRate(const TypedDagNode< RbVector< double > > *r);
        void                                                                setPInv(const TypedDagNode< double > *);
        void                                                                setRateMatrix(const TypedDagNode< RateGenerator > *rm);
        void                                                                setRateMatrix(const TypedDagNode< RbVector< RateGenerator > > *rm);
        void                                                                setRootFrequencies(const TypedDagNode< Simplex > *f);
        void                                                                setSiteRates(const TypedDagNode< RbVector< double > > *r);
        void                                                                setSiteRatesProbs(const TypedDagNode< Simplex > *rp);
        void                                                                setUseMarginalLikelihoods(bool tf);
        void                                                                setUseSiteMatrices(bool sm, const TypedDagNode< Simplex > *s = NULL);
        void                                                                swap_taxon_name_2_tip_index(std::string tip1, std::string tip2);

        bool                                                                hasSiteRateMixture();
        bool                                                                hasSiteMatrixMixture();
        void                                                                getSampledMixtureComponents(size_t &site_index, size_t &rate_component, size_t &matrix_component );

    protected:

        // helper method for this and derived classes
        void                                                                recursivelyFlagNodeDirty(const TopologyNode& n);
        virtual void                                                        resizeLikelihoodVectors(void);
        virtual void                                                        setActivePIDSpecialized(size_t i, size_t n);                                                          //!< Set the number of processes for this distribution.
        virtual void                                                        updateTransitionProbabilities(size_t node_idx);
        virtual std::vector<double>                                         getRootFrequencies( size_t mixture = 0 ) const;
        virtual void                                                        getRootFrequencies( std::vector<std::vector<double> >& ) const;
        virtual std::vector<double>                                         getMixtureProbs( void ) const;
        virtual double                                                      getPInv(void) const;


        // Parameter management functions.
        virtual void                                                        swapParameterInternal(const DagNode *oldP, const DagNode *newP);                             //!< Swap a parameter


        // virtual methods that may be overwritten, but then the derived class should call this methods
        virtual void                                                        keepSpecialization(const DagNode* affecter);
        virtual void                                                        restoreSpecialization(const DagNode *restorer);
        virtual void                                                        touchSpecialization(const DagNode *toucher, bool touchAll);

        // pure virtual methods
        virtual void                                                        computeInternalNodeLikelihood(const TopologyNode &n, size_t nIdx, size_t l, size_t r) = 0;
        virtual void                                                        computeInternalNodeLikelihood(const TopologyNode &n, size_t nIdx, size_t l, size_t r, size_t m) = 0;
        virtual void                                                        computeTipLikelihood(const TopologyNode &node, size_t nIdx) = 0;
        virtual void                                                        computeRootLikelihood( size_t root, size_t left, size_t right) = 0;
        virtual void                                                        computeRootLikelihood( size_t root, size_t left, size_t right, size_t middle) = 0;

        // virtual methods that you may want to overwrite
        virtual void                                                        compress(void);
        virtual void                                                        computeMarginalNodeLikelihood(size_t node_idx, size_t parentIdx);
        virtual void                                                        computeMarginalRootLikelihood();
        virtual std::vector< std::vector< double > >*                       sumMarginalLikelihoods(size_t node_index);
        virtual void                                                        computeRootLikelihoods( std::vector< double > &rv ) const;
        virtual void                                                        computeRootLikelihoodsPerSiteMixture( MatrixReal &rv ) const;
        virtual void                                                        computeRootLikelihoodsPerSiteRate( MatrixReal &rv ) const;
        virtual double                                                      sumRootLikelihood( void );
        virtual std::vector<size_t>                                         getIncludedSiteIndices();

        // members
        double                                                              lnProb;
        double                                                              storedLnProb;
        size_t                                                              num_nodes;
        size_t                                                              num_sites;
        const size_t                                                        num_chars;
        size_t                                                              num_site_rates;
        size_t                                                              num_site_mixtures;
        size_t                                                              num_matrices;
        const TypedDagNode<Tree>*                                           tau;
        std::vector<TransitionProbabilityMatrix>                            transition_prob_matrices;

        // the likelihoods
        mutable double*                                                     partialLikelihoods;
        std::vector<size_t>                                                 activeLikelihood;
        double*                                                             marginalLikelihoods;

        std::vector< std::vector< std::vector<double> > >                   perNodeSiteLogScalingFactors;

        // the data
        std::vector<std::vector<RbBitSet> >                                 ambiguous_char_matrix;
        std::vector<std::vector<unsigned long> >                            char_matrix;
        std::vector<std::vector<bool> >                                     gap_matrix;
        std::vector<size_t>                                                 pattern_counts;
        std::vector<bool>                                                   site_invariant;
        std::vector<std::vector<size_t> >                                   invariant_site_index;
        size_t                                                              num_patterns;
        bool                                                                compressed;
        std::vector<size_t>                                                 site_pattern;    // an array that keeps track of which pattern is used for each site
        std::map<std::string,size_t>                                        taxon_name_2_tip_index_map;

        // flags for likelihood recomputation
        bool                                                                touched;
        std::vector<bool>                                                   changed_nodes;
        mutable std::vector<bool>                                           dirty_nodes;

        // offsets for nodes
        size_t                                                              activeLikelihoodOffset;
        size_t                                                              nodeOffset;
        size_t                                                              mixtureOffset;
        size_t                                                              siteOffset;

        // flags
        bool                                                                using_ambiguous_characters;
        bool                                                                treatUnknownAsGap;
        bool                                                                treatAmbiguousAsGaps;

        bool                                                                using_weighted_characters;

        bool                                                                useMarginalLikelihoods;
        mutable bool                                                        in_mcmc_mode;

        // members
        const TypedDagNode< double >*                                       homogeneous_clock_rate;
        const TypedDagNode< RbVector< double > >*                           heterogeneous_clock_rates;
        const TypedDagNode< RateGenerator >*                                homogeneous_rate_matrix;
        const TypedDagNode< RbVector< RateGenerator > >*                    heterogeneous_rate_matrices;
        const TypedDagNode< Simplex >*                                      root_frequencies;
        const TypedDagNode< RbVector< double > >*                           site_rates;
        const TypedDagNode< Simplex >*                                      site_matrix_probs;
        const TypedDagNode< Simplex >*                                      site_rates_probs;
        const TypedDagNode< double >*                                       p_inv;


        // flags specifying which model variants we use
        bool                                                                branch_heterogeneous_clock_rates;
        bool                                                                branch_heterogeneous_substitution_matrices;
        bool                                                                rate_variation_across_sites;

        // MPI variables
        size_t                                                              pattern_block_start;
        size_t                                                              pattern_block_end;
        size_t                                                              pattern_block_size;

        bool                                                                store_internal_nodes;
        bool                                                                gap_match_clamped;

        charType                                                            template_state;                                 //!< Template state used for ancestral state estimation. This makes sure that the state labels are preserved.

        // containers for ancestral state/stochastic mapping functions
        bool                                                                has_ancestral_states;
        std::vector<size_t>                                                 sampled_site_mixtures;
        size_t                                                              sampled_site_rate_component;
        size_t                                                              sampled_site_matrix_component;

    private:

        // private methods
        void                                                                fillLikelihoodVector(const TopologyNode &n, size_t nIdx);
        void                                                                recursiveMarginalLikelihoodComputation(size_t nIdx);
        virtual void                                                        scale(size_t i);
        virtual void                                                        scale(size_t i, size_t l, size_t r);
        virtual void                                                        scale(size_t i, size_t l, size_t r, size_t m);
        virtual void                                                        simulate(const TopologyNode& node, std::vector< DiscreteTaxonData< charType > > &t, const std::vector<bool> &inv, const std::vector<size_t> &perSiteRates);
        
        
        
    };

}


#include "DiscreteCharacterState.h"
#include "DistributionExponential.h"
#include "HomologousDiscreteCharacterData.h"
#include "RandomNumberFactory.h"
#include "RandomNumberGenerator.h"
#include "RateMatrix_JC.h"
#include "StochasticNode.h"

#include <cmath>

#ifdef RB_MPI
#include <mpi.h>
#endif


template<class charType>
RevBayesCore::AbstractPhyloCTMCSiteHomogeneous<charType>::AbstractPhyloCTMCSiteHomogeneous(const TypedDagNode<Tree> *t, size_t nChars, size_t nMix, bool c, size_t nSites, bool amb, bool internal, bool gapmatch, bool wd) :
TypedDistribution< AbstractHomologousDiscreteCharacterData >(  NULL ),
lnProb( 0.0 ),
storedLnProb( 0.0 ),
num_nodes( t->getValue().getNumberOfNodes() ),
num_sites( nSites ),
num_chars( nChars ),
num_site_rates( nMix ),
num_site_mixtures( nMix ),
num_matrices( 1 ),
tau( t ),
transition_prob_matrices( std::vector<TransitionProbabilityMatrix>(num_site_mixtures, TransitionProbabilityMatrix(num_chars) ) ),
//    partialLikelihoods( new double[2*num_nodes*num_site_mixtures*num_sites*num_chars] ),
partialLikelihoods( NULL ),
activeLikelihood( std::vector<size_t>(num_nodes, 0) ),
//    marginalLikelihoods( new double[num_nodes*num_site_mixtures*num_sites*num_chars] ),
marginalLikelihoods( NULL ),
perNodeSiteLogScalingFactors( std::vector<std::vector< std::vector<double> > >(2, std::vector<std::vector<double> >(num_nodes, std::vector<double>(num_sites, 0.0) ) ) ),
ambiguous_char_matrix(),
char_matrix(),
gap_matrix(),
pattern_counts(),
site_invariant( num_sites, false ),
invariant_site_index( num_sites ),
num_patterns( num_sites ),
compressed( c ),
site_pattern( std::vector<size_t>(num_sites, 0) ),
taxon_name_2_tip_index_map(),
touched( false ),
changed_nodes( std::vector<bool>(num_nodes, false) ),
dirty_nodes( std::vector<bool>(num_nodes, true) ),
using_ambiguous_characters( amb ),
treatUnknownAsGap( true ),
treatAmbiguousAsGaps( false ),
using_weighted_characters( wd ),
useMarginalLikelihoods( false ),
in_mcmc_mode( false ),
pattern_block_start( 0 ),
pattern_block_end( num_patterns ),
pattern_block_size( num_patterns ),
store_internal_nodes( internal ),
gap_match_clamped( gapmatch ),
template_state(),
has_ancestral_states(false),
sampled_site_rate_component( 0 ),
sampled_site_matrix_component( 0 )

{

    // initialize with default parameters
    homogeneous_clock_rate        = NULL;
    heterogeneous_clock_rates     = NULL;
    homogeneous_rate_matrix       = NULL;
    heterogeneous_rate_matrices   = NULL;
    root_frequencies              = NULL;
    site_rates                    = NULL;
    site_matrix_probs             = NULL;
    site_rates_probs              = NULL;
    p_inv                         = NULL;

    // flags specifying which model variants we use
    branch_heterogeneous_clock_rates               = false;
    branch_heterogeneous_substitution_matrices     = true;
    rate_variation_across_sites                    = false;


    tau->getValue().getTreeChangeEventHandler().addListener( this );

    activeLikelihoodOffset      =  num_nodes*num_site_mixtures*pattern_block_size*num_chars;
    nodeOffset                  =  num_site_mixtures*pattern_block_size*num_chars;
    mixtureOffset               =  pattern_block_size*num_chars;
    siteOffset                  =  num_chars;


    // add the parameters to our set (in the base class)
    // in that way other class can easily access the set of our parameters
    // this will also ensure that the parameters are not getting deleted before we do
    this->addParameter( tau );
    this->addParameter( homogeneous_clock_rate );
    this->addParameter( heterogeneous_clock_rates );
    this->addParameter( homogeneous_rate_matrix );
    this->addParameter( heterogeneous_rate_matrices );
    this->addParameter( root_frequencies );
    this->addParameter( site_rates );
    this->addParameter( site_matrix_probs );
    this->addParameter( site_rates_probs );
    this->addParameter( p_inv );

    // initially we use only a single processor until someone else tells us otherwise
    this->setActivePID( this->pid, 1 );

}


template<class charType>
RevBayesCore::AbstractPhyloCTMCSiteHomogeneous<charType>::AbstractPhyloCTMCSiteHomogeneous(const AbstractPhyloCTMCSiteHomogeneous &n) :
TypedDistribution< AbstractHomologousDiscreteCharacterData >( n ),
lnProb( n.lnProb ),
storedLnProb( n.storedLnProb ),
num_nodes( n.num_nodes ),
num_sites( n.num_sites ),
num_chars( n.num_chars ),
num_site_rates( n.num_site_rates ),
num_site_mixtures( n.num_site_mixtures ),
num_matrices( n.num_matrices ),
tau( n.tau ),
transition_prob_matrices( n.transition_prob_matrices ),
//    partialLikelihoods( new double[2*num_nodes*num_site_mixtures*num_sites*num_chars] ),
partialLikelihoods( NULL ),
activeLikelihood( n.activeLikelihood ),
//    marginalLikelihoods( new double[num_nodes*num_site_mixtures*num_sites*num_chars] ),
marginalLikelihoods( NULL ),
perNodeSiteLogScalingFactors( n.perNodeSiteLogScalingFactors ),
ambiguous_char_matrix( n.ambiguous_char_matrix ),
char_matrix( n.char_matrix ),
gap_matrix( n.gap_matrix ),
pattern_counts( n.pattern_counts ),
site_invariant( n.site_invariant ),
invariant_site_index( n.invariant_site_index ),
num_patterns( n.num_patterns ),
compressed( n.compressed ),
site_pattern( n.site_pattern ),
taxon_name_2_tip_index_map( n.taxon_name_2_tip_index_map ),
touched( false ),
changed_nodes( n.changed_nodes ),
dirty_nodes( n.dirty_nodes ),
using_ambiguous_characters( n.using_ambiguous_characters ),
treatUnknownAsGap( n.treatUnknownAsGap ),
treatAmbiguousAsGaps( n.treatAmbiguousAsGaps ),
using_weighted_characters( n.using_weighted_characters ),
useMarginalLikelihoods( n.useMarginalLikelihoods ),
in_mcmc_mode( n.in_mcmc_mode ),
pattern_block_start( n.pattern_block_start ),
pattern_block_end( n.pattern_block_end ),
pattern_block_size( n.pattern_block_size ),
store_internal_nodes( n.store_internal_nodes ),
gap_match_clamped( n.gap_match_clamped ),
template_state( n.template_state ),
has_ancestral_states( n.has_ancestral_states ),
sampled_site_rate_component( n.sampled_site_rate_component ),
sampled_site_matrix_component( n.sampled_site_matrix_component )
{

    // initialize with default parameters
    homogeneous_clock_rate       = n.homogeneous_clock_rate;
    heterogeneous_clock_rates    = n.heterogeneous_clock_rates;
    homogeneous_rate_matrix      = n.homogeneous_rate_matrix;
    heterogeneous_rate_matrices  = n.heterogeneous_rate_matrices;
    root_frequencies             = n.root_frequencies;
    site_rates                   = n.site_rates;
    site_matrix_probs            = n.site_matrix_probs;
    site_rates_probs             = n.site_rates_probs;
    p_inv                        = n.p_inv;

    activeLikelihoodOffset      =  n.activeLikelihoodOffset;
    nodeOffset                  =  n.nodeOffset;
    mixtureOffset               =  n.mixtureOffset;
    siteOffset                  =  n.siteOffset;

    // flags specifying which model variants we use
    branch_heterogeneous_clock_rates               = n.branch_heterogeneous_clock_rates;
    branch_heterogeneous_substitution_matrices     = n.branch_heterogeneous_substitution_matrices;
    rate_variation_across_sites                    = n.rate_variation_across_sites;

    tau->getValue().getTreeChangeEventHandler().addListener( this );

    // copy the partial likelihoods if necessary
    if ( in_mcmc_mode == true )
    {
        partialLikelihoods = new double[2*activeLikelihoodOffset];
        memcpy(partialLikelihoods, n.partialLikelihoods, 2*activeLikelihoodOffset*sizeof(double));
    }

    // copy the marginal likelihoods if necessary
    if ( useMarginalLikelihoods == true )
    {
        marginalLikelihoods = new double[activeLikelihoodOffset];
        memcpy(marginalLikelihoods, n.marginalLikelihoods, activeLikelihoodOffset*sizeof(double));
    }
}


/**
 * Destructor. Because we added ourselves as a reference to tau when we added a listener to its
 * TreeChangeEventHandler, we need to remove ourselves as a reference and possibly delete tau
 * when we die. All other parameters are handled by others.
 */
template<class charType>
RevBayesCore::AbstractPhyloCTMCSiteHomogeneous<charType>::~AbstractPhyloCTMCSiteHomogeneous( void )
{
    // We don't delete the params, because they might be used somewhere else too. The model needs to do that!

    // remove myself from the tree listeners
    if ( tau != NULL )
    {
        tau->getValue().getTreeChangeEventHandler().removeListener( this );
    }

    // free the partial likelihoods
    delete [] partialLikelihoods;
    delete [] marginalLikelihoods;
}


template<class charType>
void RevBayesCore::AbstractPhyloCTMCSiteHomogeneous<charType>::bootstrap( void )
{

    // first we re-compress the data
    compress();

    RandomNumberGenerator *rng = GLOBAL_RNG;

    std::vector<size_t> bootstrapped_pattern_counts = std::vector<size_t>(num_patterns,0);

    for (size_t i = 0; i<num_sites; ++i)
    {
        double u = rng->uniform01() * num_sites;
        size_t pattern_index = 0;
        while ( u > double(pattern_counts[pattern_index]) )
        {
            u -= double(pattern_counts[pattern_index]);
            ++pattern_index;
        }

        ++bootstrapped_pattern_counts[pattern_index];

    }

    pattern_counts = bootstrapped_pattern_counts;

}
namespace RevBayesCore
{
inline void mark_ambiguous_and_missing_as_gap(AbstractHomologousDiscreteCharacterData& data, const vector<size_t>& site_indices, std::vector<TopologyNode*> nodes)
{
    for (auto& node: nodes)
    {
        if ( node->isTip() )
        {
            AbstractDiscreteTaxonData& taxon_data = data.getTaxonData( node->getName() );
            for (auto site_index: site_indices)
            {
                DiscreteCharacterState &c = taxon_data.getCharacter(site_index);

                if ( c.isAmbiguous() or  c.isMissingState() )
                {
                    c.setGapState( true );
                }
            }
        }
    }
}

inline void mark_unknown_as_gap(AbstractHomologousDiscreteCharacterData& data, const vector<size_t>& site_indices, std::vector<TopologyNode*> nodes)
{
    for (auto& node: nodes)
    {
        if ( node->isTip() )
        {
            AbstractDiscreteTaxonData& taxon_data = data.getTaxonData( node->getName() );
            for (auto site_index: site_indices)
            {
                DiscreteCharacterState &c = taxon_data.getCharacter(site_index);

                if ( c.getNumberOfStates() == c.getNumberObservedStates() or c.isMissingState())
                {
                    c.setGapState( true );
                }
            }
        }
    }
}

inline bool has_ambiguous_nongap_characters(AbstractHomologousDiscreteCharacterData& data, const vector<size_t>& site_indices, std::vector<TopologyNode*> nodes)
{
    for (auto& node: nodes)
    {
        if ( node->isTip() )
        {
            AbstractDiscreteTaxonData& taxon_data = data.getTaxonData( node->getName() );
            for (auto site_index: site_indices)
            {
                DiscreteCharacterState &c = taxon_data.getCharacter(site_index);

                if ( not c.isGapState() and (c.isAmbiguous() or c.isMissingState()) )
                    return true;
            }
        }
    }

    return false;
}

inline bool has_weighted_characters(AbstractHomologousDiscreteCharacterData& data, const vector<size_t>& site_indices, std::vector<TopologyNode*> nodes)
{
    for (auto& node: nodes)
    {
        if ( node->isTip() )
        {
            AbstractDiscreteTaxonData& taxon_data = data.getTaxonData( node->getName() );
            for (auto site_index: site_indices)
            {
                DiscreteCharacterState &c = taxon_data.getCharacter(site_index);

                if ( c.isWeighted() ) return true;
            }
        }
    }

    return false;
}

}

template<class charType>
void RevBayesCore::AbstractPhyloCTMCSiteHomogeneous<charType>::compress( void )
{

    // only if the value has been set
    if ( this->value == NULL )
    {
        return;
    }

    ambiguous_char_matrix.clear();
    char_matrix.clear();
    gap_matrix.clear();
    pattern_counts.clear();
    num_patterns = 0;

    // resize the matrices
    size_t tips = tau->getValue().getNumberOfTips();
    ambiguous_char_matrix.resize(tips);
    char_matrix.resize(tips);
    gap_matrix.resize(tips);

    // create a vector with the correct site indices
    // some of the sites may have been excluded
    std::vector<size_t> site_indices = getIncludedSiteIndices();

    // find the unique site patterns and compute their respective frequencies
    std::vector<TopologyNode*> nodes = tau->getValue().getNodes();

    if (treatAmbiguousAsGaps)
        mark_ambiguous_and_missing_as_gap(*value, site_indices, nodes);

    if (treatUnknownAsGap)
        mark_unknown_as_gap(*value, site_indices, nodes);

    // set the global variable if we use ambiguous characters (besides gaps)
    using_ambiguous_characters = has_ambiguous_nongap_characters(*value, site_indices, nodes);

    // set the global variable if we use weighted characters
    using_weighted_characters = has_weighted_characters(*value, site_indices, nodes);

    std::vector<bool> unique(num_sites, true);
    std::vector<size_t> indexOfSitePattern;

    // compress the character matrix if we're asked to
    if ( compressed == true )
    {
        // find the unique site patterns and compute their respective frequencies
        std::map<std::string,size_t> patterns;
        for (size_t site = 0; site < num_sites; ++site)
        {
            // create the site pattern
            std::string pattern = "";
            for (auto& node: nodes)
            {
                if ( node->isTip() )
                {
                    AbstractDiscreteTaxonData& taxon = value->getTaxonData( node->getName() );
                    CharacterState &c = taxon.getCharacter(site_indices[site]);
                    pattern += c.getStringValue();
                }
            }
            // check if we have already seen this site pattern
            std::map<std::string, size_t>::const_iterator index = patterns.find( pattern );
            if ( index != patterns.end() )
            {
                // we have already seen this pattern
                // increase the frequency counter
                pattern_counts[ index->second ]++;

                // obviously this site isn't unique nor the first encounter
                unique[site] = false;

                // remember which pattern this site uses
                site_pattern[site] = index->second;
            }
            else
            {
                // create a new pattern frequency counter for this pattern
                pattern_counts.push_back(1);

                // insert this pattern with the corresponding index in the map
                patterns.insert( std::pair<std::string,size_t>(pattern,num_patterns) );

                // remember which pattern this site uses
                site_pattern[site] = num_patterns;

                // increase the pattern counter
                num_patterns++;

                // add the index of the site to our pattern-index vector
                indexOfSitePattern.push_back( site );

                // flag that this site is unique (or the first occurence of this pattern)
                unique[site] = true;
            }
        }
    }
    else
    {
        // we do not compress
        num_patterns = num_sites;
        pattern_counts     = std::vector<size_t>(num_sites,1);
        indexOfSitePattern = std::vector<size_t>(num_sites,1);
        for (size_t i = 0; i < this->num_sites; i++)
        {
            indexOfSitePattern[i] = i;
        }
    }


    // compute which block of the data this process needs to compute
    pattern_block_start = size_t(floor( (double(pid-active_PID)   / num_processes ) * num_patterns) );
    pattern_block_end   = size_t(floor( (double(pid+1-active_PID) / num_processes ) * num_patterns) );
    pattern_block_size  = pattern_block_end - pattern_block_start;


    std::vector<size_t> process_pattern_counts = std::vector<size_t>(pattern_block_size,0);
    taxon_name_2_tip_index_map.clear();
    // allocate and fill the cells of the matrices
    for (auto& the_node: nodes)
    {
        if ( the_node->isTip() )
        {
            size_t node_index = the_node->getIndex();
            taxon_name_2_tip_index_map.insert( std::pair<std::string,size_t>(the_node->getName(), node_index) );
            AbstractDiscreteTaxonData& taxon = value->getTaxonData( the_node->getName() );

            // resize the column
            if ( using_ambiguous_characters == true )
            {
                ambiguous_char_matrix[node_index].resize(pattern_block_size);
            }
            else
            {
                char_matrix[node_index].resize(pattern_block_size);
            }
            gap_matrix[node_index].resize(pattern_block_size);
            for (size_t patternIndex = 0; patternIndex < pattern_block_size; ++patternIndex)
            {
                // set the counts for this patter
                process_pattern_counts[patternIndex] = pattern_counts[patternIndex+pattern_block_start];

                charType &c = static_cast<charType &>( taxon.getCharacter(site_indices[indexOfSitePattern[patternIndex+pattern_block_start]]) );
                gap_matrix[node_index][patternIndex] = c.isGapState();

                if ( using_ambiguous_characters == true )
                {
                    // we use the actual state
                    ambiguous_char_matrix[node_index][patternIndex] = c.getState();
                }
                else if ( c.isGapState() == false )
                {
                    // we use the index of the state
                    char_matrix[node_index][patternIndex] = c.getStateIndex();
                    if ( c.getStateIndex() >= this->num_chars )
                    {
                        throw RbException("Problem with state index in PhyloCTMC!");
                    }
                    
                }
                else
                {
                    // just to be safe
                    char_matrix[node_index][patternIndex] = -1;
                }

            }

        }

    }

    bool allow_ambiguous_as_invariant = true;

    // now copy back the pattern count vector
    pattern_counts = process_pattern_counts;

    // reset the vector if a site is invariant
    site_invariant.resize( pattern_block_size );
    invariant_site_index.clear();
    invariant_site_index.resize( pattern_block_size );
    size_t length = char_matrix.size();
        
    for (size_t i=0; i<pattern_block_size; ++i)
    {
        bool inv = true;
        size_t taxon_index = 0;

        while ( taxon_index<(length-1) && gap_matrix[taxon_index][i] == true  )
        {
            ++taxon_index;
        }

        if ( using_ambiguous_characters == true )
        {
            RbBitSet val = ambiguous_char_matrix[taxon_index][i];

<<<<<<< HEAD
            if ( val.getNumberSetBits() > 1 && allow_ambiguous_as_invariant == false )
            {
                inv = false;
            }
            else
            {
                // if this char was ambiguous, then we need to move ahead until
                // we find the first non-ambiguous character which we use as our
                // reference character to test
                if ( val.getNumberSetBits() > 1 && allow_ambiguous_as_invariant == true )
                {
                    
                    while ( val.getNumberSetBits() > 1 && taxon_index<length )
                    {
                        val = ambiguous_char_matrix[taxon_index][i];
                        ++taxon_index;
                    }
                }
                invariant_site_index[i] = val.getFirstSetBit();
=======
            for (; taxon_index<length; ++taxon_index)
            {
                if ( gap_matrix[taxon_index][i] == false )
                {
                    val &= ambiguous_char_matrix[taxon_index][i];
                }

                if (   ( allow_ambiguous_as_invariant == true  &&  val.getNumberSetBits() == 0 && gap_matrix[taxon_index][i] == false)
                    || ( allow_ambiguous_as_invariant == false && (val.getNumberSetBits() == 0 || gap_matrix[taxon_index][i] == true ) ) )
                {
                    inv = false;
                    break;
                }
            }
>>>>>>> 001334f7

            for ( size_t c = 0; c < this->num_chars; c++ )
            {
                if ( val.isSet(c) )
                {
                    invariant_site_index[i].push_back(c);
                }
            }
        }
        else
        {
<<<<<<< HEAD
            
            while ( taxon_index<(length-1) && gap_matrix[taxon_index][i] == true  )
            {
                ++taxon_index;
            }

=======
>>>>>>> 001334f7
            unsigned long c = char_matrix[taxon_index][i];
            invariant_site_index[i].push_back(c);

            for (; taxon_index<length; ++taxon_index)
            {
                if (   ( allow_ambiguous_as_invariant == true  &&  c != char_matrix[taxon_index][i] && gap_matrix[taxon_index][i] == false)
                    || ( allow_ambiguous_as_invariant == false && (c != char_matrix[taxon_index][i] || gap_matrix[taxon_index][i] == true ) ) )
                {
                    inv = false;
                    break;
                }
            }
        }

        site_invariant[i] = inv;
        
    }
    
    // finally we resize the partial likelihood vectors to the new pattern counts
    resizeLikelihoodVectors();

}


template<class charType>
double RevBayesCore::AbstractPhyloCTMCSiteHomogeneous<charType>::computeLnProbability( void )
{
    // @todo: #thread
    // This part should be done on several threads if possible
    // That means we should probabily call this function as a job,
    // where a job is defined as computing the lnProbability for a subset of the data (block)
    // Sebastian: this call is very slow; a lot of work happens in nextCycle()
    

    // we need to check here if we still are listining to this tree for change events
    // the tree could have been replaced without telling us
    if ( tau->getValue().getTreeChangeEventHandler().isListening( this ) == false )
    {
        tau->getValue().getTreeChangeEventHandler().addListener( this );
        dirty_nodes = std::vector<bool>(num_nodes, true);
    }


    // if we are not in MCMC mode, then we need to (temporarily) allocate memory
    if ( in_mcmc_mode == false )
    {
        partialLikelihoods = new double[2*activeLikelihoodOffset];
    }

    // compute the ln probability by recursively calling the probability calculation for each node
    const TopologyNode &root = tau->getValue().getRoot();

    // we start with the root and then traverse down the tree
    size_t root_index = root.getIndex();

    // only necessary if the root is actually dirty
    if ( dirty_nodes[root_index] == true )
    {

        // start by filling the likelihood vector for the children of the root
        if ( root.getNumberOfChildren() == 2 ) // rooted trees have two children for the root
        {
            const TopologyNode &left = root.getChild(0);
            size_t left_index = left.getIndex();
            fillLikelihoodVector( left, left_index );
            const TopologyNode &right = root.getChild(1);
            size_t right_index = right.getIndex();
            fillLikelihoodVector( right, right_index );

            computeRootLikelihood( root_index, left_index, right_index );
            scale(root_index, left_index, right_index);

        }
        else if ( root.getNumberOfChildren() == 3 ) // unrooted trees have three children for the root
        {
            const TopologyNode &left = root.getChild(0);
            size_t left_index = left.getIndex();
            fillLikelihoodVector( left, left_index );
            const TopologyNode &right = root.getChild(1);
            size_t right_index = right.getIndex();
            fillLikelihoodVector( right, right_index );
            const TopologyNode &middle = root.getChild(2);
            size_t middleIndex = middle.getIndex();
            fillLikelihoodVector( middle, middleIndex );

            computeRootLikelihood( root_index, left_index, right_index, middleIndex );
            scale(root_index, left_index, right_index, middleIndex);

        }
        else
        {
            throw RbException("The root node has an unexpected number of children. Only 2 (for rooted trees) or 3 (for unrooted trees) are allowed.");
        }

        // sum the partials up
        this->lnProb = sumRootLikelihood();

    }

    // if we are not in MCMC mode, then we need to (temporarily) free memory
    if ( in_mcmc_mode == false )
    {
        // free the partial likelihoods
        delete [] partialLikelihoods;
        partialLikelihoods = NULL;
    }

    // set the ancestral states as stale
    has_ancestral_states = false;

    return this->lnProb;
}


template<class charType>
void RevBayesCore::AbstractPhyloCTMCSiteHomogeneous<charType>::computeMarginalNodeLikelihood( size_t node_index, size_t parentnode_index )
{

    // compute the transition probability matrix
    this->updateTransitionProbabilities( node_index );

    // get the pointers to the partial likelihoods and the marginal likelihoods
    const double*   p_node                  = this->partialLikelihoods + this->activeLikelihood[node_index]*this->activeLikelihoodOffset + node_index*this->nodeOffset;
    double*         p_node_marginal         = this->marginalLikelihoods + node_index*this->nodeOffset;
    const double*   p_parent_node_marginal  = this->marginalLikelihoods + parentnode_index*this->nodeOffset;

    // get pointers the likelihood for both subtrees
    const double*   p_mixture                   = p_node;
    double*         p_mixture_marginal          = p_node_marginal;
    const double*   p_parent_mixture_marginal   = p_parent_node_marginal;

    // iterate over all mixture categories
    for (size_t mixture = 0; mixture < this->num_site_mixtures; ++mixture)
    {
        // the transition probability matrix for this mixture category
        const double*    tp_begin                = this->transition_prob_matrices[mixture].theMatrix;

        // get pointers to the likelihood for this mixture category
        const double*   p_site_mixture                  = p_mixture;
        double*         p_site_mixture_marginal         = p_mixture_marginal;
        const double*   p_parent_site_mixture_marginal  = p_parent_mixture_marginal;
        // iterate over all sites
        for (size_t site = 0; site < this->pattern_block_size; ++site)
        {
            // get the pointers to the likelihoods for this site and mixture category
            const double*   p_site_j                    = p_site_mixture;
            double*         p_site_marginal_j           = p_site_mixture_marginal;
            // iterate over all end states
            for (size_t j=0; j<num_chars; ++j)
            {
                const double*   p_parent_site_marginal_k    = p_parent_site_mixture_marginal;
                *p_site_marginal_j = 0.0;

                // iterator over all start states
                for (size_t k=0; k<num_chars; ++k)
                {
                    // transition probability for k->j
                    const double tp_kj = *p_parent_site_marginal_k * tp_begin[ k * num_chars + j ];

                    // add the probability of starting from this state
                    *p_site_marginal_j += *p_site_j * tp_kj;

                    // next parent state
                    ++p_parent_site_marginal_k;
                }

                // increment pointers
                ++p_site_j; ++p_site_marginal_j;
            }

            // increment the pointers to the next site
            p_site_mixture+=this->siteOffset; p_site_mixture_marginal+=this->siteOffset; p_parent_site_mixture_marginal+=this->siteOffset;

        } // end-for over all sites (=patterns)

        // increment the pointers to the next mixture category
        p_mixture+=this->mixtureOffset; p_mixture_marginal+=this->mixtureOffset; p_parent_mixture_marginal+=this->mixtureOffset;

    } // end-for over all mixtures (=rate categories)

}



template<class charType>
void RevBayesCore::AbstractPhyloCTMCSiteHomogeneous<charType>::computeMarginalRootLikelihood( void )
{
    // get the root node
    const TopologyNode &root = tau->getValue().getRoot();

    // get root frequencies
    std::vector<std::vector<double> >   ff;
    getRootFrequencies(ff);

    // get the index of the root node
    size_t node_index = root.getIndex();

    // get the pointers to the partial likelihoods and the marginal likelihoods
    const double*   p_node           = this->partialLikelihoods + this->activeLikelihood[node_index]*this->activeLikelihoodOffset + node_index*this->nodeOffset;
    double*         p_node_marginal  = this->marginalLikelihoods + node_index*this->nodeOffset;

    // get pointers the likelihood for both subtrees
    const double*   p_mixture           = p_node;
    double*         p_mixture_marginal  = p_node_marginal;

    // iterate over all mixture categories
    for (size_t mixture = 0; mixture < this->num_site_mixtures; ++mixture)
    {
        // get root frequencies
        const std::vector<double>&          f           = ff[mixture % ff.size()];
        std::vector<double>::const_iterator f_end       = f.end();
        std::vector<double>::const_iterator f_begin     = f.begin();

        // get pointers to the likelihood for this mixture category
        const double*   p_site_mixture          = p_mixture;
        double*         p_site_mixture_marginal = p_mixture_marginal;
        // iterate over all sites
        for (size_t site = 0; site < this->pattern_block_size; ++site)
        {
            // get the pointer to the stationary frequencies
            std::vector<double>::const_iterator f_j             = f_begin;
            // get the pointers to the likelihoods for this site and mixture category
            const double*   p_site_j            = p_site_mixture;
            double*         p_site_marginal_j   = p_site_mixture_marginal;
            // iterate over all starting states
            for (; f_j != f_end; ++f_j)
            {
                // add the probability of starting from this state
                *p_site_marginal_j = *p_site_j * *f_j;

                // increment pointers
                ++p_site_j; ++p_site_marginal_j;
            }

            // increment the pointers to the next site
            p_site_mixture+=this->siteOffset; p_site_mixture_marginal+=this->siteOffset;

        } // end-for over all sites (=patterns)

        // increment the pointers to the next mixture category
        p_mixture+=this->mixtureOffset; p_mixture_marginal+=this->mixtureOffset;

    } // end-for over all mixtures (=rate categories)

}


/**
 * Draw a vector of ancestral states from the marginal distribution (non-conditional of the other ancestral states).
 * Here we assume that the marginal likelihoods have been updated.
 */
template<class charType>
std::vector<charType> RevBayesCore::AbstractPhyloCTMCSiteHomogeneous<charType>::drawAncestralStatesForNode(const TopologyNode &node)
{

    size_t node_index = node.getIndex();

    // get the marginal likelihoods
    std::vector< std::vector<double> >* marginals = sumMarginalLikelihoods(node_index);

    RandomNumberGenerator* rng = GLOBAL_RNG;
    std::vector< charType > ancestralSeq = std::vector<charType>();

    for ( size_t i = 0; i < num_sites; ++i )
    {
		size_t pattern = i;
		// if the matrix is compressed use the pattern for this site
		if ( compressed == true )
        {
            pattern = site_pattern[i];
        }

        // create the character
        charType c = charType( num_chars );
        c.setToFirstState();

        // sum the likelihoods for each character state
        const std::vector<double> siteMarginals = (*marginals)[pattern];
        double sumMarginals = 0.0;
        for (int j = 0; j < siteMarginals.size(); j++)
        {
            sumMarginals += siteMarginals[j];
        }

        double u = rng->uniform01();
        if (sumMarginals == 0.0)
        {

            // randomly draw state if all states have 0 probability
            c.setStateByIndex((size_t)(u*c.getNumberOfStates()));

        }
        else
        {

            // the marginals don't add up to 1, so rescale u
            u *= sumMarginals;

            // draw the character state
            size_t stateIndex = 0;
            while ( true )
            {

                u -= siteMarginals[stateIndex];

                if ( u > 0.0 )
                {

                    if (c.getStateIndex() + 1 >= c.getNumberOfStates())
                    {
                        stateIndex = 0;
                        c.setToFirstState();
                    }
                    else
                    {
                        c++;
                        stateIndex++;
                    }

                }
                else
                {
                    break;
                }
            }
        }

        // add the character to the sequence
        ancestralSeq.push_back( c );
    }

    // we need to free the vector
    delete marginals;

    return ancestralSeq;
}


/**
 * Draw a vector of ancestral states from the joint-conditional distribution of states.
 */
template<class charType>
void RevBayesCore::AbstractPhyloCTMCSiteHomogeneous<charType>::drawJointConditionalAncestralStates(std::vector<std::vector<charType> >& startStates, std::vector<std::vector<charType> >& endStates)
{

	// if we already have ancestral states, don't make new ones
    
    // MJL 181028: Disabling this flag to allow multiple monitors to work for same dnPhyloCTMC (e.g. ancestral states + stochastic mapping)
//	if ( has_ancestral_states == true )
//    {
//		return;
//    }
    
    RandomNumberGenerator* rng = GLOBAL_RNG;

    // get working variables
    std::vector<double> siteProbVector = getMixtureProbs();

    const TopologyNode &root = tau->getValue().getRoot();
    size_t node_index = root.getIndex();

    // get the pointers to the partial likelihoods and the marginal likelihoods
    double*         p_node  = this->partialLikelihoods + this->activeLikelihood[node_index]*this->activeLikelihoodOffset + node_index*this->nodeOffset;

    // get pointers the likelihood for both subtrees
    const double*   p_site           = p_node;

    // sample root states
    std::vector<double> p( this->num_site_mixtures*this->num_chars, 0.0);

    // clear the container for sampling the site-rates
    sampled_site_mixtures.resize(this->num_sites);
    
    for (size_t i = 0; i < this->num_sites; ++i)
//    for (size_t i = pattern_block_start; i < this->pattern_block_end; ++i)
    {

        // create the character
        charType c = charType( template_state );

        // sum to sample
        double sum = 0.0;

        // if the matrix is compressed use the pattern for this site
        size_t pattern = i - pattern_block_start;
        if ( compressed == true )
        {
            pattern = site_pattern[i - pattern_block_start];
        }

        // get ptr to first mixture cat for site
        p_site          = p_node  + pattern * this->siteOffset;

        // iterate over all mixture categories
        for (size_t mixture = 0; mixture < this->num_site_mixtures; ++mixture)
        {

            // get pointers to the likelihood for this mixture category
            const double* p_site_mixture_j       = p_site;

            // iterate over all starting states
            for (size_t state = 0; state < this->num_chars; ++state)
            {
                size_t k = this->num_chars*mixture + state;
                p[k] = *p_site_mixture_j * siteProbVector[mixture];
                sum += p[k];

                // increment the pointers to the next state for (site,rate)
                p_site_mixture_j++;
            }

            // increment the pointers to the next mixture category for given site
            p_site       += this->mixtureOffset;

        } // end-for over all mixtures (=rate categories)

        // sample char from p
        bool stop = false;
        double u = rng->uniform01() * sum;
        for (size_t mixture = 0; mixture < this->num_site_mixtures; mixture++)
        {
            c.setToFirstState();
            for (size_t state = 0; state < this->num_chars; state++)
            {
                size_t k = this->num_chars * mixture + state;
                u -= p[k];
                if (u < 0.0)
                {
                    startStates[root.getIndex()][i] = c;
                    sampled_site_mixtures[i] = mixture;
                    stop = true;
                    break;
                }
                if (c.getStateIndex() + 1 >= c.getNumberOfStates())
                {
                    c.setToFirstState();
                }
                else
                {
                    c++;
                }
            }
            if (stop) break;
        }

        endStates[node_index][i] = startStates[node_index][i];
    }

    // recurse
    std::vector<TopologyNode*> children = root.getChildren();
    for (size_t i = 0; i < children.size(); i++)
    {
        // daughters identically inherit ancestral state
        startStates[ children[i]->getIndex() ] = endStates[ root.getIndex() ];

        // recurse towards tips
        if ( children[i]->isTip() == false )
        {
            recursivelyDrawJointConditionalAncestralStates(*children[i], startStates, endStates, sampled_site_mixtures);
        }
        else
        {
            tipDrawJointConditionalAncestralStates(*children[i], startStates, endStates, sampled_site_mixtures);
        }

    }

    // flag the ancestral states as sampled
    has_ancestral_states = true;

}


template<class charType>
void RevBayesCore::AbstractPhyloCTMCSiteHomogeneous<charType>::drawStochasticCharacterMap(std::vector<std::string>& character_histories, size_t site, bool use_simmap_default)
{

    bool success = false;
    size_t max_draws = 10;
    size_t n_draws = 0;

    while (!success && n_draws != max_draws) {
        // first draw joint ancestral states
        std::vector<std::vector<charType> > start_states(this->num_nodes, std::vector<charType>(this->num_sites, template_state));
        std::vector<std::vector<charType> > end_states(this->num_nodes, std::vector<charType>(this->num_sites, template_state));
        this->drawJointConditionalAncestralStates( start_states, end_states );

        // save the character history for the root
        const TopologyNode &root = this->tau->getValue().getRoot();
        size_t root_index = root.getIndex();
        std::string simmap_string = "{" + end_states[root_index][site].getStringValue() + "," + StringUtilities::toString( root.getBranchLength() ) + "}";
        character_histories[root_index] = simmap_string;

        // the mixture components are in a vector that is a flattened version of a
        // matrix with rate components in columns and matrix components in rows.
        // the matrix is in row-major order.
        // here, we compute the row and column indices from the vector index.

        size_t mixture_component_index = this->sampled_site_mixtures[site];

        // get the number of rate categories
        size_t num_site_rates = 1;
        if (this->site_rates != NULL)
        {
        	num_site_rates = this->site_rates->getValue().size();
        }

        // determine the rate (column index)
        sampled_site_rate_component = 0;
        if (this->site_rates != NULL)
        {
        	sampled_site_rate_component = mixture_component_index % num_site_rates;
        }

        // determine the matrix (row index)
        sampled_site_matrix_component = 0;
        if (this->site_matrix_probs != NULL)
        {
        	sampled_site_matrix_component = (mixture_component_index - sampled_site_rate_component) / num_site_rates;
        }

        // recurse towards tips
        const TopologyNode &right = root.getChild(0);
        const TopologyNode &left = root.getChild(1);
        success = recursivelyDrawStochasticCharacterMap(left,  character_histories, start_states, end_states, site, use_simmap_default);
        success &= recursivelyDrawStochasticCharacterMap(right, character_histories, start_states, end_states, site, use_simmap_default);

        if (n_draws != 0) {
            std::cout << "Warning: numerical instability in P(t)=exp(Qt) caused stochastic mapping to fail (attempt: " << n_draws << "/" << max_draws << ")\n";
        }
        n_draws++;
    }

    if (n_draws == max_draws) {
        throw RbException("Stochastic mapping failed due to numerical instability.");
    }

}

template<class charType>
bool RevBayesCore::AbstractPhyloCTMCSiteHomogeneous<charType>::hasSiteRateMixture()
{
	bool ret = this->num_site_rates > 1;
	return ret;
}

template<class charType>
bool RevBayesCore::AbstractPhyloCTMCSiteHomogeneous<charType>::hasSiteMatrixMixture()
{
	bool ret = false;

	if ( this->site_matrix_probs != NULL ) {
		ret = this->site_matrix_probs->getValue().size() > 1;
	}

	return ret;
}
template<class charType>
void RevBayesCore::AbstractPhyloCTMCSiteHomogeneous<charType>::getSampledMixtureComponents(size_t &site_index, size_t &rate_component, size_t &matrix_component )
{

	// get the mixture component (in vector form)
	size_t mixture_component_index = this->sampled_site_mixtures[site_index];

	rate_component = 0;
    if (this->site_rates != NULL)
    {
    	rate_component = mixture_component_index % num_site_rates;
    }

    // determine the matrix (row index)
    matrix_component = 0;
    if (this->site_matrix_probs != NULL)
    {
    	matrix_component = (mixture_component_index - rate_component) / num_site_rates;
    }


}


template<class charType>
bool RevBayesCore::AbstractPhyloCTMCSiteHomogeneous<charType>::recursivelyDrawStochasticCharacterMap(const TopologyNode &node, std::vector<std::string>& character_histories, std::vector<std::vector<charType> >& start_states, std::vector<std::vector<charType> >& end_states, size_t site, bool use_simmap_default)
{

    bool success = false;

    // get the start and end states
    size_t node_index = node.getIndex();
    size_t start_state = start_states[node_index][site].getStateIndex();
    size_t end_state = start_state;

    // NOTE: ambiguous tip states are sampled along with internal node states
    end_state = end_states[node_index][site].getStateIndex();

    // set up vectors to hold the character transition events
    std::vector<size_t> transition_states;
    std::vector<double> transition_times;
    transition_states.push_back(start_state);

    // get the rate matrix for this branch (or site if using a mixture of matrices over sites)
    RateMatrix_JC jc(this->num_chars);
    const RateGenerator *rate_matrix = &jc;
    if ( this->branch_heterogeneous_substitution_matrices == true )
    {
        if (this->heterogeneous_rate_matrices != NULL)
        {
            rate_matrix = &this->heterogeneous_rate_matrices->getValue()[node_index];
        }
        else if (this->homogeneous_rate_matrix != NULL)
        {
            rate_matrix = &this->homogeneous_rate_matrix->getValue();
        }
    }
    else
    {
        if (this->homogeneous_rate_matrix != NULL)
        {
            rate_matrix = &this->homogeneous_rate_matrix->getValue();
        }
        else if (this->site_matrix_probs != NULL)
        {
        	rate_matrix = &this->heterogeneous_rate_matrices->getValue()[this->sampled_site_matrix_component];
        }
    }

    // get the clock rate for the branch
    double clock_rate = 1.0;
    if ( this->branch_heterogeneous_clock_rates == true )
    {
        if (this->heterogeneous_clock_rates != NULL)
        {
            clock_rate = this->heterogeneous_clock_rates->getValue()[node_index];
        }
    }
    else
    {
        if (this->homogeneous_clock_rate != NULL)
        {
            clock_rate = this->homogeneous_clock_rate->getValue();
        }
    }

    // multiply by the clock-rate for the site
    if (this->site_rates != NULL)
    {
    	// there is a mixture over site rates
    	clock_rate *= this->site_rates->getValue()[this->sampled_site_rate_component];
    }

    // now sample a character history for the branch leading to this node
    double start_age;
    double end_age;
    if (RbMath::isFinite( node.getAge() ) == true)
    {
        start_age = node.getParent().getAge();
        end_age = node.getAge();
    }
    else
    {
        double branch_length = node.getBranchLength();
        if (branch_length < 0.0)
        {
            branch_length = 1.0;
        }
        start_age = branch_length;
        end_age = 0.0;
    }


    // simulate stochastic map
    transition_states.push_back(end_state);
    success = const_cast<RateGenerator*>(rate_matrix)->simulateStochasticMapping(start_age, end_age, clock_rate, transition_states, transition_times);

    // make SIMMAP string
    std::string simmap_string = "{";

    if (use_simmap_default == true)
    {
        for (size_t i = transition_times.size(); i > 0; i--)
        {
            simmap_string = simmap_string + StringUtilities::toString(transition_states[i - 1]) + "," + StringUtilities::toString(transition_times[i - 1]);
            if (i != 1)
            {
                simmap_string = simmap_string + ":";
            }
        }
    }
    else
    {
        for (size_t i = 0; i < transition_times.size(); i++)
        {
            if (i != 0)
            {
                simmap_string = simmap_string + ":";
            }
            simmap_string = simmap_string + StringUtilities::toString(transition_states[i]) + "," + StringUtilities::toString(transition_times[i]);
        }
    }
    simmap_string = simmap_string + "}";

    // save the character history for this branch
    character_histories[node_index] = simmap_string;

    // recurse towards tips
    if ( node.isTip() == false )
    {
        const TopologyNode &right = node.getChild(0);
        const TopologyNode &left = node.getChild(1);
        success &= recursivelyDrawStochasticCharacterMap(left, character_histories, start_states, end_states, site, use_simmap_default);
        success &= recursivelyDrawStochasticCharacterMap(right, character_histories, start_states, end_states, site, use_simmap_default);
    }

    return success;
}


template<class charType>
void RevBayesCore::AbstractPhyloCTMCSiteHomogeneous<charType>::executeMethod(const std::string &n, const std::vector<const DagNode *> &args, RbVector<double> &rv) const
{

    if ( n == "siteLikelihoods" )
    {

        bool delete_partial_likelihoods = false;

        // if we are not in MCMC mode, then we need to (temporarily) allocate memory
        if ( in_mcmc_mode == false )
        {
            delete_partial_likelihoods = true;
            partialLikelihoods = new double[2*activeLikelihoodOffset];
            in_mcmc_mode = true;

            for (std::vector<bool>::iterator it = dirty_nodes.begin(); it != dirty_nodes.end(); ++it)
            {
                (*it) = true;
            }
        }

        // make sure the likelihoods are updated
        const_cast<AbstractPhyloCTMCSiteHomogeneous<charType> *>( this )->computeLnProbability();

        // get the per site likelihood
        RbVector<double> tmp = RbVector<double>(num_patterns, 0.0);
        computeRootLikelihoods( tmp );

        // if we are not in MCMC mode, then we need to (temporarily) free memory
        if ( delete_partial_likelihoods == true )
        {
            // free the partial likelihoods
            delete [] partialLikelihoods;
            partialLikelihoods = NULL;
            in_mcmc_mode = false;
        }

        // now match it back to the actual sites
        if ( this->compressed == true && num_sites > num_patterns )
        {
            rv = RbVector<double>(num_sites, 0.0);

            for (size_t i=0; i<num_sites; ++i)
            {
                size_t pattern_index = site_pattern[i];
                rv[i] = tmp[pattern_index] / pattern_counts[pattern_index];
            }
        }
        else
        {
            rv = tmp;
        }

    }
    else if ( n == "siteRates" )
    {

        bool delete_partial_likelihoods = false;

        // if we are not in MCMC mode, then we need to (temporarily) allocate memory
        if ( in_mcmc_mode == false )
        {
            delete_partial_likelihoods = true;
            partialLikelihoods = new double[2*activeLikelihoodOffset];
            in_mcmc_mode = true;

            for (std::vector<bool>::iterator it = dirty_nodes.begin(); it != dirty_nodes.end(); ++it)
            {
                (*it) = true;
            }
        }

        // make sure the likelihoods are updated
        const_cast<AbstractPhyloCTMCSiteHomogeneous<charType> *>( this )->computeLnProbability();

        // get the site rates
        std::vector<double> r;
        if ( this->rate_variation_across_sites == true )
        {
            r = this->site_rates->getValue();
        }
        else
        {
            r.push_back(1.0);
        }

        size_t num_site_rates_withInv = num_site_rates;
        double prob_invariant = getPInv();
        if (prob_invariant > 0.0)
        {
            num_site_rates_withInv++;
            r.insert(r.begin(), 0.0);
        }

        // get the per site rate likelihood
        MatrixReal tmp = MatrixReal(num_patterns, num_site_rates_withInv, 0.0);
        computeRootLikelihoodsPerSiteRate( tmp );

        // if we are not in MCMC mode, then we need to (temporarily) free memory
        if ( delete_partial_likelihoods == true )
        {
            // free the partial likelihoods
            delete [] partialLikelihoods;
            partialLikelihoods = NULL;
            in_mcmc_mode = false;
        }

        // now match it back to the actual sites
        MatrixReal siteRateConditionalProb = MatrixReal(num_sites, num_site_rates_withInv, 0.0);
        for (size_t i=0; i<num_sites; ++i)
        {
            size_t pattern_index = site_pattern[i];
            double siteLikelihoods = 0.0;

            for (size_t j=0; j<num_site_rates_withInv; ++j)
            {
                siteRateConditionalProb[i][j] = exp(tmp[pattern_index][j] / pattern_counts[pattern_index]);
                siteLikelihoods += siteRateConditionalProb[i][j];
            }
            for (size_t j=0; j<num_site_rates_withInv; ++j)
            {
                siteRateConditionalProb[i][j] = siteRateConditionalProb[i][j] / siteLikelihoods;
            }
        }

        rv = RbVector<double>(num_sites, 0.0);

        // now either sample the site rates according to the conditional posterior probability of each rate category
        // or compute them as the posterior mean
        std::string method = static_cast<const TypedDagNode<std::string>* >( args[0] )->getValue();

        if (method == "sampling")
        {
            RandomNumberGenerator* rng = GLOBAL_RNG;
            for (size_t i=0; i<num_sites; ++i)
            {
                size_t rateIndex = 0;
                double u = rng->uniform01();

                while ( true )
                {
                    u -= siteRateConditionalProb[i][rateIndex];

                    if ( u > 0.0 )
                    {
                        ++rateIndex;
                    }
                    else
                    {
                        break;
                    }
                }

                rv[i] = r[rateIndex];

            }

        }
        else if (method == "weightedAverage")
        {
            for (size_t i=0; i<num_sites; ++i)
            {
                for (size_t rateIndex=0; rateIndex < num_site_rates_withInv; ++rateIndex)
                {
                    rv[i] += r[rateIndex] * siteRateConditionalProb[i][rateIndex];
                }
            }
        }

    }
    else
    {
        throw RbException("The PhyloCTMC process does not have a member method called '" + n + "'.");
    }

}


template<class charType>
void RevBayesCore::AbstractPhyloCTMCSiteHomogeneous<charType>::executeMethod(const std::string &n, const std::vector<const DagNode *> &args, MatrixReal &rv) const
{

    if ( n == "siteRateLikelihoods" )
    {

        bool delete_partial_likelihoods = false;

        // if we are not in MCMC mode, then we need to (temporarily) allocate memory
        if ( in_mcmc_mode == false )
        {
            delete_partial_likelihoods = true;
            partialLikelihoods = new double[2*activeLikelihoodOffset];
            in_mcmc_mode = true;

            for (std::vector<bool>::iterator it = dirty_nodes.begin(); it != dirty_nodes.end(); ++it)
            {
                (*it) = true;
            }
        }

        // make sure the likelihoods are updated
        const_cast<AbstractPhyloCTMCSiteHomogeneous<charType> *>( this )->computeLnProbability();

        // get the per site rate likelihood
        size_t num_site_rates_withInv = num_site_rates;
        double prob_invariant = getPInv();
        if (prob_invariant > 0.0)
        {
            num_site_rates_withInv++;
        }

        // get the per site rate likelihood
        MatrixReal tmp = MatrixReal(num_patterns, num_site_rates_withInv, 0.0);
        computeRootLikelihoodsPerSiteRate( tmp );

        // if we are not in MCMC mode, then we need to (temporarily) free memory
        if ( delete_partial_likelihoods == true )
        {
            // free the partial likelihoods
            delete [] partialLikelihoods;
            partialLikelihoods = NULL;
            in_mcmc_mode = false;
        }

        // now match it back to the actual sites
        rv = MatrixReal(num_sites, num_site_rates_withInv, 0.0);
        for (size_t i=0; i<num_sites; ++i)
        {
            size_t pattern_index = site_pattern[i];
            for (size_t j=0; j<num_site_rates_withInv; ++j)
            {
                rv[i][j] = tmp[pattern_index][j] / pattern_counts[pattern_index];
            }
        }

    }
    else if ( n == "siteMixtureLikelihoods" )
    {

        bool delete_partial_likelihoods = false;

        // if we are not in MCMC mode, then we need to (temporarily) allocate memory
        if ( in_mcmc_mode == false )
        {
            delete_partial_likelihoods = true;
            partialLikelihoods = new double[2*activeLikelihoodOffset];
            in_mcmc_mode = true;

            for (std::vector<bool>::iterator it = dirty_nodes.begin(); it != dirty_nodes.end(); ++it)
            {
                (*it) = true;
            }
        }

        // make sure the likelihoods are updated
        const_cast<AbstractPhyloCTMCSiteHomogeneous<charType> *>( this )->computeLnProbability();

        // get the per site rate likelihood
        size_t num_site_mixture_withInv = num_site_mixtures;
        double prob_invariant = getPInv();
        if (prob_invariant > 0.0)
        {
            num_site_mixture_withInv += size_t(num_site_mixtures/num_site_rates);
        }

        // get the per site rate likelihood
        MatrixReal tmp = MatrixReal(num_patterns, num_site_mixture_withInv, 0.0);
        computeRootLikelihoodsPerSiteMixture( tmp );

        // if we are not in MCMC mode, then we need to (temporarily) free memory
        if ( delete_partial_likelihoods == true )
        {
            // free the partial likelihoods
            delete [] partialLikelihoods;
            partialLikelihoods = NULL;
            in_mcmc_mode = false;
        }

        // now match it back to the actual sites
        rv = MatrixReal(num_sites, num_site_mixture_withInv, 0.0);
        for (size_t i=0; i<num_sites; ++i)
        {
            size_t pattern_index = site_pattern[i];
            for (size_t j=0; j<num_site_mixture_withInv; ++j)
            {
                rv[i][j] = tmp[pattern_index][j] / pattern_counts[pattern_index];
            }
        }

    }
    else
    {
        throw RbException("The PhyloCTMC process does not have a member method called '" + n + "'.");
    }

}




template<class charType>
void RevBayesCore::AbstractPhyloCTMCSiteHomogeneous<charType>::recursivelyDrawJointConditionalAncestralStates(const TopologyNode &node, std::vector<std::vector<charType> >& startStates, std::vector<std::vector<charType> >& endStates, const std::vector<size_t>& sampledSiteRates)
{
    RandomNumberGenerator* rng = GLOBAL_RNG;

    // get working variables
    size_t node_index = node.getIndex();
    size_t left = node.getChild(0).getIndex();
    size_t right = node.getChild(1).getIndex();
    //    size_t parentIndex = node.getParent().getIndex();

    // get transition probabilities
    this->updateTransitionProbabilities( node_index );

    // get the pointers to the partial likelihoods and the marginal likelihoods
    //    double*         p_node  = this->partialLikelihoods + this->activeLikelihood[node_index]*this->activeLikelihoodOffset + node_index*this->nodeOffset;
    const double*   p_left  = this->partialLikelihoods + this->activeLikelihood[left]*this->activeLikelihoodOffset + left*this->nodeOffset;
    const double*   p_right = this->partialLikelihoods + this->activeLikelihood[right]*this->activeLikelihoodOffset + right*this->nodeOffset;

    // get pointers the likelihood for both subtrees
    //    const double*   p_site           = p_node;
    //    const double*   p_left_site      = p_left;
    //    const double*   p_right_site     = p_right;

    // sample characters conditioned on start states, going to end states
    std::vector<double> p(this->num_chars, 0.0);
    for (size_t i = 0; i < this->num_sites; i++)
    {
        size_t cat = sampledSiteRates[i];
        size_t k = startStates[node_index][i].getStateIndex();


        // sum to sample
        double sum = 0.0;

        // if the matrix is compressed use the pattern for this site
        size_t pattern = i;
        if ( compressed == true )
        {
            pattern = site_pattern[i];
        }

        // get ptr to first mixture cat for site
        //        p_site          = p_node  + cat * this->mixtureOffset + pattern * this->siteOffset;
        const double* p_left_site_mixture_j     = p_left  + cat * this->mixtureOffset + pattern * this->siteOffset;
        const double* p_right_site_mixture_j    = p_right + cat * this->mixtureOffset + pattern * this->siteOffset;

        // iterate over possible end states for each site given start state
        for (size_t j = 0; j < this->num_chars; j++)
        {
            double tp_kj = this->transition_prob_matrices[cat][k][j];
            p[j] = tp_kj * *p_left_site_mixture_j * *p_right_site_mixture_j;
            sum += p[j];

            //            p_site_mixture_j++;
            p_left_site_mixture_j++;
            p_right_site_mixture_j++;
        }

        // sample char from p
        charType c = charType( template_state );
        double u = rng->uniform01() * sum;
        for (size_t state = 0; state < this->num_chars; state++)
        {
            u -= p[state];
            if (u < 0.0)
            {
                endStates[node_index][i] = c;
                break;
            }
            if (c.getStateIndex() + 1 >= c.getNumberOfStates())
            {
                c.setToFirstState();
            }
            else
            {
                c++;
            }
        }
    }

    // recurse
    std::vector<TopologyNode*> children = node.getChildren();
    for (size_t i = 0; i < children.size(); i++)
    {
        // daughters identically inherit ancestral state
        startStates[ children[i]->getIndex() ] = endStates[ node.getIndex() ];

        // recurse towards tips
        if ( children[i]->isTip() == false )
        {
            recursivelyDrawJointConditionalAncestralStates(*children[i], startStates, endStates, sampledSiteRates);
        }
        else
        {
            tipDrawJointConditionalAncestralStates(*children[i], startStates, endStates, sampledSiteRates);
        }

    }

}

template<class charType>
void RevBayesCore::AbstractPhyloCTMCSiteHomogeneous<charType>::tipDrawJointConditionalAncestralStates(const TopologyNode &node, std::vector<std::vector<charType> >& startStates, std::vector<std::vector<charType> >& endStates, const std::vector<size_t>& sampledSiteRates)
{

    // get working variables
    size_t node_index = node.getIndex();

    // get transition probabilities
    this->updateTransitionProbabilities( node_index );

    const AbstractHomologousDiscreteCharacterData& d = this->getValue();
    const HomologousDiscreteCharacterData<charType>& dd = static_cast<const HomologousDiscreteCharacterData<charType>& >( d );
    const DiscreteTaxonData<charType>& td = dd.getTaxonData( node.getName() );

    // ideally sample ambiguous tip states given the underlying process and ancestral state
    // for now, always sample the clamped character

    // sample characters conditioned on start states, going to end states
    std::vector<double> p(this->num_chars, 0.0);
    for (size_t i = 0; i < this->num_sites; i++)
    {

        charType c = td.getCharacter(i);


        if ( c.isAmbiguous() == false )
        {
            // we know the tip state for unambiguous characters
            endStates[node_index][i] = c;
        }
        else
        {
            // we sample the tip state for ambiguous characters
            size_t cat = sampledSiteRates[i];
            size_t k = startStates[node_index][i].getStateIndex();

            // sum to sample
            double sum = 0.0;

            // if the matrix is compressed use the pattern for this site
            size_t pattern = i;
            if ( compressed == true )
            {
                pattern = site_pattern[i];
            }

            // get the ambiguous character's bitset for the tip taxon
            RbBitSet bs = RbBitSet(this->num_chars, true);
            if ( c.isMissingState() == false )
            {
                bs = c.getState();
            }

            // iterate over possible end states for each site given start state
            for (size_t j = 0; j < this->num_chars; j++)
            {
                double tp_kj = this->transition_prob_matrices[cat][k][j] * bs[j];
                p[j] = tp_kj;
                sum += p[j];
            }

            // sample char from p
            charType c = charType( template_state );
            double u = GLOBAL_RNG->uniform01() * sum;
            for (size_t state = 0; state < this->num_chars; state++)
            {
                u -= p[state];
                if (u < 0.0)
                {
                    endStates[node_index][i] = c;
                    break;
                }
                if (c.getStateIndex() + 1 >= c.getNumberOfStates())
                {
                    c.setToFirstState();
                }
                else
                {
                    c++;
                }
            }
        }
    }

    // no further recursion

}

template<class charType>
void RevBayesCore::AbstractPhyloCTMCSiteHomogeneous<charType>::fillLikelihoodVector(const TopologyNode &node, size_t node_index)
{

    // check for recomputation
    if ( dirty_nodes[node_index] == true )
    {
        // mark as computed
        dirty_nodes[node_index] = false;

        if ( node.isTip() == true )
        {
            // this is a tip node
            // compute the likelihood for the tip and we are done
            computeTipLikelihood(node, node_index);

            // rescale likelihood vector
            scale(node_index);
        }
        else
        {
            // this is an internal node
            const TopologyNode     &left        = node.getChild(0);
            size_t                  left_index  = left.getIndex();
            fillLikelihoodVector( left, left_index );
            const TopologyNode     &right       = node.getChild(1);
            size_t                  right_index = right.getIndex();
            fillLikelihoodVector( right, right_index );

            // now compute the likelihoods of this internal node
            computeInternalNodeLikelihood(node,node_index,left_index,right_index);

            // rescale likelihood vector
            scale(node_index,left_index,right_index);
        }

    }

}



template<class charType>
void RevBayesCore::AbstractPhyloCTMCSiteHomogeneous<charType>::fireTreeChangeEvent( const RevBayesCore::TopologyNode &n, const unsigned& m )
{

    // call a recursive flagging of all node above (closer to the root) and including this node
    recursivelyFlagNodeDirty( n );

}


template<class charType>
std::vector<size_t> RevBayesCore::AbstractPhyloCTMCSiteHomogeneous<charType>::getIncludedSiteIndices( void )
{
    return this->value->getIncludedSiteIndices();
}



template<class charType>
void RevBayesCore::AbstractPhyloCTMCSiteHomogeneous<charType>::getRootFrequencies( std::vector<std::vector<double> >& rf ) const
{
    if ( root_frequencies != NULL )
    {
        std::vector<double> f = root_frequencies->getValue();
        rf.push_back( f );
    }
    else if (heterogeneous_rate_matrices !=  NULL)
    {
        if ( this->branch_heterogeneous_substitution_matrices == true)
        {
            if (root_frequencies == NULL)
            {
                throw RbException("Using branch-heterogeneous rate matrices, but no root frequencies have been specified");
            }

            std::vector<double> f = root_frequencies->getValue();
            rf.push_back( f );
        }
        else
        {
            for (size_t matrix = 0; matrix < this->num_matrices; matrix++)
            {
                const RateMatrix *rm = dynamic_cast<const RateMatrix *>(&heterogeneous_rate_matrices->getValue()[matrix]);
                if ( rm != NULL )
                {
                    rf.push_back( rm->getStationaryFrequencies() );
                }
                else
                {
                    throw RbException("If you want to use RateGenerators that are not RateMatrices then you need to specify the root frequencies directly.");
                }
            }
        }
    }
    else if (homogeneous_rate_matrix != NULL)
    {
        const RateMatrix *rm = dynamic_cast<const RateMatrix *>(&homogeneous_rate_matrix->getValue());
        if ( rm != NULL )
        {
            rf.push_back( rm->getStationaryFrequencies() );
        }
        else
        {
            throw RbException("If you want to use RateGenerators that are not RateMatrices then you need to specify the root frequencies directly.");
        }

    }
    else
    {
        rf.push_back( std::vector<double>(num_chars, 1.0/num_chars) );
    }
}

template<class charType>
std::vector<double> RevBayesCore::AbstractPhyloCTMCSiteHomogeneous<charType>::getRootFrequencies( size_t mixture ) const
{
    if (mixture > this->num_site_mixtures)
    {
        throw(RbException("Site mixture index out of bounds"));
    }

    std::vector<std::vector<double> > rf;
    getRootFrequencies(rf);

    return rf[mixture % rf.size()];
}

template<class charType>
std::vector<double> RevBayesCore::AbstractPhyloCTMCSiteHomogeneous<charType>::getMixtureProbs( void ) const
{
    std::vector<double> probs(num_site_mixtures, 1.0/num_site_mixtures);
    std::vector<double> rates_probs(num_site_rates, 1.0/num_site_rates);
    size_t num_site_matrices = num_site_mixtures/num_site_rates;
    std::vector<double> matrix_probs(num_site_matrices, 1.0/num_site_matrices);

    if ( site_rates_probs != NULL )
    {
        rates_probs = site_rates_probs->getValue();
    }

    if ( site_matrix_probs != NULL )
    {
        matrix_probs = site_matrix_probs->getValue();
    }

    for (size_t matrix = 0; matrix < num_site_matrices; ++matrix)
    {
        for (size_t j = 0; j < this->num_site_rates; ++j)
        {
            probs[j * num_site_matrices + matrix] = matrix_probs[matrix] * rates_probs[j];
        }
    }

    return probs;
}


template<class charType>
double RevBayesCore::AbstractPhyloCTMCSiteHomogeneous<charType>::getPInv( void ) const
{

    if ( p_inv != NULL )
    {
        return p_inv->getValue();
    }
    else
    {
        return 0.0;
    }

}


template<class charType>
void RevBayesCore::AbstractPhyloCTMCSiteHomogeneous<charType>::keepSpecialization( const DagNode* affecter )
{

    // reset flags for likelihood computation
    touched = false;

    // reset the ln probability
    this->storedLnProb = this->lnProb;

    // reset all flags
    for (std::vector<bool>::iterator it = this->dirty_nodes.begin(); it != this->dirty_nodes.end(); ++it)
    {
        (*it) = false;
    }

    for (std::vector<bool>::iterator it = this->changed_nodes.begin(); it != this->changed_nodes.end(); ++it)
    {
        (*it) = false;
    }

}



template<class charType>
void RevBayesCore::AbstractPhyloCTMCSiteHomogeneous<charType>::recursivelyFlagNodeDirty( const RevBayesCore::TopologyNode &n )
{

    // we need to flag this node and all ancestral nodes for recomputation
    size_t index = n.getIndex();

    // if this node is already dirty, the also all the ancestral nodes must have been flagged as dirty
    if ( dirty_nodes[index] == false )
    {
        // the root doesn't have an ancestor
        if ( n.isRoot() == false )
        {
            recursivelyFlagNodeDirty( n.getParent() );
        }

        // set the flag
        dirty_nodes[index] = true;

        // if we previously haven't touched this node, then we need to change the active likelihood pointer
        if ( changed_nodes[index] == false )
        {
            activeLikelihood[index] = (activeLikelihood[index] == 0 ? 1 : 0);
            changed_nodes[index] = true;
        }

    }

}



template<class charType>
void RevBayesCore::AbstractPhyloCTMCSiteHomogeneous<charType>::recursiveMarginalLikelihoodComputation( size_t node_index )
{

    const TopologyNode &node = tau->getValue().getNode( node_index );

    for ( size_t i=0; i<node.getNumberOfChildren(); ++i )
    {
        const TopologyNode &child = node.getChild(i);

        if ( child.isTip() == false )
        {
            size_t childIndex = child.getIndex();
            computeMarginalNodeLikelihood( childIndex, node_index );
            recursiveMarginalLikelihoodComputation( childIndex );
        }

    }
}



template<class charType>
void RevBayesCore::AbstractPhyloCTMCSiteHomogeneous<charType>::redrawValue( void )
{

    bool do_mask = this->dag_node != NULL && this->dag_node->isClamped() && gap_match_clamped;
    std::vector<std::vector<bool> > mask_gap        = std::vector<std::vector<bool> >(tau->getValue().getNumberOfTips(), std::vector<bool>());
    std::vector<std::vector<bool> > mask_missing    = std::vector<std::vector<bool> >(tau->getValue().getNumberOfTips(), std::vector<bool>());
    // we cannot use the stored gap matrix because it uses the pattern compression
    // therefore we create our own mask
    if ( do_mask == true )
    {
        std::vector<size_t> site_indices = getIncludedSiteIndices();

        // set the gap states as in the clamped data
        for (size_t i = 0; i < tau->getValue().getNumberOfTips(); ++i)
        {
            // create a temporary variable for the taxon
            std::vector<bool> taxon_mask_gap        = std::vector<bool>(num_sites,false);
            std::vector<bool> taxon_mask_missing    = std::vector<bool>(num_sites,false);

            const std::string &taxon_name = tau->getValue().getNode( i ).getName();
            AbstractDiscreteTaxonData& taxon = value->getTaxonData( taxon_name );

            for ( size_t site=0; site<site_indices.size(); ++site)
            {
                taxon_mask_gap[site]        = taxon.getCharacter( site_indices[site] ).isGapState();
                taxon_mask_missing[site]    = taxon.getCharacter( site_indices[site] ).isMissingState();
            }

            mask_gap[i]         = taxon_mask_gap;
            mask_missing[i]     = taxon_mask_missing;

        }

    }

    // delete the old value first
    delete this->value;

    // create a new character data object
    this->value = new HomologousDiscreteCharacterData<charType>();

    // create a vector of taxon data
    std::vector< DiscreteTaxonData<charType> > taxa = std::vector< DiscreteTaxonData< charType > >( num_nodes, DiscreteTaxonData<charType>( Taxon("") ) );

    // first, simulate the per site rates
    RandomNumberGenerator* rng = GLOBAL_RNG;
    std::vector<size_t> perSiteMixtures = std::vector<size_t>(num_sites,0);
    std::vector<bool> inv = std::vector<bool>(num_sites,false);
    double prob_invariant = getPInv();
    for ( size_t i = 0; i < num_sites; ++i )
    {
        // draw if this site is invariant
        double u = rng->uniform01();
        if ( u < prob_invariant )
        {
            // this site is invariant
            inv[i] = true;

        }
        else if ( num_site_mixtures  > 1 )
        {
            // draw the rate for this site
            u = rng->uniform01();
            size_t mixtureIndex = 0;

            std::vector<double> mixtureProbs = getMixtureProbs();

            std::vector< double >::const_iterator freq = mixtureProbs.begin();
            while ( true )
            {
                u -= *freq;

                if ( u > 0.0 )
                {
                    ++mixtureIndex;
                    ++freq;
                }
                else
                {
                    break;
                }
            }

            perSiteMixtures[i] = mixtureIndex;
        }
        else
        {
            // there is only a single site rate so this is 1.0
            perSiteMixtures[i] = 0;

        }

    }

    std::vector<std::vector<double> > freqs;
    getRootFrequencies(freqs);
    // simulate the root sequence
    DiscreteTaxonData< charType > &root = taxa[ tau->getValue().getRoot().getIndex() ];
    for ( size_t i = 0; i < num_sites; ++i )
    {
        const std::vector< double > &stationary_freqs = freqs[perSiteMixtures[i] % freqs.size()];

        // create the character
        charType c = charType( num_chars );
        c.setToFirstState();

        // draw the state
        double u = rng->uniform01();
        std::vector< double >::const_iterator freq = stationary_freqs.begin();
        while ( true )
        {
            u -= *freq;
            if ( u > 0.0 )
            {
                ++c;
                ++freq;
            }
            else
            {
                break;
            }

        }

        // add the character to the sequence
        root.addCharacter( c );
    }
    // recursively simulate the sequences
    root.setTaxon( Taxon("Root") );

    // recursively simulate the sequences
    simulate( tau->getValue().getRoot(), taxa, inv, perSiteMixtures );

    // add the taxon data to the character data
    for (size_t i = 0; i < this->tau->getValue().getNumberOfNodes(); ++i)
    {

        const TopologyNode& node = this->tau->getValue().getNode(i);
        size_t node_index = node.getIndex();

        if (node.isTip() == true)
        {
            this->value->addTaxonData( taxa[node_index] );
        }
        else if (store_internal_nodes == true)
        {
            std::stringstream ss;
            ss << "Index_" << node_index + 1;
            taxa[node_index].setTaxon( Taxon(ss.str()) );
            this->value->addTaxonData( taxa[node_index] );
        }

    }

    if ( do_mask == true )
    {
        // set the gap states as in the clamped data
        for (size_t i = 0; i < tau->getValue().getNumberOfTips(); ++i)
        {
            const std::string &taxon_name = tau->getValue().getNode( i ).getName();
            AbstractDiscreteTaxonData& taxon = value->getTaxonData( taxon_name );

            for ( size_t site=0; site<num_sites; ++site)
            {
                DiscreteCharacterState &c = taxon.getCharacter(site);
                if ( mask_gap[i][site] == true )
                {
                    c.setGapState( true );
                }
                if ( mask_missing[i][site] == true )
                {
                    c.setMissingState( true );
                }
            }

        }

    }

    // compress the data and initialize internal variables
    compress();

    for (std::vector<bool>::iterator it = dirty_nodes.begin(); it != dirty_nodes.end(); ++it)
    {
        (*it) = true;
    }

    // flip the active likelihood pointers
    for (size_t index = 0; index < changed_nodes.size(); ++index)
    {
        if ( changed_nodes[index] == false )
        {
            activeLikelihood[index] = (activeLikelihood[index] == 0 ? 1 : 0);
            changed_nodes[index] = true;
        }
    }

}


template<class charType>
void RevBayesCore::AbstractPhyloCTMCSiteHomogeneous<charType>::reInitialized( void )
{

    // we need to recompress because the tree may have changed
    compress();
}


template<class charType>
void RevBayesCore::AbstractPhyloCTMCSiteHomogeneous<charType>::resizeLikelihoodVectors( void )
{
    if (this->branch_heterogeneous_substitution_matrices == false)
    {
        this->num_site_mixtures = this->num_site_rates * this->num_matrices;
    }
    else
    {
        this->num_site_mixtures = this->num_site_rates;
    }

    // set the offsets for easier iteration through the likelihood vector
    siteOffset                  =  num_chars;
    mixtureOffset               =  pattern_block_size*siteOffset;
    nodeOffset                  =  num_site_mixtures*mixtureOffset;
    activeLikelihoodOffset      =  num_nodes*nodeOffset;

    // only do this if we are in MCMC mode. This will safe memory
    if ( in_mcmc_mode == true )
    {

        // we resize the partial likelihood vectors to the new dimensions
        delete [] partialLikelihoods;

        partialLikelihoods = new double[2*activeLikelihoodOffset];

        // reinitialize likelihood vectors
        for (size_t i = 0; i < 2*activeLikelihoodOffset; i++)
        {
            partialLikelihoods[i] = 0.0;
        }

    }

    if ( useMarginalLikelihoods == true )
    {
        // we resize the partial likelihood vectors to the new dimensions
        delete [] marginalLikelihoods;

        marginalLikelihoods = new double[activeLikelihoodOffset];

        // reinitialize likelihood vectors
        for (size_t i = 0; i < activeLikelihoodOffset; i++)
        {
            marginalLikelihoods[i] = 0.0;
        }

    }

    perNodeSiteLogScalingFactors = std::vector<std::vector< std::vector<double> > >(2, std::vector<std::vector<double> >(num_nodes, std::vector<double>(pattern_block_size, 0.0) ) );

    transition_prob_matrices = std::vector<TransitionProbabilityMatrix>(num_site_mixtures, TransitionProbabilityMatrix(num_chars) );

}


template<class charType>
void RevBayesCore::AbstractPhyloCTMCSiteHomogeneous<charType>::restoreSpecialization( const DagNode* affecter )
{

    // reset flags for likelihood computation
    touched = false;

    // reset the ln probability
    this->lnProb = this->storedLnProb;

    // reset the flags
    for (std::vector<bool>::iterator it = dirty_nodes.begin(); it != dirty_nodes.end(); ++it)
    {
        (*it) = false;
    }

    // restore the active likelihoods vector
    for (size_t index = 0; index < changed_nodes.size(); ++index)
    {
        // we have to restore, that means if we have changed the active likelihood vector
        // then we need to revert this change
        if ( changed_nodes[index] == true )
        {
            activeLikelihood[index] = (activeLikelihood[index] == 0 ? 1 : 0);
        }

        // set all flags to false
        changed_nodes[index] = false;
    }

}

template<class charType>
void RevBayesCore::AbstractPhyloCTMCSiteHomogeneous<charType>::scale( size_t node_index)
{

    double* p_node = this->partialLikelihoods + this->activeLikelihood[node_index]*this->activeLikelihoodOffset + node_index*this->nodeOffset;

    if ( RbSettings::userSettings().getUseScaling() == true && node_index % RbSettings::userSettings().getScalingDensity() == 0 )
    {
        // iterate over all mixture categories
        for (size_t site = 0; site < this->pattern_block_size ; ++site)
        {

            // the max probability
            double max = 0.0;

            // compute the per site probabilities
            for (size_t mixture = 0; mixture < this->num_site_mixtures; ++mixture)
            {
                // get the pointers to the likelihood for this mixture category
                size_t offset = mixture*this->mixtureOffset + site*this->siteOffset;

                double* p_site_mixture = p_node + offset;

                for ( size_t i=0; i<this->num_chars; ++i)
                {
                    if ( p_site_mixture[i] > max )
                    {
                        max = p_site_mixture[i];
                    }
                }

            }

            this->perNodeSiteLogScalingFactors[this->activeLikelihood[node_index]][node_index][site] = -log(max);

            // compute the per site probabilities
            for (size_t mixture = 0; mixture < this->num_site_mixtures; ++mixture)
            {
                // get the pointers to the likelihood for this mixture category
                size_t offset = mixture*this->mixtureOffset + site*this->siteOffset;

                double* p_site_mixture = p_node + offset;

                for ( size_t i=0; i<this->num_chars; ++i)
                {
                    p_site_mixture[i] /= max;
                }

            }

        }
    }
    else if ( RbSettings::userSettings().getUseScaling() == true )
    {
        // iterate over all sites
        for (size_t site = 0; site < this->pattern_block_size ; ++site)
        {
            this->perNodeSiteLogScalingFactors[this->activeLikelihood[node_index]][node_index][site] = 0;
        }

    }
}


template<class charType>
void RevBayesCore::AbstractPhyloCTMCSiteHomogeneous<charType>::scale( size_t node_index, size_t left, size_t right )
{

    double* p_node = this->partialLikelihoods + this->activeLikelihood[node_index]*this->activeLikelihoodOffset + node_index*this->nodeOffset;

    if ( RbSettings::userSettings().getUseScaling() == true && node_index % RbSettings::userSettings().getScalingDensity() == 0 )
    {
        // iterate over all mixture categories
        for (size_t site = 0; site < this->pattern_block_size ; ++site)
        {

            // the max probability
            double max = 0.0;

            // compute the per site probabilities
            for (size_t mixture = 0; mixture < this->num_site_mixtures; ++mixture)
            {
                // get the pointers to the likelihood for this mixture category
                size_t offset = mixture*this->mixtureOffset + site*this->siteOffset;

                double*          p_site_mixture          = p_node + offset;

                for ( size_t i=0; i<this->num_chars; ++i)
                {
                    if ( p_site_mixture[i] > max )
                    {
                        max = p_site_mixture[i];
                    }

                }

            }

            this->perNodeSiteLogScalingFactors[this->activeLikelihood[node_index]][node_index][site] = this->perNodeSiteLogScalingFactors[this->activeLikelihood[left]][left][site] + this->perNodeSiteLogScalingFactors[this->activeLikelihood[right]][right][site] - log(max);

            // compute the per site probabilities
            for (size_t mixture = 0; mixture < this->num_site_mixtures; ++mixture)
            {
                // get the pointers to the likelihood for this mixture category
                size_t offset = mixture*this->mixtureOffset + site*this->siteOffset;

                double* p_site_mixture = p_node + offset;

                for ( size_t i=0; i<this->num_chars; ++i)
                {
                    p_site_mixture[i] /= max;
                }

            }

        }

    }
    else if ( RbSettings::userSettings().getUseScaling() == true )
    {
        // iterate over all mixture categories
        for (size_t site = 0; site < this->pattern_block_size ; ++site)
        {
            this->perNodeSiteLogScalingFactors[this->activeLikelihood[node_index]][node_index][site] = this->perNodeSiteLogScalingFactors[this->activeLikelihood[left]][left][site] + this->perNodeSiteLogScalingFactors[this->activeLikelihood[right]][right][site];
        }

    }

}


template<class charType>
void RevBayesCore::AbstractPhyloCTMCSiteHomogeneous<charType>::scale( size_t node_index, size_t left, size_t right, size_t middle )
{

    double* p_node = this->partialLikelihoods + this->activeLikelihood[node_index]*this->activeLikelihoodOffset + node_index*this->nodeOffset;

    if ( RbSettings::userSettings().getUseScaling() == true && node_index % RbSettings::userSettings().getScalingDensity() == 0 )
    {
        // iterate over all mixture categories
        for (size_t site = 0; site < this->pattern_block_size ; ++site)
        {

            // the max probability
            double max = 0.0;

            // compute the per site probabilities
            for (size_t mixture = 0; mixture < this->num_site_mixtures; ++mixture)
            {
                // get the pointers to the likelihood for this mixture category
                size_t offset = mixture*this->mixtureOffset + site*this->siteOffset;

                double* p_site_mixture = p_node + offset;

                for ( size_t i=0; i<this->num_chars; ++i)
                {
                    if ( p_site_mixture[i] > max )
                    {
                        max = p_site_mixture[i];
                    }
                }

            }

            this->perNodeSiteLogScalingFactors[this->activeLikelihood[node_index]][node_index][site] = this->perNodeSiteLogScalingFactors[this->activeLikelihood[left]][left][site] + this->perNodeSiteLogScalingFactors[this->activeLikelihood[right]][right][site] + this->perNodeSiteLogScalingFactors[this->activeLikelihood[middle]][middle][site] - log(max);

            // compute the per site probabilities
            for (size_t mixture = 0; mixture < this->num_site_mixtures; ++mixture)
            {
                // get the pointers to the likelihood for this mixture category
                size_t offset = mixture*this->mixtureOffset + site*this->siteOffset;

                double* p_site_mixture = p_node + offset;

                for ( size_t i=0; i<this->num_chars; ++i)
                {
                    p_site_mixture[i] /= max;
                }

            }

        }
    }
    else if ( RbSettings::userSettings().getUseScaling() == true )
    {
        // iterate over all mixture categories
        for (size_t site = 0; site < this->pattern_block_size ; ++site)
        {
            this->perNodeSiteLogScalingFactors[this->activeLikelihood[node_index]][node_index][site] = this->perNodeSiteLogScalingFactors[this->activeLikelihood[left]][left][site] + this->perNodeSiteLogScalingFactors[this->activeLikelihood[right]][right][site] + this->perNodeSiteLogScalingFactors[this->activeLikelihood[middle]][middle][site];
        }

    }
}


template <class charType>
void RevBayesCore::AbstractPhyloCTMCSiteHomogeneous<charType>::setActivePIDSpecialized(size_t a, size_t n)
{

    // we need to recompress the data
    this->compress();
}


template<class charType>
void RevBayesCore::AbstractPhyloCTMCSiteHomogeneous<charType>::setValue(AbstractHomologousDiscreteCharacterData *v, bool force)
{

    if ( v->getMaxObservedStateIndex() > this->num_chars - 1)
    {
        // We might use different sized matrices for different partitions depending on the observed number of states.
        std::stringstream ss;
        ss << "The number of observed states (" << v->getMaxObservedStateIndex() + 1 << ") is greater than the dimension of the Q matrix (" << this->num_chars << ")" << std::endl;
        throw RbException(ss.str());
    }

    if (v->getDataType() != this->template_state.getDataType() )
    {
      // There is a mismatch between the data type of the data matrix and the data type of the CTMC.
      std::stringstream ss;
      ss << "The data type of the data matrix ("<< v->getDataType() <<") differs from that of the PhyloctMC object ("<< this->template_state.getDataType() <<")." << std::endl;
      throw RbException(ss.str());
    }

    // delegate to the parent class
    TypedDistribution< AbstractHomologousDiscreteCharacterData >::setValue(v, force);

    // reset the number of sites
    this->num_sites = v->getNumberOfIncludedCharacters();

    site_pattern.clear();
    site_pattern.resize(num_sites);

    // now compress the data and resize the likelihood vectors
    this->compress();

    // now we also set the template state
    template_state = charType( static_cast<const charType&>( this->value->getTaxonData(0).getCharacter(0) ) );
    template_state.setToFirstState();
    template_state.setGapState( false );
    template_state.setMissingState( false );

}


template<class charType>
void RevBayesCore::AbstractPhyloCTMCSiteHomogeneous<charType>::simulate( const TopologyNode &node, std::vector< DiscreteTaxonData< charType > > &taxa, const std::vector<bool> &invariant, const std::vector<size_t> &perSiteMixtures)
{

    // get the children of the node
    const std::vector<TopologyNode*>& children = node.getChildren();

    // get the sequence of this node
    size_t node_index = node.getIndex();
    const DiscreteTaxonData< charType > &parent = taxa[ node_index ];

    // simulate the sequence for each child
    RandomNumberGenerator* rng = GLOBAL_RNG;
    for (std::vector< TopologyNode* >::const_iterator it = children.begin(); it != children.end(); ++it)
    {
        const TopologyNode &child = *(*it);

        // update the transition probability matrix
        updateTransitionProbabilities( child.getIndex() );

        DiscreteTaxonData< charType > &taxon = taxa[ child.getIndex() ];
        for ( size_t i = 0; i < num_sites; ++i )
        {

            if ( invariant[i] == true )
            {

                // add the character to the sequence
                taxon.addCharacter( parent.getCharacter( i ) );
            }
            else
            {
                // get the ancestral character for this site
                unsigned long parentState = parent.getCharacter( i ).getStateIndex();

                double *freqs = transition_prob_matrices[ perSiteMixtures[i] ][ parentState ];

                // create the character
                charType c = charType( num_chars );
                c.setToFirstState();
                // draw the state
                double u = rng->uniform01();
                size_t stateIndex = 0;
                while ( true )
                {
                    u -= *freqs;
                    ++stateIndex;

                    if ( u > 0.0 && stateIndex < this->num_chars)
                    {
                        ++c;
                        ++freqs;
                    }
                    else
                    {
                        break;
                    }

                }

                // add the character to the sequence
                taxon.addCharacter( c );
            }

        }

        if ( child.isTip() )
        {
            taxon.setTaxon( child.getTaxon() );
        }
        else
        {
            // recursively simulate the sequences
            std::stringstream ss;
            ss << "Node" << child.getIndex();
            taxon.setTaxon( Taxon(ss.str()) );
            simulate( child, taxa, invariant, perSiteMixtures );
        }

    }

}


template<class charType>
const RevBayesCore::TypedDagNode<RevBayesCore::Tree>* RevBayesCore::AbstractPhyloCTMCSiteHomogeneous<charType>::getTree()
{
    return tau;
}


template<class charType>
void RevBayesCore::AbstractPhyloCTMCSiteHomogeneous<charType>::setClockRate(const TypedDagNode< double > *r)
{

    // remove the old parameter first
    if ( homogeneous_clock_rate != NULL )
    {
        this->removeParameter( homogeneous_clock_rate );
        homogeneous_clock_rate = NULL;
    }
    else // heterogeneousClockRate != NULL
    {
        this->removeParameter( heterogeneous_clock_rates );
        heterogeneous_clock_rates = NULL;
    }

    // set the value
    branch_heterogeneous_clock_rates = false;
    homogeneous_clock_rate = r;

    // add the new parameter
    this->addParameter( homogeneous_clock_rate );

    // redraw the current value
    if ( this->dag_node == NULL || this->dag_node->isClamped() == false )
    {
        this->redrawValue();
    }

}



template<class charType>
void RevBayesCore::AbstractPhyloCTMCSiteHomogeneous<charType>::setClockRate(const TypedDagNode< RbVector< double > > *r)
{

    // remove the old parameter first
    if ( homogeneous_clock_rate != NULL )
    {
        this->removeParameter( homogeneous_clock_rate );
        homogeneous_clock_rate = NULL;
    }
    else // heterogeneousClockRate != NULL
    {
        this->removeParameter( heterogeneous_clock_rates );
        heterogeneous_clock_rates = NULL;
    }

    // set the value
    branch_heterogeneous_clock_rates = true;
    heterogeneous_clock_rates = r;

    // add the new parameter
    this->addParameter( heterogeneous_clock_rates );

    // redraw the current value
    if ( this->dag_node == NULL || this->dag_node->isClamped() == false )
    {
        this->redrawValue();
    }

}


/**
 * Change the likelihood computation to or from MCMC mode.
 */
template<class charType>
void RevBayesCore::AbstractPhyloCTMCSiteHomogeneous<charType>::setMcmcMode(bool tf)
{

    // free old memory
    if ( in_mcmc_mode == true )
    {
        delete [] partialLikelihoods;
        partialLikelihoods = NULL;
    }

    // set our internal flag
    in_mcmc_mode = tf;

    if ( in_mcmc_mode == true )
    {
        resizeLikelihoodVectors();
    }

}


template<class charType>
void RevBayesCore::AbstractPhyloCTMCSiteHomogeneous<charType>::setPInv(const TypedDagNode< double > *r)
{

    // remove the old parameter first
    if ( p_inv != NULL )
    {
        this->removeParameter( p_inv );
        p_inv = NULL;
    }

    // set the value
    p_inv = r;

    // add the new parameter
    this->addParameter( p_inv );

    // redraw the current value
    if ( this->dag_node == NULL || this->dag_node->isClamped() == false )
    {
        this->redrawValue();
    }

}


template<class charType>
void RevBayesCore::AbstractPhyloCTMCSiteHomogeneous<charType>::setRateMatrix(const TypedDagNode< RateGenerator > *rm)
{

    // remove the old parameter first
    if ( homogeneous_rate_matrix != NULL )
    {
        this->removeParameter( homogeneous_rate_matrix );
        homogeneous_rate_matrix = NULL;
    }
    else // heterogeneousRateMatrix != NULL
    {
        this->removeParameter( heterogeneous_rate_matrices );
        heterogeneous_rate_matrices = NULL;
    }

    // set the value
    homogeneous_rate_matrix = rm;
    num_matrices = 1;

    this->resizeLikelihoodVectors();

    if (rm != NULL && rm->getValue().size() != this->num_chars)
    {
        std::stringstream ss;
        ss << "Rate generator dimensions (" << rm->getValue().size() << " do not match the number of character states (" << this->num_chars << ")";
        throw(RbException(ss.str()));
    }

    // add the new parameter
    this->addParameter( homogeneous_rate_matrix );

    // redraw the current value
    if ( this->dag_node == NULL || this->dag_node->isClamped() == false )
    {
        this->redrawValue();
    }

}


template<class charType>
void RevBayesCore::AbstractPhyloCTMCSiteHomogeneous<charType>::setRateMatrix(const TypedDagNode< RbVector< RateGenerator > > *rm)
{

    // remove the old parameter first
    if ( homogeneous_rate_matrix != NULL )
    {
        this->removeParameter( homogeneous_rate_matrix );
        homogeneous_rate_matrix = NULL;
    }
    else // heterogeneousRateMatrix != NULL
    {
        this->removeParameter( heterogeneous_rate_matrices );
        heterogeneous_rate_matrices = NULL;
    }

    // set the value
    heterogeneous_rate_matrices = rm;
    num_matrices = rm == NULL ? 1 : rm->getValue().size();

    this->resizeLikelihoodVectors();

    if (rm != NULL && rm->getValue()[0].size() != this->num_chars)
    {
        std::stringstream ss;
        ss << "Rate generator dimensions (" << rm->getValue()[0].size() << " do not match the number of character states (" << this->num_chars << ")";
        throw(RbException(ss.str()));
    }

    // add the new parameter
    this->addParameter( heterogeneous_rate_matrices );

    // redraw the current value
    if ( this->dag_node == NULL || this->dag_node->isClamped() == false )
    {
        this->redrawValue();
    }

}


template<class charType>
void RevBayesCore::AbstractPhyloCTMCSiteHomogeneous<charType>::setRootFrequencies(const TypedDagNode< Simplex > *f)
{

    // remove the old parameter first
    if ( root_frequencies != NULL )
    {
        this->removeParameter( root_frequencies );
        root_frequencies = NULL;
    }

    if ( f != NULL )
    {
        // set the value
        root_frequencies = f;
    }

    // add the new parameter
    this->addParameter( root_frequencies );

    // redraw the current value
    if ( this->dag_node == NULL || this->dag_node->isClamped() == false )
    {
        this->redrawValue();
    }

}


template<class charType>
void RevBayesCore::AbstractPhyloCTMCSiteHomogeneous<charType>::setSiteRates(const TypedDagNode< RbVector< double > > *r)
{

    // remove the old parameter first
    if ( site_rates != NULL )
    {
        this->removeParameter( site_rates );
        site_rates = NULL;
    }

    if ( r != NULL )
    {
        // set the value
        rate_variation_across_sites = true;
        site_rates = r;
        this->num_site_rates = r->getValue().size();
    }
    else
    {
        // set the value
        rate_variation_across_sites = false;
        site_rates = NULL;
        this->num_site_rates = 1;
    }

    this->resizeLikelihoodVectors();

    // add the new parameter
    this->addParameter( site_rates );

    // redraw the current value
    if ( this->dag_node == NULL || this->dag_node->isClamped() == false )
    {
        this->redrawValue();
    }
}


template<class charType>
void RevBayesCore::AbstractPhyloCTMCSiteHomogeneous<charType>::setSiteRatesProbs(const TypedDagNode< Simplex > *rp)
{

    // remove the old parameter first
    if ( site_rates_probs != NULL )
    {
        this->removeParameter( site_rates_probs );
        site_rates_probs = NULL;
    }

    if (rp != NULL)
    {
        // set the value
        site_rates_probs = rp;
    }

    // add the new parameter
    this->addParameter( site_rates_probs );

    // redraw the current value
    if ( this->dag_node == NULL || this->dag_node->isClamped() == false )
    {
        this->redrawValue();
    }
}


template<class charType>
void RevBayesCore::AbstractPhyloCTMCSiteHomogeneous<charType>::setUseMarginalLikelihoods(bool tf)
{

    this->useMarginalLikelihoods = tf;
    this->resizeLikelihoodVectors();

}

template<class charType>
void RevBayesCore::AbstractPhyloCTMCSiteHomogeneous<charType>::setUseSiteMatrices(bool use_sm, const TypedDagNode< Simplex > *s)
{

    if ( use_sm == false && s != NULL)
    {
        throw(RbException("Provided site matrix probs but not using site matrix mixture."));
    }

    // remove the old parameter first
    if ( site_matrix_probs != NULL )
    {
        this->removeParameter( site_matrix_probs );
        site_matrix_probs = NULL;
    }

    if ( use_sm == true )
    {
        // set the value
        site_matrix_probs = s;
    }

    // add the new parameter
    this->addParameter( site_matrix_probs );

    this->branch_heterogeneous_substitution_matrices = !use_sm;

    this->resizeLikelihoodVectors();

    // redraw the current value
    if ( this->dag_node == NULL || this->dag_node->isClamped() == false )
    {
        this->redrawValue();
    }
}


template<class charType>
std::vector< std::vector<double> >* RevBayesCore::AbstractPhyloCTMCSiteHomogeneous<charType>::sumMarginalLikelihoods( size_t node_index )
{

    std::vector< std::vector<double> >* per_mixture_Likelihoods = new std::vector< std::vector<double> >(this->pattern_block_size, std::vector<double>(num_chars, 0.0) );

    std::vector<double> mixture_probs = getMixtureProbs();

    // get the pointers to the partial likelihoods and the marginal likelihoods
    double*         p_node_marginal         = this->marginalLikelihoods + node_index*this->nodeOffset;

    // get pointers the likelihood for both subtrees
    double*         p_mixture_marginal          = p_node_marginal;
    // iterate over all mixture categories
    for (size_t mixture = 0; mixture < this->num_site_mixtures; ++mixture)
    {

        // get pointers to the likelihood for this mixture category
        double*         p_site_mixture_marginal         = p_mixture_marginal;
        // iterate over all sites
        for (size_t site = 0; site < this->pattern_block_size; ++site)
        {
            // get the pointers to the likelihoods for this site and mixture category
            double*         p_site_marginal_j           = p_site_mixture_marginal;
            // iterate over all starting states
            for (size_t j=0; j<num_chars; ++j)
            {
                // add the probability of being in this state
                (*per_mixture_Likelihoods)[site][j] += *p_site_marginal_j * mixture_probs[mixture];

                // increment pointers
                ++p_site_marginal_j;
            }

            // increment the pointers to the next site
            p_site_mixture_marginal+=this->siteOffset;

        } // end-for over all sites (=patterns)

        // increment the pointers to the next mixture category
        p_mixture_marginal+=this->mixtureOffset;

    } // end-for over all mixtures (=rate categories)

    return per_mixture_Likelihoods;
}




template<class charType>
void RevBayesCore::AbstractPhyloCTMCSiteHomogeneous<charType>::computeRootLikelihoods( std::vector<double> &rv ) const
{
    // get the root node
    const TopologyNode &root = tau->getValue().getRoot();

    // get the index of the root node
    size_t node_index = root.getIndex();

    // get the pointers to the partial likelihoods of the left and right subtree
    double*   p_node  = this->partialLikelihoods + this->activeLikelihood[node_index] * this->activeLikelihoodOffset  + node_index*this->nodeOffset;

    // create a vector for the per mixture likelihoods
    // we need this vector to sum over the different mixture likelihoods
    std::vector<double> per_mixture_Likelihoods = std::vector<double>(pattern_block_size,0.0);

    std::vector<double> site_mixture_probs = getMixtureProbs();

    // get pointer the likelihood
    double*   p_mixture     = p_node;
    // iterate over all mixture categories
    for (size_t mixture = 0; mixture < this->num_site_mixtures; ++mixture)
    {

        // get pointers to the likelihood for this mixture category
        double*   p_site_mixture     = p_mixture;
        // iterate over all sites

        for (size_t site = 0; site < pattern_block_size; ++site)
        {
            // temporary variable storing the likelihood
            double tmp = 0.0;
            // get the pointers to the likelihoods for this site and mixture category
            double* p_site_j   = p_site_mixture;
            // iterate over all starting states
            for (size_t i=0; i<num_chars; ++i)
            {
                // add the probability of starting from this state
                tmp += *p_site_j;

                // increment pointers
                ++p_site_j;
            }
            // add the likelihood for this mixture category
            per_mixture_Likelihoods[site] += tmp * site_mixture_probs[mixture];

            // increment the pointers to the next site
            p_site_mixture+=this->siteOffset;

        } // end-for over all sites (=patterns)

        // increment the pointers to the next mixture category
        p_mixture+=this->mixtureOffset;

    } // end-for over all mixtures

    double prob_invariant = getPInv();
    double oneMinusPInv = 1.0 - prob_invariant;
    std::vector< size_t >::const_iterator patterns = this->pattern_counts.begin();
    if ( prob_invariant > 0.0 )
    {
        // get the mean root frequency vector
        std::vector<double> f;
        if (this->branch_heterogeneous_substitution_matrices == true)
        {
            f = this->getRootFrequencies(0);
        }
        else
        {
            std::vector<std::vector<double> > ff;
            getRootFrequencies(ff);

            std::vector<double> matrix_probs(num_matrices, 1.0/num_matrices);

            if (site_matrix_probs != NULL)
            {
                matrix_probs = site_matrix_probs->getValue();
            }

            f = std::vector<double>(ff[0].size(), 0.0);

            for (size_t matrix = 0; matrix < ff.size(); matrix++)
            {
                // get the root frequencies
                const std::vector<double> &fm = ff[matrix];

                for (size_t i = 0; i < fm.size(); i++)
                {
                    f[i] += fm[i] * matrix_probs[matrix];
                }
            }
        }

        for (size_t site = 0; site < pattern_block_size; ++site, ++patterns)
        {

           
            if ( RbSettings::userSettings().getUseScaling() == true )
            {
                if ( this->site_invariant[site] == true )
                {
                    double ftotal = 0.0;
                    for ( size_t c = 0; c < this->invariant_site_index[site].size(); c++ )
                    {
                        ftotal += f[this->invariant_site_index[site][c]];
                    }

                    rv[site] = log( prob_invariant * ftotal + oneMinusPInv * per_mixture_Likelihoods[site] / exp(this->perNodeSiteLogScalingFactors[this->activeLikelihood[node_index]][node_index][site]) ) * *patterns;
                }
                else
                {
                    rv[site] = log( oneMinusPInv * per_mixture_Likelihoods[site] ) * *patterns;
                    rv[site] -= this->perNodeSiteLogScalingFactors[this->activeLikelihood[node_index]][node_index][site] * *patterns;
                }

            }
            else // no scaling
            {

                if ( this->site_invariant[site] == true )
                {
                    double ftotal = 0.0;
                    for ( size_t c = 0; c < this->invariant_site_index[site].size(); c++ )
                    {
                        ftotal += f[this->invariant_site_index[site][c]];
                    }

                    rv[site] = log( prob_invariant * ftotal  + oneMinusPInv * per_mixture_Likelihoods[site] ) * *patterns;
                }
                else
                {
                    rv[site] = log( oneMinusPInv * per_mixture_Likelihoods[site] ) * *patterns;
                }
                else
                {
                    throw RbException("Used a site that was excluded.");
                }

            }

        }
        
    }
    else
    {

        for (size_t site = 0; site < pattern_block_size; ++site, ++patterns)
        {
            rv[site] = log( per_mixture_Likelihoods[site] ) * *patterns;

            if ( RbSettings::userSettings().getUseScaling() == true )
            {
                rv[site] -= this->perNodeSiteLogScalingFactors[this->activeLikelihood[node_index]][node_index][site] * *patterns;
            }

        }

    }

}


template<class charType>
void RevBayesCore::AbstractPhyloCTMCSiteHomogeneous<charType>::computeRootLikelihoodsPerSiteMixture( MatrixReal &rv ) const
{
    // get the root node
    const TopologyNode &root = tau->getValue().getRoot();

    // get the index of the root node
    size_t node_index = root.getIndex();

    // get the pointers to the partial likelihoods of the left and right subtree
    double*   p_node  = this->partialLikelihoods + this->activeLikelihood[node_index] * this->activeLikelihoodOffset  + node_index*this->nodeOffset;

    // create a vector for the per mixture likelihoods
    // we need this vector to sum over the different mixture likelihoods
    std::vector<std::vector<double> > per_site_mixture_Likelihoods = std::vector<std::vector<double> >(pattern_block_size, std::vector<double>(num_site_mixtures, 0.0));

    std::vector<double> site_mixture_probs = getMixtureProbs();

    // get pointer the likelihood
    double*   p_mixture     = p_node;
    // iterate over all mixture categories
    for (size_t mixture = 0; mixture < this->num_site_mixtures; ++mixture)
    {

        // get pointers to the likelihood for this mixture category
        double*   p_site_mixture     = p_mixture;
        // iterate over all sites

        for (size_t site = 0; site < pattern_block_size; ++site)
        {
            // temporary variable storing the likelihood
            double tmp = 0.0;
            // get the pointers to the likelihoods for this site and mixture category
            double* p_site_j   = p_site_mixture;
            // iterate over all starting states
            for (size_t i=0; i<num_chars; ++i)
            {
                // add the probability of starting from this state
                tmp += *p_site_j;

                // increment pointers
                ++p_site_j;
            }
            // add the likelihood for this mixture category
            per_site_mixture_Likelihoods[site][mixture] += tmp * site_mixture_probs[mixture];

            // increment the pointers to the next site
            p_site_mixture+=this->siteOffset;

        } // end-for over all sites (=patterns)

        // increment the pointers to the next mixture category
        p_mixture+=this->mixtureOffset;

    } // end-for over all mixtures

    double prob_invariant = getPInv();
    double oneMinusPInv = 1.0 - prob_invariant;
    std::vector< size_t >::const_iterator patterns = this->pattern_counts.begin();
    if ( prob_invariant > 0.0 )
    {
        // get the root frequency vector(s)
        std::vector<std::vector<double> > ff;
        std::vector<double> f;
        if (this->branch_heterogeneous_substitution_matrices == true)
        {
            f = this->getRootFrequencies(0);
            ff.push_back(f);
        }
        else
        {
            getRootFrequencies(ff);
        }

        size_t num_site_matrices = num_site_mixtures / num_site_rates;
        std::vector<double> matrix_probs(num_site_matrices, 1.0/num_site_matrices);

        if (site_matrix_probs != NULL)
        {
            matrix_probs = site_matrix_probs->getValue();
        }

        for (size_t site = 0; site < pattern_block_size; ++site, ++patterns)
        {
            for (size_t matrix = 0; matrix < num_site_matrices; ++matrix)
            {
                // the first rate category is the invariant
                if ( this->site_invariant[site] == true )
                {
                    double ftotal = 0.0;
                    for ( size_t c = 0; c < this->invariant_site_index[site].size(); c++ )
                    {
                        ftotal += f[this->invariant_site_index[site][c]];
                    }

                    rv[site][matrix] = log( prob_invariant * ftotal * matrix_probs[matrix] ) * *patterns;
                }
                else
                {
                    rv[site][matrix] = RbConstants::Double::neginf;
                }

                // the remaining variant rate categories
                for (size_t site_rate_index = 1; site_rate_index < num_site_rates + 1; ++site_rate_index)
                {
                    rv[site][site_rate_index * num_site_matrices + matrix] = log( oneMinusPInv * per_site_mixture_Likelihoods[site][site_rate_index * num_site_matrices + matrix] ) * *patterns;

                    if ( RbSettings::userSettings().getUseScaling() == true )
                    {
                        rv[site][site_rate_index * num_site_matrices + matrix] -= this->perNodeSiteLogScalingFactors[this->activeLikelihood[node_index]][node_index][site] * *patterns;
                    }

                }

            }

        }

    }
    else
    {

        for (size_t site = 0; site < pattern_block_size; ++site, ++patterns)
        {
            for (size_t mixture = 0; mixture < num_site_mixtures; ++mixture)
            {
                rv[site][mixture] = log( per_site_mixture_Likelihoods[site][mixture] ) * *patterns;

                if ( RbSettings::userSettings().getUseScaling() == true )
                {
                    rv[site][mixture] -= this->perNodeSiteLogScalingFactors[this->activeLikelihood[node_index]][node_index][site] * *patterns;
                }
            }

        }

    }

}


template<class charType>
void RevBayesCore::AbstractPhyloCTMCSiteHomogeneous<charType>::computeRootLikelihoodsPerSiteRate( MatrixReal &rv ) const
{
    // get the root node
    const TopologyNode &root = tau->getValue().getRoot();

    // get the index of the root node
    size_t node_index = root.getIndex();

    // get the pointers to the partial likelihoods of the left and right subtree
    double*   p_node  = this->partialLikelihoods + this->activeLikelihood[node_index] * this->activeLikelihoodOffset  + node_index*this->nodeOffset;

    size_t num_site_matrices = num_site_mixtures/num_site_rates;

    // create a vector for the per mixture likelihoods
    // we need this vector to sum over the different mixture likelihoods
    std::vector<std::vector<double> > per_site_rate_Likelihoods = std::vector<std::vector<double> >(pattern_block_size, std::vector<double>(num_site_rates, 0.0));

    std::vector<double> site_mixture_probs = getMixtureProbs();

    // get pointer the likelihood
    double*   p_mixture     = p_node;
    // iterate over all mixture categories
    for (size_t mixture = 0; mixture < this->num_site_mixtures; ++mixture)
    {
        size_t site_rate_index = mixture / num_site_matrices;

        // get pointers to the likelihood for this mixture category
        double*   p_site_mixture     = p_mixture;
        // iterate over all sites

        for (size_t site = 0; site < pattern_block_size; ++site)
        {
            // temporary variable storing the likelihood
            double tmp = 0.0;
            // get the pointers to the likelihoods for this site and mixture category
            double* p_site_j   = p_site_mixture;
            // iterate over all starting states
            for (size_t i=0; i<num_chars; ++i)
            {
                // add the probability of starting from this state
                tmp += *p_site_j;

                // increment pointers
                ++p_site_j;
            }
            // add the likelihood for this mixture category
            per_site_rate_Likelihoods[site][site_rate_index] += tmp * site_mixture_probs[mixture];

            // increment the pointers to the next site
            p_site_mixture+=this->siteOffset;

        } // end-for over all sites (=patterns)

        // increment the pointers to the next mixture category
        p_mixture+=this->mixtureOffset;

    } // end-for over all mixtures (=rate categories)

    double prob_invariant = getPInv();
    double oneMinusPInv = 1.0 - prob_invariant;
    std::vector< size_t >::const_iterator patterns = this->pattern_counts.begin();
    if ( prob_invariant > 0.0 )
    {
        // get the mean root frequency vector
        std::vector<double> f;
        if (this->branch_heterogeneous_substitution_matrices == true)
        {
            f = this->getRootFrequencies(0);
        }
        else
        {
            std::vector<std::vector<double> > ff;
            getRootFrequencies(ff);

            std::vector<double> matrix_probs(num_matrices, 1.0/num_matrices);

            if (site_matrix_probs != NULL)
            {
                matrix_probs = site_matrix_probs->getValue();
            }

            f = std::vector<double>(ff[0].size(), 0.0);

            for (size_t matrix = 0; matrix < ff.size(); matrix++)
            {
                // get the root frequencies
                const std::vector<double> &fm = ff[matrix];

                for (size_t i = 0; i < fm.size(); i++)
                {
                    f[i] += fm[i] * matrix_probs[matrix];
                }
            }
        }

        size_t num_site_rates_withInv = num_site_rates + 1;

        for (size_t site = 0; site < pattern_block_size; ++site, ++patterns)
        {
            // the first rate category is the invariant
            if ( this->site_invariant[site] == true )
            {
                double ftotal = 0.0;
                for ( size_t c = 0; c < this->invariant_site_index[site].size(); c++ )
                {
                    ftotal += f[this->invariant_site_index[site][c]];
                }

                rv[site][0] = log( prob_invariant * ftotal ) * *patterns;
            }
            else
            {
                rv[site][0] = RbConstants::Double::neginf;
            }

            // the remaining variant rate categories
            for (size_t site_rate_index = 1; site_rate_index < num_site_rates_withInv; ++site_rate_index)
            {
                rv[site][site_rate_index] = log( oneMinusPInv * per_site_rate_Likelihoods[site][site_rate_index - 1] ) * *patterns;

                if ( RbSettings::userSettings().getUseScaling() == true )
                {
                    rv[site][site_rate_index] -= this->perNodeSiteLogScalingFactors[this->activeLikelihood[node_index]][node_index][site] * *patterns;
                }

            }

        }

    }
    else
    {

        for (size_t site = 0; site < pattern_block_size; ++site, ++patterns)
        {
            for (size_t site_rate_index = 0; site_rate_index < num_site_rates; ++site_rate_index)
            {
                rv[site][site_rate_index] = log( per_site_rate_Likelihoods[site][site_rate_index] ) * *patterns;

                if ( RbSettings::userSettings().getUseScaling() == true )
                {
                    rv[site][site_rate_index] -= this->perNodeSiteLogScalingFactors[this->activeLikelihood[node_index]][node_index][site] * *patterns;
                }
            }

        }

    }

}



template<class charType>
double RevBayesCore::AbstractPhyloCTMCSiteHomogeneous<charType>::sumRootLikelihood( void )
{


    std::vector<double> site_likelihoods = std::vector<double>(pattern_block_size,0.0);
    computeRootLikelihoods( site_likelihoods );

    double sum_partial_probs = 0.0;

    for (size_t site = 0; site < pattern_block_size; ++site)
    {
        sum_partial_probs += site_likelihoods[site];
    }

#ifdef RB_MPI

    // we only need to send message if there is more than one process
    if ( num_processes > 1 )
    {

        // send the likelihood from the helpers to the master
        if ( process_active == false )
        {
            // send from the workers the log-likelihood to the master
            MPI_Send(&sum_partial_probs, 1, MPI_DOUBLE, active_PID, 0, MPI_COMM_WORLD);
        }

        // receive the likelihoods from the helpers
        if ( process_active == true )
        {
            for (size_t i=active_PID+1; i<active_PID+num_processes; ++i)
            {
                double tmp = 0;
                MPI_Status status;
                MPI_Recv(&tmp, 1, MPI_DOUBLE, int(i), 0, MPI_COMM_WORLD, &status);
                sum_partial_probs += tmp;
            }
        }

        // now send back the combined likelihood to the helpers
        if ( process_active == true )
        {
            for (size_t i=active_PID+1; i<active_PID+num_processes; ++i)
            {
                MPI_Send(&sum_partial_probs, 1, MPI_DOUBLE, int(i), 0, MPI_COMM_WORLD);
            }
        }
        else
        {
            MPI_Status status;
            MPI_Recv(&sum_partial_probs, 1, MPI_DOUBLE, active_PID, 0, MPI_COMM_WORLD, &status);
        }

    }

#endif

    return sum_partial_probs;
}



template<class charType>
void RevBayesCore::AbstractPhyloCTMCSiteHomogeneous<charType>::swap_taxon_name_2_tip_index(std::string tip1, std::string tip2)
{
    size_t index1 = taxon_name_2_tip_index_map[tip1];
    size_t index2 = taxon_name_2_tip_index_map[tip2];
    taxon_name_2_tip_index_map[tip1] = index2;
    taxon_name_2_tip_index_map[tip2] = index1;
}

/** Swap a parameter of the distribution */
template<class charType>
void RevBayesCore::AbstractPhyloCTMCSiteHomogeneous<charType>::swapParameterInternal(const DagNode *oldP, const DagNode *newP)
{

    if (oldP == homogeneous_clock_rate)
    {
        homogeneous_clock_rate = static_cast<const TypedDagNode< double >* >( newP );
    }
    else if (oldP == heterogeneous_clock_rates)
    {
        heterogeneous_clock_rates = static_cast<const TypedDagNode< RbVector< double > >* >( newP );
    }
    else if (oldP == homogeneous_rate_matrix)
    {
        homogeneous_rate_matrix = static_cast<const TypedDagNode< RateGenerator >* >( newP );
    }
    else if (oldP == heterogeneous_rate_matrices)
    {
        heterogeneous_rate_matrices = static_cast<const TypedDagNode< RbVector< RateGenerator > >* >( newP );
    }
    else if (oldP == root_frequencies)
    {
        root_frequencies = static_cast<const TypedDagNode< Simplex >* >( newP );
    }
    else if (oldP == site_matrix_probs)
    {
        site_matrix_probs = static_cast<const TypedDagNode< Simplex >* >( newP );
    }
    else if (oldP == site_rates)
    {
        site_rates = static_cast<const TypedDagNode< RbVector< double > >* >( newP );
    }
    else if (oldP == site_rates_probs)
    {
        site_rates_probs = static_cast<const TypedDagNode< Simplex >* >( newP );
    }
    else if (oldP == p_inv)
    {
        p_inv = static_cast<const TypedDagNode< double >* >( newP );
    }
    else if (oldP == tau)
    {
        tau->getValue().getTreeChangeEventHandler().removeListener( this );

        tau = static_cast<const TypedDagNode<Tree>* >( newP );

        tau->getValue().getTreeChangeEventHandler().addListener( this );

        num_nodes = tau->getValue().getNumberOfNodes();
    }

}

template<class charType>
void RevBayesCore::AbstractPhyloCTMCSiteHomogeneous<charType>::touchSpecialization( const DagNode* affecter, bool touch_all )
{

    if ( touched == false )
    {
        touched = true;
        this->storedLnProb = this->lnProb;
    }


    // if the topology wasn't the culprit for the touch, then we just flag everything as dirty
    if ( affecter == heterogeneous_clock_rates )
    {
        const std::set<size_t> &indices = heterogeneous_clock_rates->getTouchedElementIndices();

        // maybe all of them have been touched or the flags haven't been set properly
        if ( indices.size() == 0 || indices.size() == this->tau->getValue().getNodes().size() )
        {
            // just flag everyting for recomputation
            touch_all = true;
        }
        else
        {
            const std::vector<TopologyNode *> &nodes = this->tau->getValue().getNodes();
            // flag recomputation only for the nodes
            for (std::set<size_t>::iterator it = indices.begin(); it != indices.end(); ++it)
            {
                this->recursivelyFlagNodeDirty( *nodes[*it] );
            }
        }
    }
    else if ( affecter == heterogeneous_rate_matrices && branch_heterogeneous_substitution_matrices == true)
    {
        const std::set<size_t> &indices = heterogeneous_rate_matrices->getTouchedElementIndices();

        // maybe all of them have been touched or the flags haven't been set properly
        if ( indices.size() == 0 )
        {
            // just flag everyting for recomputation
            touch_all = true;
        }
        else
        {
            const std::vector<TopologyNode *> &nodes = this->tau->getValue().getNodes();
            // flag recomputation only for the nodes
            for (std::set<size_t>::iterator it = indices.begin(); it != indices.end(); ++it)
            {
                this->recursivelyFlagNodeDirty( *nodes[*it] );
            }
        }
    }
    else if ( affecter == root_frequencies )
    {

        const TopologyNode &root = this->tau->getValue().getRoot();
        this->recursivelyFlagNodeDirty( root );
    }
    else if ( affecter == p_inv )
    {
        touch_all = true;
    }
    else if ( affecter != tau ) // if the topology wasn't the culprit for the touch, then we just flag everything as dirty
    {
        touch_all = true;
    }

    if ( touch_all == true )
    {

        for (std::vector<bool>::iterator it = dirty_nodes.begin(); it != dirty_nodes.end(); ++it)
        {
            (*it) = true;
        }

        // flip the active likelihood pointers
        for (size_t index = 0; index < changed_nodes.size(); ++index)
        {
            if ( changed_nodes[index] == false )
            {
                activeLikelihood[index] = (activeLikelihood[index] == 0 ? 1 : 0);
                changed_nodes[index] = true;
            }
        }
    }

}



template<class charType>
void RevBayesCore::AbstractPhyloCTMCSiteHomogeneous<charType>::updateMarginalNodeLikelihoods( void )
{

    // calculate the root marginal likelihood, then start the recursive call down the tree
    this->computeMarginalRootLikelihood();

    // update the marginal likelihoods by a recursive downpass
    this->recursiveMarginalLikelihoodComputation( tau->getValue().getRoot().getIndex() );


}



/*
 * Update the transition probability matrices for the branch attached to the given node index.
 */
template<class charType>
void RevBayesCore::AbstractPhyloCTMCSiteHomogeneous<charType>::updateTransitionProbabilities(size_t node_idx)
{
    const TopologyNode* node = tau->getValue().getNodes()[node_idx];

    if ( node->isRoot() == true )
    {
        throw RbException("dnPhyloCTMC called updateTransitionProbabilities for the root node\n");
    }
    // second, get the clock rate for the branch
    double rate = 1.0;
    if ( this->branch_heterogeneous_clock_rates == true )
    {
        rate = this->heterogeneous_clock_rates->getValue()[node_idx];
    }
    else if (homogeneous_clock_rate != NULL)
    {
        rate = this->homogeneous_clock_rate->getValue();
    }

    // we rescale the rate by the inverse of the proportion of invariant sites
    rate /= ( 1.0 - getPInv() );

    double end_age = node->getAge();

    // if the tree is not a time tree, then the age will be not a number
    if ( RbMath::isFinite(end_age) == false )
    {
        // we assume by default that the end is at time 0
        end_age = 0.0;
    }
    double start_age = end_age + node->getBranchLength();

    // first, get the rate matrix for this branch
    RateMatrix_JC jc(this->num_chars);
    const RateGenerator *rm = &jc;

    if (this->branch_heterogeneous_substitution_matrices == false )
    {
        // loop now over all per-site rate matrices (could also be only a single one, as by default)
        for (size_t matrix = 0; matrix < this->num_matrices; ++matrix)
        {
            // get the i-th rate matrix
            if ( this->heterogeneous_rate_matrices != NULL )
            {
                rm = &this->heterogeneous_rate_matrices->getValue()[matrix];
            }
            else if ( this->homogeneous_rate_matrix != NULL )
            {
                rm = &this->homogeneous_rate_matrix->getValue();
            }

            // now also get the site specific rates
            for (size_t j = 0; j < this->num_site_rates; ++j)
            {
                double r = 1.0;
                if ( this->rate_variation_across_sites == true )
                {
                    r = this->site_rates->getValue()[j];
                }

                rm->calculateTransitionProbabilities( start_age, end_age,  rate * r, this->transition_prob_matrices[j*this->num_matrices + matrix] );
            }
        }
    }
    else
    {
        if ( this->heterogeneous_rate_matrices != NULL )
        {
            rm = &this->heterogeneous_rate_matrices->getValue()[node_idx];
        }
        else if ( this->homogeneous_rate_matrix != NULL )
        {
            rm = &this->homogeneous_rate_matrix->getValue();
        }

        for (size_t j = 0; j < this->num_site_rates; ++j)
        {
            double r = 1.0;
            if ( this->rate_variation_across_sites == true )
            {
                r = this->site_rates->getValue()[j];
            }

            rm->calculateTransitionProbabilities( start_age, end_age,  rate * r, this->transition_prob_matrices[j] );
        }
    }
}

#endif<|MERGE_RESOLUTION|>--- conflicted
+++ resolved
@@ -784,27 +784,6 @@
         {
             RbBitSet val = ambiguous_char_matrix[taxon_index][i];
 
-<<<<<<< HEAD
-            if ( val.getNumberSetBits() > 1 && allow_ambiguous_as_invariant == false )
-            {
-                inv = false;
-            }
-            else
-            {
-                // if this char was ambiguous, then we need to move ahead until
-                // we find the first non-ambiguous character which we use as our
-                // reference character to test
-                if ( val.getNumberSetBits() > 1 && allow_ambiguous_as_invariant == true )
-                {
-                    
-                    while ( val.getNumberSetBits() > 1 && taxon_index<length )
-                    {
-                        val = ambiguous_char_matrix[taxon_index][i];
-                        ++taxon_index;
-                    }
-                }
-                invariant_site_index[i] = val.getFirstSetBit();
-=======
             for (; taxon_index<length; ++taxon_index)
             {
                 if ( gap_matrix[taxon_index][i] == false )
@@ -819,7 +798,6 @@
                     break;
                 }
             }
->>>>>>> 001334f7
 
             for ( size_t c = 0; c < this->num_chars; c++ )
             {
@@ -831,15 +809,6 @@
         }
         else
         {
-<<<<<<< HEAD
-            
-            while ( taxon_index<(length-1) && gap_matrix[taxon_index][i] == true  )
-            {
-                ++taxon_index;
-            }
-
-=======
->>>>>>> 001334f7
             unsigned long c = char_matrix[taxon_index][i];
             invariant_site_index[i].push_back(c);
 
