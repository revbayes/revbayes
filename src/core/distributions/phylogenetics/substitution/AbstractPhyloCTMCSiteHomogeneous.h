--- conflicted
+++ resolved
@@ -62,7 +62,6 @@
      * The data are stored for convenience in this class in a matrix (std::vector<std::vector< unsigned > >) 
      * and can be compressed.
      *
-<<<<<<< HEAD
      * The partial likelihoods are stored in a c-style array called partial_branch_likelihoods. The dimension are
      * partial_branch_likelihoods[active][node_index][siteRateIndex][siteIndex][charIndex], however, since this is a one-dimensional c-style array,
      * you have to access the partial_branch_likelihoods via
@@ -70,15 +69,6 @@
      *                    node_index*num_site_mixtures*pattern_block_size*num_states +
      *                    siteRateIndex*pattern_block_size*num_states +
      *                    siteIndex*num_states +
-=======
-     * The partial likelihoods are stored in a c-style array called partialLikelihoods. The dimension are
-     * partialLikelihoods[active][node_index][siteRateIndex][siteIndex][charIndex], however, since this is
-     * a one-dimensional c-style array, you have to access the partialLikelihoods via
-     * partialLikelihoods[active*num_nodes*num_site_mixtures*pattern_block_size*num_chars +
-     *                    node_index*num_site_mixtures*pattern_block_size*num_chars +
-     *                    siteRateIndex*pattern_block_size*num_chars +
-     *                    siteIndex*num_chars +
->>>>>>> 355a8da4
      *                    charIndex]
      * Since this is a bit complex, we have some offset variables for convenience:
      * active_branch_likelihood_offset  =  num_nodes*num_site_mixtures*pattern_block_size*num_states;
@@ -94,15 +84,9 @@
      * for each internal node.
      * This gives us a speed improvement during MCMC proposal in the order of a factor 2.
      *
-<<<<<<< HEAD
      * The transition probability matrices are stored in a c-style array called partial_branch_likelihoods. The dimension are
      * pmatrices[active][node_index][siteMixtureIndex], however, since this is a one-dimensional c-style array,
      * you have to access the partial_branch_likelihoods via
-=======
-     * The transition probability matrices are stored in a c-style array called pmatrices. The dimensions are
-     * pmatrices[active][node_index][siteMixtureIndex], however, since this is a one-dimensional c-style array,
-     * you have to access the pmatrices via
->>>>>>> 355a8da4
      * pmatrices[active * num_nodes * num_site_mixtures +
      *                    node_index * num_site_mixtures +
      *                    site_mixture_index]
@@ -659,7 +643,7 @@
     for(auto node: tree_nodes)
     {
 	int index = node->getIndex();
-	if (pmat_dirty_nodes[index])
+	if (pmat_dirty_branches[index])
 	    assert(dirty_nodes[index]);
     }
 }
