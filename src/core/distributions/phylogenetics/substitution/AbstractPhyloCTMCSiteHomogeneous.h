#ifndef AbstractPhyloCTMCSiteHomogeneous_H
#define AbstractPhyloCTMCSiteHomogeneous_H

#include "AbstractHomologousDiscreteCharacterData.h"
#include "ConstantNode.h"
#include "DiscreteTaxonData.h"
#include "DnaState.h"
#include "MatrixReal.h"
#include "MemberObject.h"
#include "RbConstants.h"
#include "RbMathLogic.h"
#include "RbSettings.h"
#include "RbVector.h"
#include "RateGenerator.h"
#include "Simplex.h"
#include "TopologyNode.h"
#include "TransitionProbabilityMatrix.h"
#include "Tree.h"
#include "TreeChangeEventListener.h"
#include "TypedDistribution.h"
#include "SiteMixtureModel.h"

#include <memory.h>

namespace RevBayesCore {

    /**
     * @brief Homogeneous distribution of character state evolution along a tree class (PhyloCTMC).
     *
     * This file contains the distribution class for a character state evolving along a tree.
     * This abstract base class can be derived for any character evolution model with homogeneous mixture sites. A
     * homogeneous mixture model over sites is a model where all sites are drawn from the same distribution and the
     * specific instance of the per site parameter is integrated over.
     * The per site parameter could be a rate scaler (e.g. the + gamma models) or different rate matrices
     * or anything else.
     *
     * The pruning algorithm is implemented in this base class and calls some few pure virtual methods.
     * The important functions you have to override are:
     * - computeRootLikelihood(size_t root, size_t l, size_t r, size_t m)
     * - computeInternalNodeLikelihood(const TopologyNode &n, size_t nIdx, size_t l, size_t r)
     * - computeTipLikelihood(const TopologyNode &node, size_t nIdx)
     * - getRootFrequencies()
     * - updateTransitionProbabilities()
     *
     *
     * The data are stored for convenience in this class in a matrix (std::vector<std::vector< unsigned > >) 
     * and can be compressed.
     *
     * The partial likelihoods are stored in a c-style array called partialLikelihoods. The dimension are
     * partialLikelihoods[active][node_index][siteRateIndex][siteIndex][charIndex], however, since this is
     * a one-dimensional c-style array, you have to access the partialLikelihoods via
     * partialLikelihoods[active*num_nodes*num_site_mixtures*pattern_block_size*num_chars +
     *                    node_index*num_site_mixtures*pattern_block_size*num_chars +
     *                    siteRateIndex*pattern_block_size*num_chars +
     *                    siteIndex*num_chars +
     *                    charIndex]
     * Since this is a bit complex, we have some offset variables for convenience:
     * activeLikelihoodOffset      =  num_nodes*num_site_mixtures*pattern_block_size*num_chars;
     * nodeOffset                  =  num_site_mixtures*pattern_block_size*num_chars;
     * mixtureOffset               =  pattern_block_size*num_chars;
     * siteOffset                  =  num_chars;
     * This gives the more convenient access via
     * partialLikelihoods[active*activeLikelihoodOffset + node_index*nodeOffset + siteRateIndex*mixtureOffset + siteIndex*siteOffset + charIndex]
     *
     * Our implementation of the partial likelihoods means that we can store the partial likelihood of a node,
     * but not for site rates.
     * We also use twice as much memory because we store the partial likelihood along each branch and not only 
     * for each internal node.
     * This gives us a speed improvement during MCMC proposal in the order of a factor 2.
     *
     * The transition probability matrices are stored in a c-style array called pmatrices. The dimensions are
     * pmatrices[active][node_index][siteMixtureIndex], however, since this is a one-dimensional c-style array,
     * you have to access the pmatrices via
     * pmatrices[active * num_nodes * num_site_mixtures +
     *                    node_index * num_site_mixtures +
     *                    site_mixture_index]
     * Since this is a bit complex, we have some offset variables for convenience:
     * activePmatrixOffset         =  num_nodes * num_site_mixtures;
     * nodeOffset                  =  num_site_mixtures;
     * This gives the more convenient access via
     * pmatrices[active * activePmatrixOffset + node_index * nodeOffset + site_mixture_index]
     *
     */
    template<class charType>
    class AbstractPhyloCTMCSiteHomogeneous : public TypedDistribution< AbstractHomologousDiscreteCharacterData >, public MemberObject< RbVector<double> >, public MemberObject < MatrixReal >, public TreeChangeEventListener {

	virtual void                                                       checkInvariants() const;
    public:
        // Note, we need the size of the alignment in the constructor to correctly simulate an initial state
        AbstractPhyloCTMCSiteHomogeneous(const TypedDagNode<Tree> *t, size_t nChars, size_t nMix, bool c, size_t nSites, bool amb, bool wd = false, bool internal = false, bool gapmatch = true );
        AbstractPhyloCTMCSiteHomogeneous(const AbstractPhyloCTMCSiteHomogeneous &n);                                                                                    //!< Copy constructor
        virtual                                                            ~AbstractPhyloCTMCSiteHomogeneous(void);                                                     //!< Virtual destructor

        // public member functions
        // pure virtual
        virtual AbstractPhyloCTMCSiteHomogeneous*                           clone(void) const = 0;                                                                      //!< Create an independent clone

        // non-virtual
        void                                                                bootstrap(void);
        virtual double                                                      computeLnProbability(void);
        virtual std::vector<charType>                                       drawAncestralStatesForNode(const TopologyNode &n);
        virtual void                                                        drawJointConditionalAncestralStates(std::vector<std::vector<charType> >& startStates, std::vector<std::vector<charType> >& endStates); //!< Simulate ancestral states for each node and each site
        virtual void                                                        drawSiteMixtureAllocations(); //!< For site mixture models (rates and/or matrices), sample the allocation of each site among the mixture categories
        virtual void                                                        drawStochasticCharacterMap(std::vector<std::string>& character_histories, size_t site, bool use_simmap_default=true); //!< Simulate the history of evolution along each branch for each site
        void                                                                executeMethod(const std::string &n, const std::vector<const DagNode*> &args, RbVector<double> &rv) const;     //!< Map the member methods to internal function calls
        void                                                                executeMethod(const std::string &n, const std::vector<const DagNode*> &args, MatrixReal &rv) const;     //!< Map the member methods to internal function calls
        void                                                                fireTreeChangeEvent(const TopologyNode &n, const unsigned& m=0);                                                 //!< The tree has changed and we want to know which part.
        virtual void                                                        recursivelyDrawJointConditionalAncestralStates(const TopologyNode &node, std::vector<std::vector<charType> >& startStates, std::vector<std::vector<charType> >& endStates, const std::vector<size_t>& sampledSiteRates); //!< Simulate the ancestral states for a given node, conditional on its ancestor's state and the tip data
        virtual bool                                                        recursivelyDrawStochasticCharacterMap(const TopologyNode &node, std::vector<std::string>& character_histories, std::vector<std::vector<charType> >& start_states, std::vector<std::vector<charType> >& end_states, size_t site, bool use_simmap_default); //!< Simulate the history of evolution for a given site on a given branch, conditional on start and end states
        virtual void                                                        redrawValue(void);
        void                                                                reInitialized(void);
        void                                                                setMcmcMode(bool tf);                                                                       //!< Change the likelihood computation to or from MCMC mode.
        void                                                                setValue(AbstractHomologousDiscreteCharacterData *v, bool f=false);                         //!< Set the current value, e.g. attach an observation (clamp)
        virtual void                                                        tipDrawJointConditionalAncestralStates(const TopologyNode &node, std::vector<std::vector<charType> >& startStates, std::vector<std::vector<charType> >& endStates, const std::vector<size_t>& sampledSiteRates);
        void	                                                            updateMarginalNodeLikelihoods(void);
        const TypedDagNode<Tree>*                                           getTree(void);

        void                                                                setClockRate(const TypedDagNode< double > *r);
        void                                                                setClockRate(const TypedDagNode< RbVector< double > > *r);
        void                                                                setPInv(const TypedDagNode< double > *);
        void                                                                setMixtureModel(const TypedDagNode< SiteMixtureModel > *mm);
        void                                                                setRateMatrix(const TypedDagNode< RateGenerator > *rm);
        void                                                                setRateMatrix(const TypedDagNode< RbVector< RateGenerator > > *rm);
        void                                                                setRootFrequencies(const TypedDagNode< Simplex > *f);
        void                                                                setSiteRates(const TypedDagNode< RbVector< double > > *r);
        void                                                                setSiteRatesProbs(const TypedDagNode< Simplex > *rp);
        void                                                                setUseMarginalLikelihoods(bool tf);
        void                                                                setUseSiteMatrices(bool sm, const TypedDagNode< Simplex > *s = NULL);
        void                                                                swap_taxon_name_2_tip_index(std::string tip1, std::string tip2);

        bool                                                                hasSiteRateMixture();
        bool                                                                hasSiteMatrixMixture();
        void                                                                getSampledMixtureComponents(size_t &site_index, size_t &rate_component, size_t &matrix_component );

    protected:

        // helper method for this and derived classes
        void                                                                recursivelyFlagNodeDirty(const TopologyNode& n);
        void                                                                flagNodeDirtyPmatrix(size_t node_idx);
        virtual void                                                        resizeLikelihoodVectors(void);
        virtual void                                                        setActivePIDSpecialized(size_t i, size_t n);                                                          //!< Set the number of processes for this distribution.
        virtual void                                                        updateTransitionProbabilities(size_t node_idx);
        virtual void                                                        updateTransitionProbabilityMatrices(void);
        virtual std::vector<double>                                         getRootFrequencies( size_t mixture = 0 ) const;
        virtual void                                                        getRootFrequencies( std::vector<std::vector<double> >& ) const;
        virtual std::vector<double>                                         getMixtureProbs( void ) const;
        virtual double                                                      getPInv(void) const;


        // Parameter management functions.
        virtual void                                                        swapParameterInternal(const DagNode *oldP, const DagNode *newP);                             //!< Swap a parameter


        // virtual methods that may be overwritten, but then the derived class should call this methods
        virtual void                                                        keepSpecialization(const DagNode* affecter);
        virtual void                                                        restoreSpecialization(const DagNode *restorer);
        virtual void                                                        touchSpecialization(const DagNode *toucher, bool touchAll);

        // pure virtual methods
        virtual void                                                        computeInternalNodeLikelihood(const TopologyNode &n, size_t nIdx, size_t l, size_t r) = 0;
        virtual void                                                        computeInternalNodeLikelihood(const TopologyNode &n, size_t nIdx, size_t l, size_t r, size_t m) = 0;
        virtual void                                                        computeTipLikelihood(const TopologyNode &node, size_t nIdx) = 0;
        virtual void                                                        computeRootLikelihood( size_t root, size_t left, size_t right) = 0;
        virtual void                                                        computeRootLikelihood( size_t root, size_t left, size_t right, size_t middle) = 0;

        // virtual methods that you may want to overwrite
        virtual void                                                        compress(void);
        virtual void                                                        computeMarginalNodeLikelihood(size_t node_idx, size_t parentIdx);
        virtual void                                                        computeMarginalRootLikelihood();
        virtual std::vector< std::vector< double > >*                       sumMarginalLikelihoods(size_t node_index);
        virtual void                                                        computeRootLikelihoods( std::vector< double > &rv ) const;
        virtual void                                                        computeRootLikelihoodsPerSiteMixture( MatrixReal &rv ) const;
        virtual void                                                        computeRootLikelihoodsPerSiteRate( MatrixReal &rv ) const;
        virtual double                                                      sumRootLikelihood( void );
        virtual std::vector<size_t>                                         getIncludedSiteIndices();

        // members
        double                                                              lnProb = 0;
        double                                                              storedLnProb = 0;
        size_t                                                              num_nodes;
        size_t                                                              num_sites;
        const size_t                                                        num_chars;
        size_t                                                              num_site_rates;
        size_t                                                              num_site_mixtures;
        size_t                                                              num_matrices = 1;
        const TypedDagNode<Tree>*                                           tau;
        
        std::vector<TransitionProbabilityMatrix>                            transition_prob_matrices;
        std::vector<TransitionProbabilityMatrix>                            pmatrices;
        std::vector<size_t>                                                 active_pmatrices;
        std::vector<bool>                                                   pmat_changed_nodes;
        mutable std::vector<bool>                                           pmat_dirty_nodes;
        
        // offsets for nodes
        size_t                                                              activePmatrixOffset;
        size_t                                                              pmatNodeOffset;

        // the likelihoods
        mutable double*                                                     partialLikelihoods = nullptr;
        std::vector<size_t>                                                 activeLikelihood;
        double*                                                             marginalLikelihoods = nullptr;

        std::vector< std::vector< std::vector<double> > >                   perNodeSiteLogScalingFactors;

        // the data
        std::vector<std::vector<RbBitSet> >                                 ambiguous_char_matrix;
        std::vector<std::vector<unsigned long> >                            char_matrix;
        std::vector<std::vector<bool> >                                     gap_matrix;
        std::vector<size_t>                                                 pattern_counts;
        std::vector<bool>                                                   site_invariant;
        std::vector<std::vector<size_t> >                                   invariant_site_index;
        size_t                                                              num_patterns;
        bool                                                                compressed;
        std::vector<size_t>                                                 site_pattern;    // an array that keeps track of which pattern is used for each site
        std::map<std::string,size_t>                                        taxon_name_2_tip_index_map;

        // flags for likelihood recomputation
        bool                                                                touched = false;
        std::vector<bool>                                                   changed_nodes;
        mutable std::vector<bool>                                           dirty_nodes;

        // offsets for nodes
        size_t                                                              activeLikelihoodOffset;
        size_t                                                              nodeOffset;
        size_t                                                              mixtureOffset;
        size_t                                                              siteOffset;

        // flags
        bool                                                                using_ambiguous_characters;
        bool                                                                treatUnknownAsGap = true;
        bool                                                                treatAmbiguousAsGaps = false;

        bool                                                                using_weighted_characters;

        bool                                                                useMarginalLikelihoods = false;
        mutable bool                                                        in_mcmc_mode = false;

        // members
        const TypedDagNode< double >*                                       homogeneous_clock_rate = nullptr;
        const TypedDagNode< RbVector< double > >*                           heterogeneous_clock_rates = nullptr;
        const TypedDagNode< SiteMixtureModel >*                     mixture_model = nullptr;
        const TypedDagNode< RateGenerator >*                                homogeneous_rate_matrix = nullptr;
        const TypedDagNode< RbVector< RateGenerator > >*                    heterogeneous_rate_matrices = nullptr;
        const TypedDagNode< Simplex >*                                      root_frequencies = nullptr;
        const TypedDagNode< RbVector< double > >*                           site_rates = nullptr;
        const TypedDagNode< Simplex >*                                      site_matrix_probs = nullptr;
        const TypedDagNode< Simplex >*                                      site_rates_probs = nullptr;
        const TypedDagNode< double >*                                       p_inv = nullptr;


        // flags specifying which model variants we use
        bool                                                                branch_heterogeneous_clock_rates = false;
        bool                                                                branch_heterogeneous_substitution_matrices = true;
        bool                                                                rate_variation_across_sites = false;

        // MPI variables
        size_t                                                              pattern_block_start;
        size_t                                                              pattern_block_end;
        size_t                                                              pattern_block_size;

        bool                                                                store_internal_nodes;
        bool                                                                gap_match_clamped;

        charType                                                            template_state;                                 //!< Template state used for ancestral state estimation. This makes sure that the state labels are preserved.

        // containers for ancestral state/stochastic mapping functions
        bool                                                                has_ancestral_states = false;
        std::vector<size_t>                                                 sampled_site_mixtures;
        size_t                                                              sampled_site_rate_component = 0;
        size_t                                                              sampled_site_matrix_component = 0;

    private:

        // private methods
        void                                                                fillLikelihoodVector(const TopologyNode &n, size_t nIdx);
        void                                                                recursiveMarginalLikelihoodComputation(size_t nIdx);
        virtual void                                                        scale(size_t i);
        virtual void                                                        scale(size_t i, size_t l, size_t r);
        virtual void                                                        scale(size_t i, size_t l, size_t r, size_t m);
        virtual void                                                        simulate(const TopologyNode& node, std::vector< DiscreteTaxonData< charType > > &t, const std::vector<bool> &inv, const std::vector<size_t> &perSiteRates);
        virtual void                                                        updateTransitionProbabilityMatrix(size_t node_idx);
        
        
        
    };

}


#include "DiscreteCharacterState.h"
#include "DistributionExponential.h"
#include "HomologousDiscreteCharacterData.h"
#include "RandomNumberFactory.h"
#include "RandomNumberGenerator.h"
#include "RateMatrix_JC.h"
#include "StochasticNode.h"

#include <cmath>

#ifdef RB_MPI
#include <mpi.h>
#endif


template<class charType>
RevBayesCore::AbstractPhyloCTMCSiteHomogeneous<charType>::AbstractPhyloCTMCSiteHomogeneous(const TypedDagNode<Tree> *t, size_t nChars, size_t nMix, bool c, size_t nSites, bool amb, bool internal, bool gapmatch, bool wd) :
TypedDistribution< AbstractHomologousDiscreteCharacterData >(  NULL ),
num_nodes( t->getValue().getNumberOfNodes() ),
num_sites( nSites ),
num_chars( nChars ),
num_site_rates( nMix ),
num_site_mixtures( nMix ),
tau( t ),
transition_prob_matrices( std::vector<TransitionProbabilityMatrix>(num_site_mixtures, TransitionProbabilityMatrix(num_chars) ) ),
//    partialLikelihoods( new double[2*num_nodes*num_site_mixtures*num_sites*num_chars] ),
activeLikelihood( std::vector<size_t>(num_nodes, 0) ),
//    marginalLikelihoods( new double[num_nodes*num_site_mixtures*num_sites*num_chars] ),
perNodeSiteLogScalingFactors( std::vector<std::vector< std::vector<double> > >(2, std::vector<std::vector<double> >(num_nodes, std::vector<double>(num_sites, 0.0) ) ) ),
site_invariant( num_sites, false ),
invariant_site_index( num_sites ),
num_patterns( num_sites ),
compressed( c ),
site_pattern( std::vector<size_t>(num_sites, 0) ),
taxon_name_2_tip_index_map(),
changed_nodes( std::vector<bool>(num_nodes, false) ),
dirty_nodes( std::vector<bool>(num_nodes, true) ),
using_ambiguous_characters( amb ),
using_weighted_characters( wd ),
pattern_block_start( 0 ),
pattern_block_end( num_patterns ),
pattern_block_size( num_patterns ),
store_internal_nodes( internal ),
gap_match_clamped( gapmatch )
{

    tau->getValue().getTreeChangeEventHandler().addListener( this );

    activeLikelihoodOffset      =  num_nodes*num_site_mixtures*pattern_block_size*num_chars;
    nodeOffset                  =  num_site_mixtures*pattern_block_size*num_chars;
    mixtureOffset               =  pattern_block_size*num_chars;
    siteOffset                  =  num_chars;
    
    activePmatrixOffset         =  num_nodes * num_site_mixtures;
    pmatNodeOffset              =  num_site_mixtures;
    active_pmatrices            =  std::vector<size_t>(num_nodes, 0);
    pmat_changed_nodes          =  std::vector<bool>(num_nodes, false);
    pmat_dirty_nodes            =  std::vector<bool>(num_nodes, true);
    pmatrices                   =  std::vector<TransitionProbabilityMatrix>(activePmatrixOffset * 2, TransitionProbabilityMatrix(num_chars));


    // add the parameters to our set (in the base class)
    // in that way other class can easily access the set of our parameters
    // this will also ensure that the parameters are not getting deleted before we do
    this->addParameter( tau );
    this->addParameter( homogeneous_clock_rate );
    this->addParameter( heterogeneous_clock_rates );
    this->addParameter( mixture_model );
    this->addParameter( homogeneous_rate_matrix );
    this->addParameter( heterogeneous_rate_matrices );
    this->addParameter( root_frequencies );
    this->addParameter( site_rates );
    this->addParameter( site_matrix_probs );
    this->addParameter( site_rates_probs );
    this->addParameter( p_inv );

    // initially we use only a single processor until someone else tells us otherwise
    this->setActivePID( this->pid, 1 );

}


template<class charType>
RevBayesCore::AbstractPhyloCTMCSiteHomogeneous<charType>::AbstractPhyloCTMCSiteHomogeneous(const AbstractPhyloCTMCSiteHomogeneous &n) :
TypedDistribution< AbstractHomologousDiscreteCharacterData >( n ),
lnProb( n.lnProb ),
storedLnProb( n.storedLnProb ),
num_nodes( n.num_nodes ),
num_sites( n.num_sites ),
num_chars( n.num_chars ),
num_site_rates( n.num_site_rates ),
num_site_mixtures( n.num_site_mixtures ),
num_matrices( n.num_matrices ),
tau( n.tau ),
transition_prob_matrices( n.transition_prob_matrices ),
//    partialLikelihoods( new double[2*num_nodes*num_site_mixtures*num_sites*num_chars] ),
partialLikelihoods( NULL ),
activeLikelihood( n.activeLikelihood ),
//    marginalLikelihoods( new double[num_nodes*num_site_mixtures*num_sites*num_chars] ),
marginalLikelihoods( NULL ),
perNodeSiteLogScalingFactors( n.perNodeSiteLogScalingFactors ),
ambiguous_char_matrix( n.ambiguous_char_matrix ),
char_matrix( n.char_matrix ),
gap_matrix( n.gap_matrix ),
pattern_counts( n.pattern_counts ),
site_invariant( n.site_invariant ),
invariant_site_index( n.invariant_site_index ),
num_patterns( n.num_patterns ),
compressed( n.compressed ),
site_pattern( n.site_pattern ),
taxon_name_2_tip_index_map( n.taxon_name_2_tip_index_map ),
touched( false ),
changed_nodes( n.changed_nodes ),
dirty_nodes( n.dirty_nodes ),
using_ambiguous_characters( n.using_ambiguous_characters ),
treatUnknownAsGap( n.treatUnknownAsGap ),
treatAmbiguousAsGaps( n.treatAmbiguousAsGaps ),
using_weighted_characters( n.using_weighted_characters ),
useMarginalLikelihoods( n.useMarginalLikelihoods ),
in_mcmc_mode( n.in_mcmc_mode ),
pattern_block_start( n.pattern_block_start ),
pattern_block_end( n.pattern_block_end ),
pattern_block_size( n.pattern_block_size ),
store_internal_nodes( n.store_internal_nodes ),
gap_match_clamped( n.gap_match_clamped ),
template_state( n.template_state ),
has_ancestral_states( n.has_ancestral_states ),
sampled_site_rate_component( n.sampled_site_rate_component ),
sampled_site_matrix_component( n.sampled_site_matrix_component )
{

    // initialize with default parameters
    homogeneous_clock_rate       = n.homogeneous_clock_rate;
    heterogeneous_clock_rates    = n.heterogeneous_clock_rates;
    mixture_model                = n.mixture_model;
    homogeneous_rate_matrix      = n.homogeneous_rate_matrix;
    heterogeneous_rate_matrices  = n.heterogeneous_rate_matrices;
    root_frequencies             = n.root_frequencies;
    site_rates                   = n.site_rates;
    site_matrix_probs            = n.site_matrix_probs;
    site_rates_probs             = n.site_rates_probs;
    p_inv                        = n.p_inv;

    activeLikelihoodOffset      =  n.activeLikelihoodOffset;
    nodeOffset                  =  n.nodeOffset;
    mixtureOffset               =  n.mixtureOffset;
    siteOffset                  =  n.siteOffset;
    
    activePmatrixOffset         =  n.activePmatrixOffset;
    pmatNodeOffset              =  n.pmatNodeOffset;
    active_pmatrices            =  n.active_pmatrices;
    pmat_changed_nodes          =  n.pmat_changed_nodes;
    pmat_dirty_nodes            =  n.pmat_dirty_nodes;
    pmatrices                   =  n.pmatrices;

    // flags specifying which model variants we use
    branch_heterogeneous_clock_rates               = n.branch_heterogeneous_clock_rates;
    branch_heterogeneous_substitution_matrices     = n.branch_heterogeneous_substitution_matrices;
    rate_variation_across_sites                    = n.rate_variation_across_sites;

    tau->getValue().getTreeChangeEventHandler().addListener( this );

    // copy the partial likelihoods if necessary
    if ( in_mcmc_mode == true )
    {
        partialLikelihoods = new double[2*activeLikelihoodOffset];
        memcpy(partialLikelihoods, n.partialLikelihoods, 2*activeLikelihoodOffset*sizeof(double));
    }

    // copy the marginal likelihoods if necessary
    if ( useMarginalLikelihoods == true )
    {
        marginalLikelihoods = new double[activeLikelihoodOffset];
        memcpy(marginalLikelihoods, n.marginalLikelihoods, activeLikelihoodOffset*sizeof(double));
    }
}

template<class charType>
void RevBayesCore::AbstractPhyloCTMCSiteHomogeneous<charType>::checkInvariants( void ) const
{
    // 1. Invariant: if a node is dirty then its parent is also dirty
    auto tree_nodes = tau->getValue().getNodes();
    for(auto node: tree_nodes)
    {
	if (dirty_nodes[node->getIndex()] and not node->isRoot())
	    assert(dirty_nodes[node->getParent().getIndex()]);
    }

    // 2. Invariant: if the P-matrix for a node is dirty, then the conditional likelihoods should be dirty
    for(auto node: tree_nodes)
    {
	int index = node->getIndex();
	if (pmat_dirty_nodes[index])
	    assert(dirty_nodes[index]);
    }
}

/**
 * Destructor. Because we added ourselves as a reference to tau when we added a listener to its
 * TreeChangeEventHandler, we need to remove ourselves as a reference and possibly delete tau
 * when we die. All other parameters are handled by others.
 */
template<class charType>
RevBayesCore::AbstractPhyloCTMCSiteHomogeneous<charType>::~AbstractPhyloCTMCSiteHomogeneous( void )
{
    // We don't delete the params, because they might be used somewhere else too. The model needs to do that!

    // remove myself from the tree listeners
    if ( tau != NULL )
    {
        tau->getValue().getTreeChangeEventHandler().removeListener( this );
    }

    // free the partial likelihoods
    delete [] partialLikelihoods;
    delete [] marginalLikelihoods;
}


template<class charType>
void RevBayesCore::AbstractPhyloCTMCSiteHomogeneous<charType>::bootstrap( void )
{

    // first we re-compress the data
    compress();

    RandomNumberGenerator *rng = GLOBAL_RNG;

    std::vector<size_t> bootstrapped_pattern_counts = std::vector<size_t>(num_patterns,0);

    for (size_t i = 0; i<num_sites; ++i)
    {
        double u = rng->uniform01() * num_sites;
        size_t pattern_index = 0;
        while ( u > double(pattern_counts[pattern_index]) )
        {
            u -= double(pattern_counts[pattern_index]);
            ++pattern_index;
        }

        ++bootstrapped_pattern_counts[pattern_index];

    }

    pattern_counts = bootstrapped_pattern_counts;

}
namespace RevBayesCore
{
inline void mark_ambiguous_and_missing_as_gap(AbstractHomologousDiscreteCharacterData& data, const vector<size_t>& site_indices, std::vector<TopologyNode*> nodes)
{
    for (auto& node: nodes)
    {
        if ( node->isTip() )
        {
            AbstractDiscreteTaxonData& taxon_data = data.getTaxonData( node->getName() );
            for (auto site_index: site_indices)
            {
                DiscreteCharacterState &c = taxon_data.getCharacter(site_index);

                if ( c.isAmbiguous() or  c.isMissingState() )
                {
                    c.setGapState( true );
                }
            }
        }
    }
}

inline void mark_unknown_as_gap(AbstractHomologousDiscreteCharacterData& data, const vector<size_t>& site_indices, std::vector<TopologyNode*> nodes)
{
    for (auto& node: nodes)
    {
        if ( node->isTip() )
        {
            AbstractDiscreteTaxonData& taxon_data = data.getTaxonData( node->getName() );
            for (auto site_index: site_indices)
            {
                DiscreteCharacterState &c = taxon_data.getCharacter(site_index);

                if ( c.getNumberOfStates() == c.getNumberObservedStates() or c.isMissingState())
                {
                    c.setGapState( true );
                }
            }
        }
    }
}

inline bool has_ambiguous_nongap_characters(AbstractHomologousDiscreteCharacterData& data, const vector<size_t>& site_indices, std::vector<TopologyNode*> nodes)
{
    for (auto& node: nodes)
    {
        if ( node->isTip() )
        {
            AbstractDiscreteTaxonData& taxon_data = data.getTaxonData( node->getName() );
            for (auto site_index: site_indices)
            {
                DiscreteCharacterState &c = taxon_data.getCharacter(site_index);

                if ( not c.isGapState() and (c.isAmbiguous() or c.isMissingState()) )
                    return true;
            }
        }
    }

    return false;
}

inline bool has_weighted_characters(AbstractHomologousDiscreteCharacterData& data, const vector<size_t>& site_indices, std::vector<TopologyNode*> nodes)
{
    for (auto& node: nodes)
    {
        if ( node->isTip() )
        {
            AbstractDiscreteTaxonData& taxon_data = data.getTaxonData( node->getName() );
            for (auto site_index: site_indices)
            {
                DiscreteCharacterState &c = taxon_data.getCharacter(site_index);

                if ( c.isWeighted() ) return true;
            }
        }
    }

    return false;
}

}

template<class charType>
void RevBayesCore::AbstractPhyloCTMCSiteHomogeneous<charType>::compress( void )
{

    // only if the value has been set
    if ( this->value == NULL )
    {
        return;
    }

    ambiguous_char_matrix.clear();
    char_matrix.clear();
    gap_matrix.clear();
    pattern_counts.clear();
    num_patterns = 0;

    // resize the matrices
    size_t tips = tau->getValue().getNumberOfTips();
    ambiguous_char_matrix.resize(tips);
    char_matrix.resize(tips);
    gap_matrix.resize(tips);

    // create a vector with the correct site indices
    // some of the sites may have been excluded
    std::vector<size_t> site_indices = getIncludedSiteIndices();

    // find the unique site patterns and compute their respective frequencies
    std::vector<TopologyNode*> nodes = tau->getValue().getNodes();

    if (treatAmbiguousAsGaps)
    {
        mark_ambiguous_and_missing_as_gap(*value, site_indices, nodes);
    }
    
    if (treatUnknownAsGap)
    {
        mark_unknown_as_gap(*value, site_indices, nodes);
    }
    
    // set the global variable if we use ambiguous characters (besides gaps)
    using_ambiguous_characters = has_ambiguous_nongap_characters(*value, site_indices, nodes);

    // set the global variable if we use weighted characters
    using_weighted_characters = has_weighted_characters(*value, site_indices, nodes);

    std::vector<bool> unique(num_sites, true);
    std::vector<size_t> indexOfSitePattern;

    // compress the character matrix if we're asked to
    if ( compressed == true )
    {
        // find the unique site patterns and compute their respective frequencies
        std::map<std::string,size_t> patterns;
        for (size_t site = 0; site < num_sites; ++site)
        {
            bool all_missing = true;
            // create the site pattern
            std::string pattern = "";
            for (auto& node: nodes)
            {
                if ( node->isTip() )
                {
                    AbstractDiscreteTaxonData& taxon = value->getTaxonData( node->getName() );
                    CharacterState &c = taxon.getCharacter(site_indices[site]);
                    all_missing &= (c.isMissingState() || c.isGapState());
                    pattern += c.getStringValue();
                }
            }
            
            // only add this pattern if not all are missing
            if ( all_missing == false )
            {
                // check if we have already seen this site pattern
                std::map<std::string, size_t>::const_iterator index = patterns.find( pattern );
                if ( index != patterns.end() )
                {
                    // we have already seen this pattern
                    // increase the frequency counter
                    pattern_counts[ index->second ]++;

                    // obviously this site isn't unique nor the first encounter
                    unique[site] = false;

                    // remember which pattern this site uses
                    site_pattern[site] = index->second;
                }
                else
                {
                    // create a new pattern frequency counter for this pattern
                    pattern_counts.push_back(1);
                    
                    // insert this pattern with the corresponding index in the map
                    patterns.insert( std::pair<std::string,size_t>(pattern,num_patterns) );
                    
                    // remember which pattern this site uses
                    site_pattern[site] = num_patterns;
                    
                    // increase the pattern counter
                    num_patterns++;
                    
                    // add the index of the site to our pattern-index vector
                    indexOfSitePattern.push_back( site );
                    
                    // flag that this site is unique (or the first occurence of this pattern)
                    unique[site] = true;
                }
            }
        }
    }
    else
    {
        // we do not compress
        num_patterns = num_sites;
        pattern_counts     = std::vector<size_t>(num_sites,1);
        indexOfSitePattern = std::vector<size_t>(num_sites,1);
        for (size_t i = 0; i < this->num_sites; i++)
        {
            indexOfSitePattern[i] = i;
        }
    }


    // compute which block of the data this process needs to compute
    pattern_block_start = size_t(floor( (double(pid-active_PID)   / num_processes ) * num_patterns) );
    pattern_block_end   = size_t(floor( (double(pid+1-active_PID) / num_processes ) * num_patterns) );
    pattern_block_size  = pattern_block_end - pattern_block_start;


    std::vector<size_t> process_pattern_counts = std::vector<size_t>(pattern_block_size,0);
    taxon_name_2_tip_index_map.clear();
    // allocate and fill the cells of the matrices
    for (auto& the_node: nodes)
    {
        if ( the_node->isTip() )
        {
            size_t node_index = the_node->getIndex();
            taxon_name_2_tip_index_map.insert( std::pair<std::string,size_t>(the_node->getName(), node_index) );
            AbstractDiscreteTaxonData& taxon = value->getTaxonData( the_node->getName() );

            // resize the column
            if ( using_ambiguous_characters == true )
            {
                ambiguous_char_matrix[node_index].resize(pattern_block_size);
            }
            else
            {
                char_matrix[node_index].resize(pattern_block_size);
            }
            gap_matrix[node_index].resize(pattern_block_size);
            for (size_t patternIndex = 0; patternIndex < pattern_block_size; ++patternIndex)
            {
                // set the counts for this patter
                process_pattern_counts[patternIndex] = pattern_counts[patternIndex+pattern_block_start];

                charType &c = static_cast<charType &>( taxon.getCharacter(site_indices[indexOfSitePattern[patternIndex+pattern_block_start]]) );
                gap_matrix[node_index][patternIndex] = c.isGapState();

                if ( using_ambiguous_characters == true )
                {
                    // we use the actual state
                    ambiguous_char_matrix[node_index][patternIndex] = c.getState();
                }
                else if ( c.isGapState() == false )
                {
                    // we use the index of the state
                    char_matrix[node_index][patternIndex] = c.getStateIndex();
                    if ( c.getStateIndex() >= this->num_chars )
                    {
                        throw RbException("Problem with state index in PhyloCTMC!");
                    }
                    
                }
                else
                {
                    // just to be safe
                    char_matrix[node_index][patternIndex] = -1;
                }

            }

        }

    }

    bool allow_ambiguous_as_invariant = true;

    // now copy back the pattern count vector
    pattern_counts = process_pattern_counts;

    // reset the vector if a site is invariant
    site_invariant.resize( pattern_block_size );
    invariant_site_index.clear();
    invariant_site_index.resize( pattern_block_size );
    size_t length = char_matrix.size();
        
    for (size_t i=0; i<pattern_block_size; ++i)
    {
        bool inv = true;
        size_t taxon_index = 0;

        while ( taxon_index<(length-1) && gap_matrix[taxon_index][i] == true  )
        {
            ++taxon_index;
        }

        if ( using_ambiguous_characters == true )
        {
            RbBitSet val = ambiguous_char_matrix[taxon_index][i];

            for (; taxon_index<length; ++taxon_index)
            {
                if ( gap_matrix[taxon_index][i] == false )
                {
                    val &= ambiguous_char_matrix[taxon_index][i];
                }

                if (   ( allow_ambiguous_as_invariant == true  &&  val.count() == 0 && gap_matrix[taxon_index][i] == false)
                    || ( allow_ambiguous_as_invariant == false && (val.count() == 0 || gap_matrix[taxon_index][i] == true ) ) )
                {
                    inv = false;
                    break;
                }
            }

            for ( size_t c = 0; c < this->num_chars; c++ )
            {
                if ( val.test(c) )
                {
                    if ( c < 0 || c >= this->num_chars )
                    {
                        throw RbException() << "Possible bug: Invar sites with ambiguous chars at index " << c << " out of bounds!";
                    }
                    invariant_site_index[i].push_back(c);
                }
            }
        }
        else
        {
            unsigned long c = char_matrix[taxon_index][i];
            
            if ( c < 0 || c >= this->num_chars )
            {
                throw RbException() << "Possible bug: Invar sites with ambiguous chars at site " << i << " out of bounds! Site was " << (gap_matrix[taxon_index][i] ? "Gap" : "No Gap");
            }
            invariant_site_index[i].push_back(c);

            for (; taxon_index<length; ++taxon_index)
            {
                if (   ( allow_ambiguous_as_invariant == true  &&  c != char_matrix[taxon_index][i] && gap_matrix[taxon_index][i] == false)
                    || ( allow_ambiguous_as_invariant == false && (c != char_matrix[taxon_index][i] || gap_matrix[taxon_index][i] == true ) ) )
                {
                    inv = false;
                    break;
                }
            }
        }

        site_invariant[i] = inv;
        
    }
    
    // finally we resize the partial likelihood vectors to the new pattern counts
    resizeLikelihoodVectors();

}


template<class charType>
double RevBayesCore::AbstractPhyloCTMCSiteHomogeneous<charType>::computeLnProbability( void )
{
    // @todo: #thread
    // This part should be done on several threads if possible
    // That means we should probabily call this function as a job,
    // where a job is defined as computing the lnProbability for a subset of the data (block)
    // Sebastian: this call is very slow; a lot of work happens in nextCycle()
    

    // we need to check here if we still are listining to this tree for change events
    // the tree could have been replaced without telling us
    if ( tau->getValue().getTreeChangeEventHandler().isListening( this ) == false )
    {
        tau->getValue().getTreeChangeEventHandler().addListener( this );
        dirty_nodes = std::vector<bool>(num_nodes, true);
        pmat_dirty_nodes = std::vector<bool>(num_nodes, true);
    }

    checkInvariants();

    // update transition probability matrices
    this->updateTransitionProbabilityMatrices();

    // if we are not in MCMC mode, then we need to (temporarily) allocate memory
    if ( in_mcmc_mode == false )
    {
        partialLikelihoods = new double[2*activeLikelihoodOffset];
    }

    // compute the ln probability by recursively calling the probability calculation for each node
    const TopologyNode &root = tau->getValue().getRoot();

    // we start with the root and then traverse down the tree
    size_t root_index = root.getIndex();

    // only necessary if the root is actually dirty
    if ( dirty_nodes[root_index] == true )
    {

        // start by filling the likelihood vector for the children of the root
        if ( root.getNumberOfChildren() == 2 ) // rooted trees have two children for the root
        {
            const TopologyNode &left = root.getChild(0);
            size_t left_index = left.getIndex();
            fillLikelihoodVector( left, left_index );
            const TopologyNode &right = root.getChild(1);
            size_t right_index = right.getIndex();
            fillLikelihoodVector( right, right_index );

            computeRootLikelihood( root_index, left_index, right_index );
            scale(root_index, left_index, right_index);

        }
        else if ( root.getNumberOfChildren() == 3 ) // unrooted trees have three children for the root
        {
            const TopologyNode &left = root.getChild(0);
            size_t left_index = left.getIndex();
            fillLikelihoodVector( left, left_index );
            const TopologyNode &right = root.getChild(1);
            size_t right_index = right.getIndex();
            fillLikelihoodVector( right, right_index );
            const TopologyNode &middle = root.getChild(2);
            size_t middleIndex = middle.getIndex();
            fillLikelihoodVector( middle, middleIndex );

            computeRootLikelihood( root_index, left_index, right_index, middleIndex );
            scale(root_index, left_index, right_index, middleIndex);

        }
        else
        {
            throw RbException("The root node has an unexpected number of children. Only 2 (for rooted trees) or 3 (for unrooted trees) are allowed.");
        }
    }

    // sum the partials up
    this->lnProb = sumRootLikelihood();

    // if we are not in MCMC mode, then we need to (temporarily) free memory
    if ( in_mcmc_mode == false )
    {
        // free the partial likelihoods
        delete [] partialLikelihoods;
        partialLikelihoods = NULL;
    }

    // set the ancestral states as stale
    has_ancestral_states = false;

    return this->lnProb;
}


template<class charType>
void RevBayesCore::AbstractPhyloCTMCSiteHomogeneous<charType>::computeMarginalNodeLikelihood( size_t node_index, size_t parentnode_index )
{

    // compute the transition probability matrix
    this->updateTransitionProbabilities( node_index );

    // get the pointers to the partial likelihoods and the marginal likelihoods
    const double*   p_node                  = this->partialLikelihoods + this->activeLikelihood[node_index]*this->activeLikelihoodOffset + node_index*this->nodeOffset;
    double*         p_node_marginal         = this->marginalLikelihoods + node_index*this->nodeOffset;
    const double*   p_parent_node_marginal  = this->marginalLikelihoods + parentnode_index*this->nodeOffset;

    // get pointers the likelihood for both subtrees
    const double*   p_mixture                   = p_node;
    double*         p_mixture_marginal          = p_node_marginal;
    const double*   p_parent_mixture_marginal   = p_parent_node_marginal;

    // iterate over all mixture categories
    for (size_t mixture = 0; mixture < this->num_site_mixtures; ++mixture)
    {
        // the transition probability matrix for this mixture category
        const double*    tp_begin                = this->transition_prob_matrices[mixture].theMatrix;

        // get pointers to the likelihood for this mixture category
        const double*   p_site_mixture                  = p_mixture;
        double*         p_site_mixture_marginal         = p_mixture_marginal;
        const double*   p_parent_site_mixture_marginal  = p_parent_mixture_marginal;
        // iterate over all sites
        for (size_t site = 0; site < this->pattern_block_size; ++site)
        {
            // get the pointers to the likelihoods for this site and mixture category
            const double*   p_site_j                    = p_site_mixture;
            double*         p_site_marginal_j           = p_site_mixture_marginal;
            // iterate over all end states
            for (size_t j=0; j<num_chars; ++j)
            {
                const double*   p_parent_site_marginal_k    = p_parent_site_mixture_marginal;
                double sum = 0;

                // iterator over all start states
                for (size_t k=0; k<num_chars; ++k)
                {
                    // transition probability for k->j
                    const double tp_kj = *p_parent_site_marginal_k * tp_begin[ k * num_chars + j ];

                    // add the probability of starting from this state
                    sum += *p_site_j * tp_kj;

                    // next parent state
                    ++p_parent_site_marginal_k;
                }
                *p_site_marginal_j = sum;

                // increment pointers
                ++p_site_j; ++p_site_marginal_j;
            }

            // increment the pointers to the next site
            p_site_mixture+=this->siteOffset; p_site_mixture_marginal+=this->siteOffset; p_parent_site_mixture_marginal+=this->siteOffset;

        } // end-for over all sites (=patterns)

        // increment the pointers to the next mixture category
        p_mixture+=this->mixtureOffset; p_mixture_marginal+=this->mixtureOffset; p_parent_mixture_marginal+=this->mixtureOffset;

    } // end-for over all mixtures (=rate categories)

}



template<class charType>
void RevBayesCore::AbstractPhyloCTMCSiteHomogeneous<charType>::computeMarginalRootLikelihood( void )
{
    // get the root node
    const TopologyNode &root = tau->getValue().getRoot();

    // get root frequencies
    std::vector<std::vector<double> >   ff;
    getRootFrequencies(ff);

    // get the index of the root node
    size_t node_index = root.getIndex();

    // get the pointers to the partial likelihoods and the marginal likelihoods
    const double*   p_node           = this->partialLikelihoods + this->activeLikelihood[node_index]*this->activeLikelihoodOffset + node_index*this->nodeOffset;
    double*         p_node_marginal  = this->marginalLikelihoods + node_index*this->nodeOffset;

    // get pointers the likelihood for both subtrees
    const double*   p_mixture           = p_node;
    double*         p_mixture_marginal  = p_node_marginal;

    // iterate over all mixture categories
    for (size_t mixture = 0; mixture < this->num_site_mixtures; ++mixture)
    {
        // get root frequencies
        const std::vector<double>&          f           = ff[mixture % ff.size()];
        assert(f.size() == num_chars);
        std::vector<double>::const_iterator f_end       = f.end();
        std::vector<double>::const_iterator f_begin     = f.begin();

        // get pointers to the likelihood for this mixture category
        const double*   p_site_mixture          = p_mixture;
        double*         p_site_mixture_marginal = p_mixture_marginal;
        // iterate over all sites
        for (size_t site = 0; site < this->pattern_block_size; ++site)
        {
            // get the pointer to the stationary frequencies
            std::vector<double>::const_iterator f_j             = f_begin;
            // get the pointers to the likelihoods for this site and mixture category
            const double*   p_site_j            = p_site_mixture;
            double*         p_site_marginal_j   = p_site_mixture_marginal;
            // iterate over all starting states
            for (; f_j != f_end; ++f_j)
            {
                // add the probability of starting from this state
                *p_site_marginal_j = *p_site_j * *f_j;

                // increment pointers
                ++p_site_j; ++p_site_marginal_j;
            }

            // increment the pointers to the next site
            p_site_mixture+=this->siteOffset; p_site_mixture_marginal+=this->siteOffset;

        } // end-for over all sites (=patterns)

        // increment the pointers to the next mixture category
        p_mixture+=this->mixtureOffset; p_mixture_marginal+=this->mixtureOffset;

    } // end-for over all mixtures (=rate categories)

}


/**
 * Draw a vector of ancestral states from the marginal distribution (non-conditional of the other ancestral states).
 * Here we assume that the marginal likelihoods have been updated.
 */
template<class charType>
std::vector<charType> RevBayesCore::AbstractPhyloCTMCSiteHomogeneous<charType>::drawAncestralStatesForNode(const TopologyNode &node)
{

    size_t node_index = node.getIndex();

    // get the marginal likelihoods
    std::vector< std::vector<double> >* marginals = sumMarginalLikelihoods(node_index);

    RandomNumberGenerator* rng = GLOBAL_RNG;
    std::vector< charType > ancestralSeq = std::vector<charType>();

    for ( size_t i = 0; i < num_sites; ++i )
    {
		size_t pattern = i;
		// if the matrix is compressed use the pattern for this site
		if ( compressed == true )
        {
            pattern = site_pattern[i];
        }

        // create the character
        charType c = charType( num_chars );
        c.setToFirstState();

        // sum the likelihoods for each character state
        const std::vector<double> siteMarginals = (*marginals)[pattern];
        double sumMarginals = 0.0;
        for (int j = 0; j < siteMarginals.size(); j++)
        {
            sumMarginals += siteMarginals[j];
        }

        double u = rng->uniform01();
        if (sumMarginals == 0.0)
        {

            // randomly draw state if all states have 0 probability
            c.setStateByIndex((size_t)(u*c.getNumberOfStates()));

        }
        else
        {

            // the marginals don't add up to 1, so rescale u
            u *= sumMarginals;

            // draw the character state
            size_t stateIndex = 0;
            while ( true )
            {

                u -= siteMarginals[stateIndex];

                if ( u > 0.0 )
                {

                    if (c.getStateIndex() + 1 >= c.getNumberOfStates())
                    {
                        stateIndex = 0;
                        c.setToFirstState();
                    }
                    else
                    {
                        c++;
                        stateIndex++;
                    }

                }
                else
                {
                    break;
                }
            }
        }

        // add the character to the sequence
        ancestralSeq.push_back( c );
    }

    // we need to free the vector
    delete marginals;

    return ancestralSeq;
}


/**
 * Draw a vector of ancestral states from the joint-conditional distribution of states.
 */
template<class charType>
void RevBayesCore::AbstractPhyloCTMCSiteHomogeneous<charType>::drawJointConditionalAncestralStates(std::vector<std::vector<charType> >& startStates, std::vector<std::vector<charType> >& endStates)
{

	// if we already have ancestral states, don't make new ones
    
    // MJL 181028: Disabling this flag to allow multiple monitors to work for same dnPhyloCTMC (e.g. ancestral states + stochastic mapping)
//	if ( has_ancestral_states == true )
//    {
//		return;
//    }
    
    RandomNumberGenerator* rng = GLOBAL_RNG;

    // get working variables
    std::vector<double> siteProbVector = getMixtureProbs();

    const TopologyNode &root = tau->getValue().getRoot();
    size_t node_index = root.getIndex();

    // get the pointers to the partial likelihoods and the marginal likelihoods
    double*         p_node  = this->partialLikelihoods + this->activeLikelihood[node_index]*this->activeLikelihoodOffset + node_index*this->nodeOffset;

    // get pointers the likelihood for both subtrees
    const double*   p_site           = p_node;

    // sample root states
    std::vector<double> p( this->num_site_mixtures*this->num_chars, 0.0);

    // clear the container for sampling the site-rates
    sampled_site_mixtures.resize(this->num_sites);
    
    for (size_t i = 0; i < this->num_sites; ++i)
//    for (size_t i = pattern_block_start; i < this->pattern_block_end; ++i)
    {

        // create the character
        charType c = charType( template_state );

        // sum to sample
        double sum = 0.0;

        // if the matrix is compressed use the pattern for this site
        size_t pattern = i - pattern_block_start;
        if ( compressed == true )
        {
            pattern = site_pattern[i - pattern_block_start];
        }

        // get ptr to first mixture cat for site
        p_site          = p_node  + pattern * this->siteOffset;

        // iterate over all mixture categories
        for (size_t mixture = 0; mixture < this->num_site_mixtures; ++mixture)
        {

            // get pointers to the likelihood for this mixture category
            const double* p_site_mixture_j       = p_site;

            // iterate over all starting states
            for (size_t state = 0; state < this->num_chars; ++state)
            {
                size_t k = this->num_chars*mixture + state;
                p[k] = *p_site_mixture_j * siteProbVector[mixture];
                sum += p[k];

                // increment the pointers to the next state for (site,rate)
                p_site_mixture_j++;
            }

            // increment the pointers to the next mixture category for given site
            p_site       += this->mixtureOffset;

        } // end-for over all mixtures (=rate categories)

        // sample char from p
        bool stop = false;
        double u = rng->uniform01() * sum;
        for (size_t mixture = 0; mixture < this->num_site_mixtures; mixture++)
        {
            c.setToFirstState();
            for (size_t state = 0; state < this->num_chars; state++)
            {
                size_t k = this->num_chars * mixture + state;
                u -= p[k];
                if (u < 0.0)
                {
                    startStates[root.getIndex()][i] = c;
                    sampled_site_mixtures[i] = mixture;
                    stop = true;
                    break;
                }
                if (c.getStateIndex() + 1 >= c.getNumberOfStates())
                {
                    c.setToFirstState();
                }
                else
                {
                    c++;
                }
            }
            if (stop) break;
        }

        endStates[node_index][i] = startStates[node_index][i];
    }

    // recurse
    std::vector<TopologyNode*> children = root.getChildren();
    for (size_t i = 0; i < children.size(); i++)
    {
        // daughters identically inherit ancestral state
        startStates[ children[i]->getIndex() ] = endStates[ root.getIndex() ];

        // recurse towards tips
        if ( children[i]->isTip() == false )
        {
            recursivelyDrawJointConditionalAncestralStates(*children[i], startStates, endStates, sampled_site_mixtures);
        }
        else
        {
            tipDrawJointConditionalAncestralStates(*children[i], startStates, endStates, sampled_site_mixtures);
        }

    }

    // flag the ancestral states as sampled
    has_ancestral_states = true;

}
template<class charType>
void RevBayesCore::AbstractPhyloCTMCSiteHomogeneous<charType>::drawSiteMixtureAllocations()
{

    RandomNumberGenerator* rng = GLOBAL_RNG;

    // get working variables
    std::vector<double> siteProbVector = getMixtureProbs();

    const TopologyNode &root = tau->getValue().getRoot();
    size_t node_index = root.getIndex();

    // get the pointers to the partial likelihoods and the marginal likelihoods
    double*         p_node  = this->partialLikelihoods + this->activeLikelihood[node_index]*this->activeLikelihoodOffset + node_index*this->nodeOffset;

    // get pointers the likelihood for both subtrees
    const double*   p_site           = p_node;

    // sample root states
    std::vector<double> p( this->num_site_mixtures*this->num_chars, 0.0);

    // clear the container for sampling the site-rates
    this->sampled_site_mixtures.resize(this->num_sites);

    for (size_t i = 0; i < this->num_sites; ++i)
//    for (size_t i = pattern_block_start; i < this->pattern_block_end; ++i)
    {

        // sum to sample
        double sum = 0.0;

        // if the matrix is compressed use the pattern for this site
        size_t pattern = i - pattern_block_start;
        if ( compressed == true )
        {
            pattern = site_pattern[i - pattern_block_start];
        }

        // get ptr to first mixture cat for site
        p_site          = p_node  + pattern * this->siteOffset;

        // iterate over all mixture categories
        for (size_t mixture = 0; mixture < this->num_site_mixtures; ++mixture)
        {

            // get pointers to the likelihood for this mixture category
            const double* p_site_mixture_j       = p_site;

            // iterate over all starting states
            for (size_t state = 0; state < this->num_chars; ++state)
            {
                size_t k = this->num_chars * mixture + state;
                p[k] = *p_site_mixture_j * siteProbVector[mixture];
                sum += p[k];

                // increment the pointers to the next state for (site,rate)
                p_site_mixture_j++;
            }

            // increment the pointers to the next mixture category for given site
            p_site       += this->mixtureOffset;

        } // end-for over all mixtures (=rate categories)

        // sample char from p
        bool stop = false;
        double u = rng->uniform01() * sum;
        for (size_t mixture = 0; mixture < this->num_site_mixtures; mixture++)
        {
            for (size_t state = 0; state < this->num_chars; state++)
            {
                size_t k = this->num_chars * mixture + state;
                u -= p[k];
                if (u < 0.0)
                {
                	this->sampled_site_mixtures[i] = mixture;
                    stop = true;
                    break;
                }
            }
            if (stop) break;
        }

    }

}

template<class charType>
void RevBayesCore::AbstractPhyloCTMCSiteHomogeneous<charType>::drawStochasticCharacterMap(std::vector<std::string>& character_histories, size_t site, bool use_simmap_default)
{

    bool success = false;
    size_t max_draws = 10;
    size_t n_draws = 0;

    while (!success && n_draws != max_draws) {
        // first draw joint ancestral states
        std::vector<std::vector<charType> > start_states(this->num_nodes, std::vector<charType>(this->num_sites, template_state));
        std::vector<std::vector<charType> > end_states(this->num_nodes, std::vector<charType>(this->num_sites, template_state));
        this->drawJointConditionalAncestralStates( start_states, end_states );

        // save the character history for the root
        const TopologyNode &root = this->tau->getValue().getRoot();
        size_t root_index = root.getIndex();
        std::string simmap_string = "{" + end_states[root_index][site].getStringValue() + "," + StringUtilities::toString( root.getBranchLength() ) + "}";
        character_histories[root_index] = simmap_string;

        // get the sampled site-matrix and site-rate indexes
        getSampledMixtureComponents(site, sampled_site_rate_component, sampled_site_matrix_component);

        // recurse towards tips
        const TopologyNode &right = root.getChild(0);
        const TopologyNode &left = root.getChild(1);
        success = recursivelyDrawStochasticCharacterMap(left,  character_histories, start_states, end_states, site, use_simmap_default);
        success &= recursivelyDrawStochasticCharacterMap(right, character_histories, start_states, end_states, site, use_simmap_default);

        if (n_draws != 0) {
            std::cout << "Warning: numerical instability in P(t)=exp(Qt) caused stochastic mapping to fail (attempt: " << n_draws << "/" << max_draws << ")\n";
        }
        n_draws++;
    }

    if (n_draws == max_draws) {
        throw RbException("Stochastic mapping failed due to numerical instability.");
    }

}

template<class charType>
bool RevBayesCore::AbstractPhyloCTMCSiteHomogeneous<charType>::hasSiteRateMixture()
{
	bool ret = this->num_site_rates > 1;
	return ret;
}

template<class charType>
bool RevBayesCore::AbstractPhyloCTMCSiteHomogeneous<charType>::hasSiteMatrixMixture()
{
	bool ret = false;

	if ( this->site_matrix_probs != NULL ) 
    {
		ret = this->site_matrix_probs->getValue().size() > 1;
	}

	return ret;
}

template<class charType>
void RevBayesCore::AbstractPhyloCTMCSiteHomogeneous<charType>::getSampledMixtureComponents(size_t &site_index, size_t &rate_component, size_t &matrix_component )
{

	// get the mixture component (in vector form)
	size_t mixture_component_index = sampled_site_mixtures[site_index];

	matrix_component = 0;
    if (this->site_matrix_probs != NULL)
    {
    	matrix_component = mixture_component_index % num_matrices;
    }

    // determine the rate (row index)
    rate_component = 0;
    if (this->site_rates != NULL)
    {
    	rate_component = (mixture_component_index - matrix_component) / num_matrices;
    }


}

template<class charType>
bool RevBayesCore::AbstractPhyloCTMCSiteHomogeneous<charType>::recursivelyDrawStochasticCharacterMap(const TopologyNode &node, std::vector<std::string>& character_histories, std::vector<std::vector<charType> >& start_states, std::vector<std::vector<charType> >& end_states, size_t site, bool use_simmap_default)
{

    bool success = false;

    // get the start and end states
    size_t node_index = node.getIndex();
    size_t start_state = start_states[node_index][site].getStateIndex();
    size_t end_state = start_state;

    // NOTE: ambiguous tip states are sampled along with internal node states
    end_state = end_states[node_index][site].getStateIndex();


    // set up vectors to hold the character transition events
    std::vector<size_t> transition_states;
    std::vector<double> transition_times;
    transition_states.push_back(start_state);

    // get the rate matrix for this branch (or site if using a mixture of matrices over sites)
    RateMatrix_JC jc(this->num_chars); // BAD!!
    const RateGenerator *rate_matrix = &jc;
    if ( this->branch_heterogeneous_substitution_matrices == true )
    {
        if (this->heterogeneous_rate_matrices != NULL)
        {
            rate_matrix = &this->heterogeneous_rate_matrices->getValue()[node_index];
        }
        else if (this->homogeneous_rate_matrix != NULL)
        {
            rate_matrix = &this->homogeneous_rate_matrix->getValue();
        }
    }
    else
    {
        if (this->homogeneous_rate_matrix != NULL)
        {
            rate_matrix = &this->homogeneous_rate_matrix->getValue();
        }
        else if (this->site_matrix_probs != NULL)
        {
        	rate_matrix = &this->heterogeneous_rate_matrices->getValue()[this->sampled_site_matrix_component];
        }
    }

    // get the clock rate for the branch
    double clock_rate = 1.0;
    if ( this->branch_heterogeneous_clock_rates == true )
    {
        if (this->heterogeneous_clock_rates != NULL)
        {
            clock_rate = this->heterogeneous_clock_rates->getValue()[node_index];
        }
    }
    else
    {
        if (this->homogeneous_clock_rate != NULL)
        {
            clock_rate = this->homogeneous_clock_rate->getValue();
        }
    }

    // simulate stochastic map
    transition_states.push_back(end_state);
    if (mixture_model)
    {
        auto& model = mixture_model->getValue();
        int m = sampled_site_rate_component;
        success = const_cast<SiteMixtureModel&>(model).getComponent(m).simulateStochasticMapping(tau->getValue(), node_index, clock_rate, transition_states, transition_times);
    }
    else
    {
        auto [start_age, end_age] = getStartEndAge(node);

        // multiply by the clock-rate for the site
        if (this->site_rates != NULL)
        {
            // there is a mixture over site rates
            clock_rate *= this->site_rates->getValue()[this->sampled_site_rate_component];
        }

        success = const_cast<RateGenerator*>(rate_matrix)->simulateStochasticMapping(start_age, end_age, clock_rate, transition_states, transition_times);
    }

    // make SIMMAP string
    std::string simmap_string = "{";

    if (use_simmap_default == true)
    {
        for (size_t i = transition_times.size(); i > 0; i--)
        {
            simmap_string = simmap_string + StringUtilities::toString(transition_states[i - 1]) + "," + StringUtilities::toString(transition_times[i - 1]);
            if (i != 1)
            {
                simmap_string = simmap_string + ":";
            }
        }
    }
    else
    {
        for (size_t i = 0; i < transition_times.size(); i++)
        {
            if (i != 0)
            {
                simmap_string = simmap_string + ":";
            }
            simmap_string = simmap_string + StringUtilities::toString(transition_states[i]) + "," + StringUtilities::toString(transition_times[i]);
        }
    }
    simmap_string = simmap_string + "}";

    // save the character history for this branch
    character_histories[node_index] = simmap_string;

    // recurse towards tips
    if ( node.isTip() == false )
    {
        const TopologyNode &right = node.getChild(0);
        const TopologyNode &left = node.getChild(1);
        success &= recursivelyDrawStochasticCharacterMap(left, character_histories, start_states, end_states, site, use_simmap_default);
        success &= recursivelyDrawStochasticCharacterMap(right, character_histories, start_states, end_states, site, use_simmap_default);
    }

    return success;
}


template<class charType>
void RevBayesCore::AbstractPhyloCTMCSiteHomogeneous<charType>::executeMethod(const std::string &n, const std::vector<const DagNode *> &args, RbVector<double> &rv) const
{

    if ( n == "siteLikelihoods" )
    {

        bool delete_partial_likelihoods = false;

        // if we are not in MCMC mode, then we need to (temporarily) allocate memory
        if ( in_mcmc_mode == false )
        {
            delete_partial_likelihoods = true;
            partialLikelihoods = new double[2*activeLikelihoodOffset];
            in_mcmc_mode = true;

            for (std::vector<bool>::iterator it = dirty_nodes.begin(); it != dirty_nodes.end(); ++it)
            {
                (*it) = true;
            }
        }

        // make sure the likelihoods are updated
        const_cast<AbstractPhyloCTMCSiteHomogeneous<charType> *>( this )->computeLnProbability();

        // get the per site likelihood
        RbVector<double> tmp = RbVector<double>(num_patterns, 0.0);
        computeRootLikelihoods( tmp );

        // if we are not in MCMC mode, then we need to (temporarily) free memory
        if ( delete_partial_likelihoods == true )
        {
            // free the partial likelihoods
            delete [] partialLikelihoods;
            partialLikelihoods = NULL;
            in_mcmc_mode = false;
        }

        // now match it back to the actual sites
        if ( this->compressed == true && num_sites > num_patterns )
        {
            rv = RbVector<double>(num_sites, 0.0);

            for (size_t i=0; i<num_sites; ++i)
            {
                size_t pattern_index = site_pattern[i];
                rv[i] = tmp[pattern_index] / pattern_counts[pattern_index];
            }
        }
        else
        {
            rv = tmp;
        }

    }
    else if ( n == "siteRates" )
    {

        bool delete_partial_likelihoods = false;

        // if we are not in MCMC mode, then we need to (temporarily) allocate memory
        if ( in_mcmc_mode == false )
        {
            delete_partial_likelihoods = true;
            partialLikelihoods = new double[2*activeLikelihoodOffset];
            in_mcmc_mode = true;

            for (std::vector<bool>::iterator it = dirty_nodes.begin(); it != dirty_nodes.end(); ++it)
            {
                (*it) = true;
            }
        }

        // make sure the likelihoods are updated
        const_cast<AbstractPhyloCTMCSiteHomogeneous<charType> *>( this )->computeLnProbability();

        // get the site rates
        std::vector<double> r;
        if ( this->rate_variation_across_sites == true )
        {
            r = this->site_rates->getValue();
        }
        else
        {
            r.push_back(1.0);
        }

        size_t num_site_rates_withInv = num_site_rates;
        double prob_invariant = getPInv();
        if (prob_invariant > 0.0)
        {
            num_site_rates_withInv++;
            r.insert(r.begin(), 0.0);
        }

        // get the per site rate likelihood
        MatrixReal tmp = MatrixReal(num_patterns, num_site_rates_withInv, 0.0);
        computeRootLikelihoodsPerSiteRate( tmp );

        // if we are not in MCMC mode, then we need to (temporarily) free memory
        if ( delete_partial_likelihoods == true )
        {
            // free the partial likelihoods
            delete [] partialLikelihoods;
            partialLikelihoods = NULL;
            in_mcmc_mode = false;
        }

        // now match it back to the actual sites
        MatrixReal siteRateConditionalProb = MatrixReal(num_sites, num_site_rates_withInv, 0.0);
        for (size_t i=0; i<num_sites; ++i)
        {
            size_t pattern_index = site_pattern[i];
            double siteLikelihoods = 0.0;

            for (size_t j=0; j<num_site_rates_withInv; ++j)
            {
                siteRateConditionalProb[i][j] = exp(tmp[pattern_index][j] / pattern_counts[pattern_index]);
                siteLikelihoods += siteRateConditionalProb[i][j];
            }
            for (size_t j=0; j<num_site_rates_withInv; ++j)
            {
                siteRateConditionalProb[i][j] = siteRateConditionalProb[i][j] / siteLikelihoods;
            }
        }

        rv = RbVector<double>(num_sites, 0.0);

        // now either sample the site rates according to the conditional posterior probability of each rate category
        // or compute them as the posterior mean
        std::string method = static_cast<const TypedDagNode<std::string>* >( args[0] )->getValue();

        if (method == "sampling")
        {
            RandomNumberGenerator* rng = GLOBAL_RNG;
            for (size_t i=0; i<num_sites; ++i)
            {
                size_t rateIndex = 0;
                double u = rng->uniform01();

                while ( true )
                {
                    u -= siteRateConditionalProb[i][rateIndex];

                    if ( u > 0.0 )
                    {
                        ++rateIndex;
                    }
                    else
                    {
                        break;
                    }
                }

                rv[i] = r[rateIndex];

            }

        }
        else if (method == "weightedAverage")
        {
            for (size_t i=0; i<num_sites; ++i)
            {
                for (size_t rateIndex=0; rateIndex < num_site_rates_withInv; ++rateIndex)
                {
                    rv[i] += r[rateIndex] * siteRateConditionalProb[i][rateIndex];
                }
            }
        }

    }
    else
    {
        throw RbException() << "The PhyloCTMC process does not have a member method called '" << n << "'.";
    }

}


template<class charType>
void RevBayesCore::AbstractPhyloCTMCSiteHomogeneous<charType>::executeMethod(const std::string &n, const std::vector<const DagNode *> &args, MatrixReal &rv) const
{

    if ( n == "siteRateLikelihoods" )
    {

        bool delete_partial_likelihoods = false;

        // if we are not in MCMC mode, then we need to (temporarily) allocate memory
        if ( in_mcmc_mode == false )
        {
            delete_partial_likelihoods = true;
            partialLikelihoods = new double[2*activeLikelihoodOffset];
            in_mcmc_mode = true;

            for (std::vector<bool>::iterator it = dirty_nodes.begin(); it != dirty_nodes.end(); ++it)
            {
                (*it) = true;
            }
        }

        // make sure the likelihoods are updated
        const_cast<AbstractPhyloCTMCSiteHomogeneous<charType> *>( this )->computeLnProbability();

        // get the per site rate likelihood
        size_t num_site_rates_withInv = num_site_rates;
        double prob_invariant = getPInv();
        if (prob_invariant > 0.0)
        {
            num_site_rates_withInv++;
        }

        // get the per site rate likelihood
        MatrixReal tmp = MatrixReal(num_patterns, num_site_rates_withInv, 0.0);
        computeRootLikelihoodsPerSiteRate( tmp );

        // if we are not in MCMC mode, then we need to (temporarily) free memory
        if ( delete_partial_likelihoods == true )
        {
            // free the partial likelihoods
            delete [] partialLikelihoods;
            partialLikelihoods = NULL;
            in_mcmc_mode = false;
        }

        // now match it back to the actual sites
        rv = MatrixReal(num_sites, num_site_rates_withInv, 0.0);
        for (size_t i=0; i<num_sites; ++i)
        {
            size_t pattern_index = site_pattern[i];
            for (size_t j=0; j<num_site_rates_withInv; ++j)
            {
                rv[i][j] = tmp[pattern_index][j] / pattern_counts[pattern_index];
            }
        }

    }
    else if ( n == "siteMixtureLikelihoods" )
    {

        bool delete_partial_likelihoods = false;

        // if we are not in MCMC mode, then we need to (temporarily) allocate memory
        if ( in_mcmc_mode == false )
        {
            delete_partial_likelihoods = true;
            partialLikelihoods = new double[2*activeLikelihoodOffset];
            in_mcmc_mode = true;

            for (std::vector<bool>::iterator it = dirty_nodes.begin(); it != dirty_nodes.end(); ++it)
            {
                (*it) = true;
            }
        }

        // make sure the likelihoods are updated
        const_cast<AbstractPhyloCTMCSiteHomogeneous<charType> *>( this )->computeLnProbability();

        // get the per site rate likelihood
        size_t num_site_mixture_withInv = num_site_mixtures;
        double prob_invariant = getPInv();
        if (prob_invariant > 0.0)
        {
            num_site_mixture_withInv += size_t(num_site_mixtures/num_site_rates);
        }

        // get the per site rate likelihood
        MatrixReal tmp = MatrixReal(num_patterns, num_site_mixture_withInv, 0.0);
        computeRootLikelihoodsPerSiteMixture( tmp );

        // if we are not in MCMC mode, then we need to (temporarily) free memory
        if ( delete_partial_likelihoods == true )
        {
            // free the partial likelihoods
            delete [] partialLikelihoods;
            partialLikelihoods = NULL;
            in_mcmc_mode = false;
        }

        // now match it back to the actual sites
        rv = MatrixReal(num_sites, num_site_mixture_withInv, 0.0);
        for (size_t i=0; i<num_sites; ++i)
        {
            size_t pattern_index = site_pattern[i];
            for (size_t j=0; j<num_site_mixture_withInv; ++j)
            {
                rv[i][j] = tmp[pattern_index][j] / pattern_counts[pattern_index];
            }
        }

    }
    else
    {
        throw RbException() << "The PhyloCTMC process does not have a member method called '" << n << "'.";
    }

}




template<class charType>
void RevBayesCore::AbstractPhyloCTMCSiteHomogeneous<charType>::recursivelyDrawJointConditionalAncestralStates(const TopologyNode &node, std::vector<std::vector<charType> >& startStates, std::vector<std::vector<charType> >& endStates, const std::vector<size_t>& sampledSiteRates)
{
    RandomNumberGenerator* rng = GLOBAL_RNG;

    // get working variables
    size_t node_index = node.getIndex();
    size_t left = node.getChild(0).getIndex();
    size_t right = node.getChild(1).getIndex();
    //    size_t parentIndex = node.getParent().getIndex();

    // get transition probabilities
    this->updateTransitionProbabilities( node_index );

    // get the pointers to the partial likelihoods and the marginal likelihoods
    //    double*         p_node  = this->partialLikelihoods + this->activeLikelihood[node_index]*this->activeLikelihoodOffset + node_index*this->nodeOffset;
    const double*   p_left  = this->partialLikelihoods + this->activeLikelihood[left]*this->activeLikelihoodOffset + left*this->nodeOffset;
    const double*   p_right = this->partialLikelihoods + this->activeLikelihood[right]*this->activeLikelihoodOffset + right*this->nodeOffset;

    // get pointers the likelihood for both subtrees
    //    const double*   p_site           = p_node;
    //    const double*   p_left_site      = p_left;
    //    const double*   p_right_site     = p_right;

    // sample characters conditioned on start states, going to end states
    std::vector<double> p(this->num_chars, 0.0);
    for (size_t i = 0; i < this->num_sites; i++)
    {
        size_t cat = sampledSiteRates[i];
        size_t k = startStates[node_index][i].getStateIndex();


        // sum to sample
        double sum = 0.0;

        // if the matrix is compressed use the pattern for this site
        size_t pattern = i;
        if ( compressed == true )
        {
            pattern = site_pattern[i];
        }

        // get ptr to first mixture cat for site
        //        p_site          = p_node  + cat * this->mixtureOffset + pattern * this->siteOffset;
        const double* p_left_site_mixture_j     = p_left  + cat * this->mixtureOffset + pattern * this->siteOffset;
        const double* p_right_site_mixture_j    = p_right + cat * this->mixtureOffset + pattern * this->siteOffset;

        // iterate over possible end states for each site given start state
        for (size_t j = 0; j < this->num_chars; j++)
        {
            double tp_kj = this->transition_prob_matrices[cat][k][j];
            p[j] = tp_kj * *p_left_site_mixture_j * *p_right_site_mixture_j;
            sum += p[j];

            //            p_site_mixture_j++;
            p_left_site_mixture_j++;
            p_right_site_mixture_j++;
        }

        // sample char from p
        charType c = charType( template_state );
        double u = rng->uniform01() * sum;
        for (size_t state = 0; state < this->num_chars; state++)
        {
            u -= p[state];
            if (u < 0.0)
            {
                endStates[node_index][i] = c;
                break;
            }
            if (c.getStateIndex() + 1 >= c.getNumberOfStates())
            {
                c.setToFirstState();
            }
            else
            {
                c++;
            }
        }
    }

    // recurse
    std::vector<TopologyNode*> children = node.getChildren();
    for (size_t i = 0; i < children.size(); i++)
    {
        // daughters identically inherit ancestral state
        startStates[ children[i]->getIndex() ] = endStates[ node.getIndex() ];

        // recurse towards tips
        if ( children[i]->isTip() == false )
        {
            recursivelyDrawJointConditionalAncestralStates(*children[i], startStates, endStates, sampledSiteRates);
        }
        else
        {
            tipDrawJointConditionalAncestralStates(*children[i], startStates, endStates, sampledSiteRates);
        }

    }

}

template<class charType>
void RevBayesCore::AbstractPhyloCTMCSiteHomogeneous<charType>::tipDrawJointConditionalAncestralStates(const TopologyNode &node, std::vector<std::vector<charType> >& startStates, std::vector<std::vector<charType> >& endStates, const std::vector<size_t>& sampledSiteRates)
{

    // get working variables
    size_t node_index = node.getIndex();

    // get transition probabilities
    this->updateTransitionProbabilities( node_index );

    const AbstractHomologousDiscreteCharacterData& d = this->getValue();
    const HomologousDiscreteCharacterData<charType>& dd = static_cast<const HomologousDiscreteCharacterData<charType>& >( d );
    const DiscreteTaxonData<charType>& td = dd.getTaxonData( node.getName() );

    // ideally sample ambiguous tip states given the underlying process and ancestral state
    // for now, always sample the clamped character
    
    // create a vector with the correct site indices
    // some of the sites may have been excluded
    std::vector<size_t> site_indices = getIncludedSiteIndices();

    // sample characters conditioned on start states, going to end states
    std::vector<double> p(this->num_chars, 0.0);
    for (size_t i = 0; i < this->num_sites; i++)
    {
        charType c = td.getCharacter(site_indices[i]);

        if ( c.isAmbiguous() == false )
        {
            // we know the tip state for unambiguous characters
            endStates[node_index][i] = c;
        }
        else
        {
            // we sample the tip state for ambiguous characters
            size_t cat = sampledSiteRates[i];
            size_t k = startStates[node_index][i].getStateIndex();

            // sum to sample
            double sum = 0.0;

            // if the matrix is compressed use the pattern for this site
            size_t pattern = i;
            if ( compressed == true )
            {
                pattern = site_pattern[i];
            }

            // get the ambiguous character's bitset for the tip taxon
            RbBitSet bs = RbBitSet(this->num_chars);
            if ( c.isMissingState() )
                bs.set(); // set to all 1s.
            else
                bs = c.getState();

            // iterate over possible end states for each site given start state
            for (size_t j = 0; j < this->num_chars; j++)
            {
                double tp_kj = this->transition_prob_matrices[cat][k][j] * bs[j];
                p[j] = tp_kj;
                sum += p[j];
            }

            // sample char from p
            charType c = charType( template_state );
            double u = GLOBAL_RNG->uniform01() * sum;
            for (size_t state = 0; state < this->num_chars; state++)
            {
                u -= p[state];
                if (u < 0.0)
                {
                    endStates[node_index][i] = c;
                    break;
                }
                if (c.getStateIndex() + 1 >= c.getNumberOfStates())
                {
                    c.setToFirstState();
                }
                else
                {
                    c++;
                }
            }
        }
    }

    // no further recursion

}

template<class charType>
void RevBayesCore::AbstractPhyloCTMCSiteHomogeneous<charType>::fillLikelihoodVector(const TopologyNode &node, size_t node_index)
{

    // check for recomputation
    if ( dirty_nodes[node_index] == true )
    {
        // mark as computed
        dirty_nodes[node_index] = false;

        if ( node.isTip() == true )
        {
            // this is a tip node
            // compute the likelihood for the tip and we are done
            computeTipLikelihood(node, node_index);

            // rescale likelihood vector
            scale(node_index);
        }
        else
        {
            // this is an internal node
            const TopologyNode     &left        = node.getChild(0);
            size_t                  left_index  = left.getIndex();
            fillLikelihoodVector( left, left_index );
            const TopologyNode     &right       = node.getChild(1);
            size_t                  right_index = right.getIndex();
            fillLikelihoodVector( right, right_index );

            // now compute the likelihoods of this internal node
            computeInternalNodeLikelihood(node,node_index,left_index,right_index);

            // rescale likelihood vector
            scale(node_index,left_index,right_index);
        }

    }

}

template<class charType>
void RevBayesCore::AbstractPhyloCTMCSiteHomogeneous<charType>::fireTreeChangeEvent( const RevBayesCore::TopologyNode &n, const unsigned& m )
{

    // call a recursive flagging of all node above (closer to the root) and including this node
    recursivelyFlagNodeDirty( n );
    
    if (m != RevBayesCore::TreeChangeEventMessage::TOPOLOGY)
    {
        flagNodeDirtyPmatrix(n.getIndex());
    }

}


template<class charType>
void RevBayesCore::AbstractPhyloCTMCSiteHomogeneous<charType>::flagNodeDirtyPmatrix(size_t node_idx)
{
    
    pmat_dirty_nodes[node_idx] = true;
    if ( pmat_changed_nodes[node_idx] == false )
    {
        active_pmatrices[node_idx] = (active_pmatrices[node_idx] == 0 ? 1 : 0);
        pmat_changed_nodes[node_idx] = true;
    }
    
}


template<class charType>
std::vector<size_t> RevBayesCore::AbstractPhyloCTMCSiteHomogeneous<charType>::getIncludedSiteIndices( void )
{
    return this->value->getIncludedSiteIndices();
}



template<class charType>
void RevBayesCore::AbstractPhyloCTMCSiteHomogeneous<charType>::getRootFrequencies( std::vector<std::vector<double> >& rf ) const
{
    if ( root_frequencies != NULL )
    {
        assert(not mixture_model);

        std::vector<double> f = root_frequencies->getValue();
        rf.push_back( f );
    }
    else if (mixture_model)
    {
        rf.clear();

        auto& mm = mixture_model->getValue();
        for(int i=0;i < mm.getNumberOfComponents(); i++)
            rf.push_back( mm.getComponent(i).getRootFrequencies() );
    }
    else if (heterogeneous_rate_matrices !=  NULL)
    {
        if ( this->branch_heterogeneous_substitution_matrices == true)
        {
            if (root_frequencies == NULL)
            {
                throw RbException("Using branch-heterogeneous rate matrices, but no root frequencies have been specified");
            }

            std::vector<double> f = root_frequencies->getValue();
            rf.push_back( f );
        }
        else
        {
            for (size_t matrix = 0; matrix < this->num_matrices; matrix++)
            {
                const RateMatrix *rm = dynamic_cast<const RateMatrix *>(&heterogeneous_rate_matrices->getValue()[matrix]);
                if ( rm != NULL )
                {
                    rf.push_back( rm->getStationaryFrequencies() );
                }
                else
                {
                    throw RbException("If you want to use RateGenerators that are not RateMatrices then you need to specify the root frequencies directly.");
                }
            }
        }
    }
    else if (homogeneous_rate_matrix != NULL)
    {
        const RateMatrix *rm = dynamic_cast<const RateMatrix *>(&homogeneous_rate_matrix->getValue());
        if ( rm != NULL )
        {
            rf.push_back( rm->getStationaryFrequencies() );
        }
        else
        {
            throw RbException("If you want to use RateGenerators that are not RateMatrices then you need to specify the root frequencies directly.");
        }

    }
    else
    {
        rf.push_back( std::vector<double>(num_chars, 1.0/num_chars) );
    }
}

template<class charType>
std::vector<double> RevBayesCore::AbstractPhyloCTMCSiteHomogeneous<charType>::getRootFrequencies( size_t mixture ) const
{
    if (mixture > this->num_site_mixtures)
    {
        throw(RbException("Site mixture index out of bounds"));
    }

    std::vector<std::vector<double> > rf;
    getRootFrequencies(rf);

    return rf[mixture % rf.size()];
}

template<class charType>
std::vector<double> RevBayesCore::AbstractPhyloCTMCSiteHomogeneous<charType>::getMixtureProbs( void ) const
{
    if (mixture_model)
        return mixture_model->getValue().componentProbs();

    std::vector<double> probs(num_site_mixtures, 1.0/num_site_mixtures);
    std::vector<double> rates_probs(num_site_rates, 1.0/num_site_rates);
    size_t num_site_matrices = num_site_mixtures/num_site_rates;
    std::vector<double> matrix_probs(num_site_matrices, 1.0/num_site_matrices);

    if ( site_rates_probs != NULL )
    {
        rates_probs = site_rates_probs->getValue();
    }

    if ( site_matrix_probs != NULL )
    {
        matrix_probs = site_matrix_probs->getValue();
    }

    for (size_t matrix = 0; matrix < num_site_matrices; ++matrix)
    {
        for (size_t j = 0; j < this->num_site_rates; ++j)
        {
            probs[j * num_site_matrices + matrix] = matrix_probs[matrix] * rates_probs[j];
        }
    }

    return probs;
}


template<class charType>
double RevBayesCore::AbstractPhyloCTMCSiteHomogeneous<charType>::getPInv( void ) const
{

    if ( p_inv != NULL )
    {
        return p_inv->getValue();
    }
    else
    {
        return 0.0;
    }

}


template<class charType>
void RevBayesCore::AbstractPhyloCTMCSiteHomogeneous<charType>::keepSpecialization( const DagNode* affecter )
{

    // reset flags for likelihood computation
    touched = false;

    // reset the ln probability
    this->storedLnProb = this->lnProb;

    // reset all flags
    for (std::vector<bool>::iterator it = this->dirty_nodes.begin(); it != this->dirty_nodes.end(); ++it)
    {
        (*it) = false;
    }

    for (std::vector<bool>::iterator it = this->changed_nodes.begin(); it != this->changed_nodes.end(); ++it)
    {
        (*it) = false;
    }
    
    for (std::vector<bool>::iterator it = this->pmat_dirty_nodes.begin(); it != this->pmat_dirty_nodes.end(); ++it)
    {
        (*it) = false;
    }
    
    for (std::vector<bool>::iterator it = this->pmat_changed_nodes.begin(); it != this->pmat_changed_nodes.end(); ++it)
    {
        (*it) = false;
    }

}



template<class charType>
void RevBayesCore::AbstractPhyloCTMCSiteHomogeneous<charType>::recursivelyFlagNodeDirty( const RevBayesCore::TopologyNode &n )
{

    // we need to flag this node and all ancestral nodes for recomputation
    size_t index = n.getIndex();

    // if this node is already dirty, the also all the ancestral nodes must have been flagged as dirty
    if ( dirty_nodes[index] == false )
    {
        // the root doesn't have an ancestor
        if ( n.isRoot() == false )
        {
            recursivelyFlagNodeDirty( n.getParent() );
        }

        // set the flag
        dirty_nodes[index] = true;

        // if we previously haven't touched this node, then we need to change the active likelihood pointer
        if ( changed_nodes[index] == false )
        {
            activeLikelihood[index] = (activeLikelihood[index] == 0 ? 1 : 0);
            changed_nodes[index] = true;
        }

    }
    else
    {
#ifndef NDEBUG
	// Check the invariant that if a node is dirty, its parent is also dirty.
	auto n2 = &n;
	while(not n2->isRoot())
	{
	    n2 = &n2->getParent();
	    assert(dirty_nodes[n2->getIndex()]);
	}
#endif
    }

}



template<class charType>
void RevBayesCore::AbstractPhyloCTMCSiteHomogeneous<charType>::recursiveMarginalLikelihoodComputation( size_t node_index )
{

    const TopologyNode &node = tau->getValue().getNode( node_index );

    for ( size_t i=0; i<node.getNumberOfChildren(); ++i )
    {
        const TopologyNode &child = node.getChild(i);

        if ( child.isTip() == false )
        {
            size_t childIndex = child.getIndex();
            computeMarginalNodeLikelihood( childIndex, node_index );
            recursiveMarginalLikelihoodComputation( childIndex );
        }

    }
}



template<class charType>
void RevBayesCore::AbstractPhyloCTMCSiteHomogeneous<charType>::redrawValue( void )
{

    bool do_mask = this->dag_node != NULL && this->dag_node->isClamped() && gap_match_clamped;
    std::vector<std::vector<bool> > mask_gap        = std::vector<std::vector<bool> >(tau->getValue().getNumberOfTips(), std::vector<bool>());
    std::vector<std::vector<bool> > mask_missing    = std::vector<std::vector<bool> >(tau->getValue().getNumberOfTips(), std::vector<bool>());
    // we cannot use the stored gap matrix because it uses the pattern compression
    // therefore we create our own mask
    if ( do_mask == true )
    {
        this->value->fillMissingSitesMask(mask_gap, mask_missing);
    }

    // delete the old value first
    delete this->value;

    // create a new character data object
    this->value = new HomologousDiscreteCharacterData<charType>();

    // create a vector of taxon data
    std::vector< DiscreteTaxonData<charType> > taxa = std::vector< DiscreteTaxonData< charType > >( num_nodes, DiscreteTaxonData<charType>( Taxon("") ) );

    // first, simulate the per site rates
    RandomNumberGenerator* rng = GLOBAL_RNG;
    std::vector<size_t> perSiteMixtures = std::vector<size_t>(num_sites,0);
    std::vector<bool> inv = std::vector<bool>(num_sites,false);
    double prob_invariant = getPInv();
    for ( size_t i = 0; i < num_sites; ++i )
    {
        // draw if this site is invariant
        double u = rng->uniform01();
        if ( u < prob_invariant )
        {
            // this site is invariant
            inv[i] = true;

        }
        else if ( num_site_mixtures  > 1 )
        {
            // draw the rate for this site
            u = rng->uniform01();
            size_t mixtureIndex = 0;

            std::vector<double> mixtureProbs = getMixtureProbs();

            std::vector< double >::const_iterator freq = mixtureProbs.begin();
            while ( true )
            {
                u -= *freq;

                if ( u > 0.0 )
                {
                    ++mixtureIndex;
                    ++freq;
                }
                else
                {
                    break;
                }
            }

            perSiteMixtures[i] = mixtureIndex;
        }
        else
        {
            // there is only a single site rate so this is 1.0
            perSiteMixtures[i] = 0;

        }

    }

    std::vector<std::vector<double> > freqs;
    getRootFrequencies(freqs);
    // simulate the root sequence
    DiscreteTaxonData< charType > &root = taxa[ tau->getValue().getRoot().getIndex() ];
    for ( size_t i = 0; i < num_sites; ++i )
    {
        const std::vector< double > &stationary_freqs = freqs[perSiteMixtures[i] % freqs.size()];

        // create the character
        charType c = charType( num_chars );
        c.setToFirstState();

        // draw the state
        double u = rng->uniform01();
        std::vector< double >::const_iterator freq = stationary_freqs.begin();
        while ( true )
        {
            u -= *freq;
            if ( u > 0.0 )
            {
                ++c;
                ++freq;
            }
            else
            {
                break;
            }

        }

        // add the character to the sequence
        root.addCharacter( c );
    }
    // recursively simulate the sequences
    root.setTaxon( Taxon("Root") );

    // recursively simulate the sequences
    simulate( tau->getValue().getRoot(), taxa, inv, perSiteMixtures );

    // add the taxon data to the character data
    for (size_t i = 0; i < this->tau->getValue().getNumberOfNodes(); ++i)
    {

        const TopologyNode& node = this->tau->getValue().getNode(i);
        size_t node_index = node.getIndex();

        if (node.isTip() == true)
        {
            this->value->addTaxonData( taxa[node_index] );
        }
        else if (store_internal_nodes == true)
        {
            std::stringstream ss;
            ss << "Index_" << node_index + 1;
            taxa[node_index].setTaxon( Taxon(ss.str()) );
            this->value->addTaxonData( taxa[node_index] );
        }

    }

    if ( do_mask == true )
    {
        this->value->applyMissingSitesMask(mask_gap, mask_missing);
    }

    // compress the data and initialize internal variables
    compress();

    for (std::vector<bool>::iterator it = dirty_nodes.begin(); it != dirty_nodes.end(); ++it)
    {
        (*it) = true;
    }

    // flip the active likelihood pointers
    for (size_t index = 0; index < changed_nodes.size(); ++index)
    {
        if ( changed_nodes[index] == false )
        {
            activeLikelihood[index] = (activeLikelihood[index] == 0 ? 1 : 0);
            changed_nodes[index] = true;
        }
    }
    
    for (std::vector<bool>::iterator it = pmat_dirty_nodes.begin(); it != pmat_dirty_nodes.end(); ++it)
    {
        (*it) = true;
    }
    
    for (size_t index = 0; index < pmat_changed_nodes.size(); ++index)
    {
        if ( pmat_changed_nodes[index] == false )
        {
            active_pmatrices[index] = (active_pmatrices[index] == 0 ? 1 : 0);
            pmat_changed_nodes[index] = true;
        }
    }

}


template<class charType>
void RevBayesCore::AbstractPhyloCTMCSiteHomogeneous<charType>::reInitialized( void )
{

    // we need to recompress because the tree may have changed
    compress();
}


template<class charType>
void RevBayesCore::AbstractPhyloCTMCSiteHomogeneous<charType>::resizeLikelihoodVectors( void )
{
    if (mixture_model)
    {
        num_site_mixtures = mixture_model->getValue().getNumberOfComponents();
        // FIXME - not sure if this is right for covarion models.
        assert(num_chars == mixture_model->getValue().getNumberOfStates());
    }
    else if (this->branch_heterogeneous_substitution_matrices == false)
    {
        this->num_site_mixtures = this->num_site_rates * this->num_matrices;
    }
    else
    {
        this->num_site_mixtures = this->num_site_rates;
    }

    // set the offsets for easier iteration through the likelihood vector
    siteOffset                  =  num_chars;
    mixtureOffset               =  pattern_block_size*siteOffset;
    nodeOffset                  =  num_site_mixtures*mixtureOffset;
    activeLikelihoodOffset      =  num_nodes*nodeOffset;

    // only do this if we are in MCMC mode. This will safe memory
    if ( in_mcmc_mode == true )
    {

        // we resize the partial likelihood vectors to the new dimensions
        delete [] partialLikelihoods;

        partialLikelihoods = new double[2*activeLikelihoodOffset];

        // reinitialize likelihood vectors
        for (size_t i = 0; i < 2*activeLikelihoodOffset; i++)
        {
            partialLikelihoods[i] = 0.0;
        }

    }

    if ( useMarginalLikelihoods == true )
    {
        // we resize the partial likelihood vectors to the new dimensions
        delete [] marginalLikelihoods;

        marginalLikelihoods = new double[activeLikelihoodOffset];

        // reinitialize likelihood vectors
        for (size_t i = 0; i < activeLikelihoodOffset; i++)
        {
            marginalLikelihoods[i] = 0.0;
        }

    }

    perNodeSiteLogScalingFactors = std::vector<std::vector< std::vector<double> > >(2, std::vector<std::vector<double> >(num_nodes, std::vector<double>(pattern_block_size, 0.0) ) );
    
    activePmatrixOffset         =  num_nodes * num_site_mixtures;
    pmatNodeOffset              =  num_site_mixtures;
    pmatrices                   =  std::vector<TransitionProbabilityMatrix>(activePmatrixOffset * 2, TransitionProbabilityMatrix(num_chars));

    transition_prob_matrices = std::vector<TransitionProbabilityMatrix>(num_site_mixtures, TransitionProbabilityMatrix(num_chars) );

}


template<class charType>
void RevBayesCore::AbstractPhyloCTMCSiteHomogeneous<charType>::restoreSpecialization( const DagNode* affecter )
{

    // reset flags for likelihood computation
    touched = false;

    // reset the ln probability
    this->lnProb = this->storedLnProb;

    // reset the flags
    for (std::vector<bool>::iterator it = dirty_nodes.begin(); it != dirty_nodes.end(); ++it)
    {
        (*it) = false;
    }

    // restore the active likelihoods vector
    for (size_t index = 0; index < changed_nodes.size(); ++index)
    {
        // we have to restore, that means if we have changed the active likelihood vector
        // then we need to revert this change
        if ( changed_nodes[index] == true )
        {
            activeLikelihood[index] = (activeLikelihood[index] == 0 ? 1 : 0);
        }

        // set all flags to false
        changed_nodes[index] = false;
    }
    
    for (std::vector<bool>::iterator it = pmat_dirty_nodes.begin(); it != pmat_dirty_nodes.end(); ++it)
    {
        (*it) = false;
    }
    
    // restore the active transition probability matrices vector
    for (size_t index = 0; index < pmat_changed_nodes.size(); ++index)
    {
        // we have to restore, that means if we have changed the active transition probability matrices vector
        // then we need to revert this change
        if ( pmat_changed_nodes[index] == true )
        {
            active_pmatrices[index] = (active_pmatrices[index] == 0 ? 1 : 0);
            pmat_changed_nodes[index] = false;
        }
    }

}

template<class charType>
void RevBayesCore::AbstractPhyloCTMCSiteHomogeneous<charType>::scale( size_t node_index)
{

    double* p_node = this->partialLikelihoods + this->activeLikelihood[node_index]*this->activeLikelihoodOffset + node_index*this->nodeOffset;

    if ( RbSettings::userSettings().getUseScaling() == true && node_index % RbSettings::userSettings().getScalingDensity() == 0 )
    {
        // iterate over all mixture categories
        for (size_t site = 0; site < this->pattern_block_size ; ++site)
        {

            // the max probability
            double max = 0.0;

            // compute the per site probabilities
            for (size_t mixture = 0; mixture < this->num_site_mixtures; ++mixture)
            {
                // get the pointers to the likelihood for this mixture category
                size_t offset = mixture*this->mixtureOffset + site*this->siteOffset;

                double* p_site_mixture = p_node + offset;

                for ( size_t i=0; i<this->num_chars; ++i)
                {
                    if ( p_site_mixture[i] > max )
                    {
                        max = p_site_mixture[i];
                    }
                }

            }

            // Don't divide by zero or NaN.
            if (not (max > 0)) continue;

            this->perNodeSiteLogScalingFactors[this->activeLikelihood[node_index]][node_index][site] = -log(max);

            // compute the per site probabilities
            for (size_t mixture = 0; mixture < this->num_site_mixtures; ++mixture)
            {
                // get the pointers to the likelihood for this mixture category
                size_t offset = mixture*this->mixtureOffset + site*this->siteOffset;

                double* p_site_mixture = p_node + offset;

                for ( size_t i=0; i<this->num_chars; ++i)
                {
                    p_site_mixture[i] /= max;
                }

            }

        }
    }
    else if ( RbSettings::userSettings().getUseScaling() == true )
    {
        // iterate over all sites
        for (size_t site = 0; site < this->pattern_block_size ; ++site)
        {
            this->perNodeSiteLogScalingFactors[this->activeLikelihood[node_index]][node_index][site] = 0;
        }

    }
}


template<class charType>
void RevBayesCore::AbstractPhyloCTMCSiteHomogeneous<charType>::scale( size_t node_index, size_t left, size_t right )
{

    double* p_node = this->partialLikelihoods + this->activeLikelihood[node_index]*this->activeLikelihoodOffset + node_index*this->nodeOffset;

    if ( RbSettings::userSettings().getUseScaling() == true && node_index % RbSettings::userSettings().getScalingDensity() == 0 )
    {
        // iterate over all mixture categories
        for (size_t site = 0; site < this->pattern_block_size ; ++site)
        {

            // the max probability
            double max = 0.0;

            // compute the per site probabilities
            for (size_t mixture = 0; mixture < this->num_site_mixtures; ++mixture)
            {
                // get the pointers to the likelihood for this mixture category
                size_t offset = mixture*this->mixtureOffset + site*this->siteOffset;

                double*          p_site_mixture          = p_node + offset;

                for ( size_t i=0; i<this->num_chars; ++i)
                {
                    if ( p_site_mixture[i] > max )
                    {
                        max = p_site_mixture[i];
                    }

                }

            }

            // Don't divide by zero or NaN.
            if (not (max > 0)) continue;

            this->perNodeSiteLogScalingFactors[this->activeLikelihood[node_index]][node_index][site] = this->perNodeSiteLogScalingFactors[this->activeLikelihood[left]][left][site] + this->perNodeSiteLogScalingFactors[this->activeLikelihood[right]][right][site] - log(max);

            // compute the per site probabilities
            for (size_t mixture = 0; mixture < this->num_site_mixtures; ++mixture)
            {
                // get the pointers to the likelihood for this mixture category
                size_t offset = mixture*this->mixtureOffset + site*this->siteOffset;

                double* p_site_mixture = p_node + offset;

                for ( size_t i=0; i<this->num_chars; ++i)
                {
                    p_site_mixture[i] /= max;
                }

            }

        }

    }
    else if ( RbSettings::userSettings().getUseScaling() == true )
    {
        // iterate over all mixture categories
        for (size_t site = 0; site < this->pattern_block_size ; ++site)
        {
            this->perNodeSiteLogScalingFactors[this->activeLikelihood[node_index]][node_index][site] = this->perNodeSiteLogScalingFactors[this->activeLikelihood[left]][left][site] + this->perNodeSiteLogScalingFactors[this->activeLikelihood[right]][right][site];
        }

    }

}


template<class charType>
void RevBayesCore::AbstractPhyloCTMCSiteHomogeneous<charType>::scale( size_t node_index, size_t left, size_t right, size_t middle )
{

    double* p_node = this->partialLikelihoods + this->activeLikelihood[node_index]*this->activeLikelihoodOffset + node_index*this->nodeOffset;

    if ( RbSettings::userSettings().getUseScaling() == true && node_index % RbSettings::userSettings().getScalingDensity() == 0 )
    {
        // iterate over all mixture categories
        for (size_t site = 0; site < this->pattern_block_size ; ++site)
        {

            // the max probability
            double max = 0.0;

            // compute the per site probabilities
            for (size_t mixture = 0; mixture < this->num_site_mixtures; ++mixture)
            {
                // get the pointers to the likelihood for this mixture category
                size_t offset = mixture*this->mixtureOffset + site*this->siteOffset;

                double* p_site_mixture = p_node + offset;

                for ( size_t i=0; i<this->num_chars; ++i)
                {
                    if ( p_site_mixture[i] > max )
                    {
                        max = p_site_mixture[i];
                    }
                }

            }

            // Don't divide by zero or NaN.
            if (not (max > 0)) continue;

            this->perNodeSiteLogScalingFactors[this->activeLikelihood[node_index]][node_index][site] = this->perNodeSiteLogScalingFactors[this->activeLikelihood[left]][left][site] + this->perNodeSiteLogScalingFactors[this->activeLikelihood[right]][right][site] + this->perNodeSiteLogScalingFactors[this->activeLikelihood[middle]][middle][site] - log(max);

            // compute the per site probabilities
            for (size_t mixture = 0; mixture < this->num_site_mixtures; ++mixture)
            {
                // get the pointers to the likelihood for this mixture category
                size_t offset = mixture*this->mixtureOffset + site*this->siteOffset;

                double* p_site_mixture = p_node + offset;

                for ( size_t i=0; i<this->num_chars; ++i)
                {
                    p_site_mixture[i] /= max;
                }

            }

        }
    }
    else if ( RbSettings::userSettings().getUseScaling() == true )
    {
        // iterate over all mixture categories
        for (size_t site = 0; site < this->pattern_block_size ; ++site)
        {
            this->perNodeSiteLogScalingFactors[this->activeLikelihood[node_index]][node_index][site] = this->perNodeSiteLogScalingFactors[this->activeLikelihood[left]][left][site] + this->perNodeSiteLogScalingFactors[this->activeLikelihood[right]][right][site] + this->perNodeSiteLogScalingFactors[this->activeLikelihood[middle]][middle][site];
        }

    }
}


template <class charType>
void RevBayesCore::AbstractPhyloCTMCSiteHomogeneous<charType>::setActivePIDSpecialized(size_t a, size_t n)
{

    // we need to recompress the data
    this->compress();
}


template<class charType>
void RevBayesCore::AbstractPhyloCTMCSiteHomogeneous<charType>::setValue(AbstractHomologousDiscreteCharacterData *v, bool force)
{

    if ( v->getMaxObservedStateIndex() > this->num_chars - 1)
    {
        // We might use different sized matrices for different partitions depending on the observed number of states.
        std::stringstream ss;
        ss << "The number of observed states (" << v->getMaxObservedStateIndex() + 1 << ") is greater than the dimension of the Q matrix (" << this->num_chars << ")" << std::endl;
        throw RbException(ss.str());
    }

    if (v->getDataType() != this->template_state.getDataType() )
    {
      // There is a mismatch between the data type of the data matrix and the data type of the CTMC.
      std::stringstream ss;
      ss << "The data type of the data matrix ("<< v->getDataType() <<") differs from that of the PhyloctMC object ("<< this->template_state.getDataType() <<")." << std::endl;
      throw RbException(ss.str());
    }

    // delegate to the parent class
    TypedDistribution< AbstractHomologousDiscreteCharacterData >::setValue(v, force);

    // reset the number of sites
    this->num_sites = v->getNumberOfIncludedCharacters();

    site_pattern.clear();
    site_pattern.resize(num_sites);

    // now compress the data and resize the likelihood vectors
    this->compress();

    // now we also set the template state
    template_state = charType( static_cast<const charType&>( this->value->getTaxonData(0).getCharacter(0) ) );
    template_state.setToFirstState();
    template_state.setGapState( false );
    template_state.setMissingState( false );

}


template<class charType>
void RevBayesCore::AbstractPhyloCTMCSiteHomogeneous<charType>::simulate( const TopologyNode &node, std::vector< DiscreteTaxonData< charType > > &taxa, const std::vector<bool> &invariant, const std::vector<size_t> &perSiteMixtures)
{

    // get the children of the node
    const std::vector<TopologyNode*>& children = node.getChildren();

    // get the sequence of this node
    size_t node_index = node.getIndex();
    const DiscreteTaxonData< charType > &parent = taxa[ node_index ];

    // simulate the sequence for each child
    RandomNumberGenerator* rng = GLOBAL_RNG;
    for (std::vector< TopologyNode* >::const_iterator it = children.begin(); it != children.end(); ++it)
    {
        const TopologyNode &child = *(*it);

        // update the transition probability matrix
        updateTransitionProbabilities( child.getIndex() );

        DiscreteTaxonData< charType > &taxon = taxa[ child.getIndex() ];
        for ( size_t i = 0; i < num_sites; ++i )
        {

            if ( invariant[i] == true )
            {

                // add the character to the sequence
                taxon.addCharacter( parent.getCharacter( i ) );
            }
            else
            {
                // get the ancestral character for this site
                unsigned long parentState = parent.getCharacter( i ).getStateIndex();

                double *freqs = transition_prob_matrices[ perSiteMixtures[i] ][ parentState ];

                // create the character
                charType c = charType( num_chars );
                c.setToFirstState();
                // draw the state
                double u = rng->uniform01();
                size_t stateIndex = 0;
                while ( true )
                {
                    u -= *freqs;
                    ++stateIndex;

                    if ( u > 0.0 && stateIndex < this->num_chars)
                    {
                        ++c;
                        ++freqs;
                    }
                    else
                    {
                        break;
                    }

                }

                // add the character to the sequence
                taxon.addCharacter( c );
            }

        }

        if ( child.isTip() )
        {
            taxon.setTaxon( child.getTaxon() );
        }
        else
        {
            // recursively simulate the sequences
            std::stringstream ss;
            ss << "Node" << child.getIndex();
            taxon.setTaxon( Taxon(ss.str()) );
            simulate( child, taxa, invariant, perSiteMixtures );
        }

    }

}


template<class charType>
const RevBayesCore::TypedDagNode<RevBayesCore::Tree>* RevBayesCore::AbstractPhyloCTMCSiteHomogeneous<charType>::getTree()
{
    return tau;
}


template<class charType>
void RevBayesCore::AbstractPhyloCTMCSiteHomogeneous<charType>::setClockRate(const TypedDagNode< double > *r)
{

    // remove the old parameter first
    if ( homogeneous_clock_rate != NULL )
    {
        this->removeParameter( homogeneous_clock_rate );
        homogeneous_clock_rate = NULL;
    }
    else // heterogeneousClockRate != NULL
    {
        this->removeParameter( heterogeneous_clock_rates );
        heterogeneous_clock_rates = NULL;
    }

    // set the value
    branch_heterogeneous_clock_rates = false;
    homogeneous_clock_rate = r;

    // add the new parameter
    this->addParameter( homogeneous_clock_rate );

    // redraw the current value
    if ( this->dag_node == NULL || this->dag_node->isClamped() == false )
    {
        this->redrawValue();
    }

}



template<class charType>
void RevBayesCore::AbstractPhyloCTMCSiteHomogeneous<charType>::setClockRate(const TypedDagNode< RbVector< double > > *r)
{

    // remove the old parameter first
    if ( homogeneous_clock_rate != NULL )
    {
        this->removeParameter( homogeneous_clock_rate );
        homogeneous_clock_rate = NULL;
    }
    else // heterogeneousClockRate != NULL
    {
        this->removeParameter( heterogeneous_clock_rates );
        heterogeneous_clock_rates = NULL;
    }

    // set the value
    branch_heterogeneous_clock_rates = true;
    heterogeneous_clock_rates = r;

    // add the new parameter
    this->addParameter( heterogeneous_clock_rates );

    // redraw the current value
    if ( this->dag_node == NULL || this->dag_node->isClamped() == false )
    {
        this->redrawValue();
    }

}


/**
 * Change the likelihood computation to or from MCMC mode.
 */
template<class charType>
void RevBayesCore::AbstractPhyloCTMCSiteHomogeneous<charType>::setMcmcMode(bool tf)
{

    // free old memory
    if ( in_mcmc_mode == true )
    {
        delete [] partialLikelihoods;
        partialLikelihoods = NULL;
    }

    // set our internal flag
    in_mcmc_mode = tf;

    if ( in_mcmc_mode == true )
    {
        resizeLikelihoodVectors();
    }

}


template<class charType>
void RevBayesCore::AbstractPhyloCTMCSiteHomogeneous<charType>::setPInv(const TypedDagNode< double > *r)
{

    // remove the old parameter first
    if ( p_inv != NULL )
    {
        this->removeParameter( p_inv );
        p_inv = NULL;
    }

    // set the value
    p_inv = r;

    // add the new parameter
    this->addParameter( p_inv );

    // redraw the current value
    if ( this->dag_node == NULL || this->dag_node->isClamped() == false )
    {
        this->redrawValue();
    }

}


template<class charType>
void RevBayesCore::AbstractPhyloCTMCSiteHomogeneous<charType>::setRateMatrix(const TypedDagNode< RateGenerator > *rm)
{

    // remove the old parameter first
    if ( homogeneous_rate_matrix != NULL )
    {
        this->removeParameter( homogeneous_rate_matrix );
        homogeneous_rate_matrix = NULL;
    }
    else // heterogeneousRateMatrix != NULL
    {
        this->removeParameter( heterogeneous_rate_matrices );
        heterogeneous_rate_matrices = NULL;
    }

    // set the value
    homogeneous_rate_matrix = rm;
    num_matrices = 1;

    this->resizeLikelihoodVectors();

    if (rm != NULL && rm->getValue().size() != num_chars)
        throw RbException()<<"Rate generator dimensions (" << rm->getValue().size() << " do not match the number of character states (" << this->num_chars << ")";

    // add the new parameter
    this->addParameter( homogeneous_rate_matrix );

    // redraw the current value
    if ( this->dag_node == NULL || this->dag_node->isClamped() == false )
    {
        this->redrawValue();
    }

}


template<class charType>
void RevBayesCore::AbstractPhyloCTMCSiteHomogeneous<charType>::setMixtureModel(const TypedDagNode< SiteMixtureModel> *mm)
{

    // remove the old parameter first
    if ( homogeneous_rate_matrix != NULL)
    {
        removeParameter( homogeneous_rate_matrix );
        homogeneous_rate_matrix = NULL;
    }

    if ( heterogeneous_rate_matrices != NULL)
    {
        removeParameter( heterogeneous_rate_matrices );
        heterogeneous_rate_matrices = NULL;
    }

    // set the value
    mixture_model = mm;
    num_matrices = 1;

    resizeLikelihoodVectors();

    if (mm && mm->getValue().getNumberOfStates() != this->num_chars)
    {
        throw RbException()<<"Mixture model (" << mm->getValue().getNumberOfStates() << " do not match the number of character states (" << num_chars << ")";
    }

    // add the new parameter
    addParameter( mixture_model );

    // redraw the current value
    if ( not dag_node or not dag_node->isClamped())
    {
        redrawValue();
    }

}


template<class charType>
void RevBayesCore::AbstractPhyloCTMCSiteHomogeneous<charType>::setRateMatrix(const TypedDagNode< RbVector< RateGenerator > > *rm)
{

    // remove the old parameter first
    if ( homogeneous_rate_matrix != NULL )
    {
        this->removeParameter( homogeneous_rate_matrix );
        homogeneous_rate_matrix = NULL;
    }
    else // heterogeneousRateMatrix != NULL
    {
        this->removeParameter( heterogeneous_rate_matrices );
        heterogeneous_rate_matrices = NULL;
    }

    // set the value
    heterogeneous_rate_matrices = rm;
    num_matrices = rm == NULL ? 1 : rm->getValue().size();

    this->resizeLikelihoodVectors();

    if (rm != NULL && rm->getValue()[0].size() != this->num_chars)
    {
        std::stringstream ss;
        ss << "Rate generator dimensions (" << rm->getValue()[0].size() << " do not match the number of character states (" << this->num_chars << ")";
        throw(RbException(ss.str()));
    }

    // add the new parameter
    this->addParameter( heterogeneous_rate_matrices );

    // redraw the current value
    if ( this->dag_node == NULL || this->dag_node->isClamped() == false )
    {
        this->redrawValue();
    }

}


template<class charType>
void RevBayesCore::AbstractPhyloCTMCSiteHomogeneous<charType>::setRootFrequencies(const TypedDagNode< Simplex > *f)
{

    // remove the old parameter first
    if ( root_frequencies != NULL )
    {
        this->removeParameter( root_frequencies );
        root_frequencies = NULL;
    }

    if ( f != NULL )
    {
        // set the value
        root_frequencies = f;
    }

    // add the new parameter
    this->addParameter( root_frequencies );

    // redraw the current value
    if ( this->dag_node == NULL || this->dag_node->isClamped() == false )
    {
        this->redrawValue();
    }

}


template<class charType>
void RevBayesCore::AbstractPhyloCTMCSiteHomogeneous<charType>::setSiteRates(const TypedDagNode< RbVector< double > > *r)
{

    // remove the old parameter first
    if ( site_rates != NULL )
    {
        this->removeParameter( site_rates );
        site_rates = NULL;
    }

    if ( r != NULL )
    {
        // set the value
        rate_variation_across_sites = true;
        site_rates = r;
        this->num_site_rates = r->getValue().size();
    }
    else
    {
        // set the value
        rate_variation_across_sites = false;
        site_rates = NULL;
        this->num_site_rates = 1;
    }

    this->resizeLikelihoodVectors();

    // add the new parameter
    this->addParameter( site_rates );

    // redraw the current value
    if ( this->dag_node == NULL || this->dag_node->isClamped() == false )
    {
        this->redrawValue();
    }
}


template<class charType>
void RevBayesCore::AbstractPhyloCTMCSiteHomogeneous<charType>::setSiteRatesProbs(const TypedDagNode< Simplex > *rp)
{

    // remove the old parameter first
    if ( site_rates_probs != NULL )
    {
        this->removeParameter( site_rates_probs );
        site_rates_probs = NULL;
    }

    if (rp != NULL)
    {
        // set the value
        site_rates_probs = rp;
    }

    // add the new parameter
    this->addParameter( site_rates_probs );

    // redraw the current value
    if ( this->dag_node == NULL || this->dag_node->isClamped() == false )
    {
        this->redrawValue();
    }
}


template<class charType>
void RevBayesCore::AbstractPhyloCTMCSiteHomogeneous<charType>::setUseMarginalLikelihoods(bool tf)
{

    this->useMarginalLikelihoods = tf;
    this->resizeLikelihoodVectors();

}

template<class charType>
void RevBayesCore::AbstractPhyloCTMCSiteHomogeneous<charType>::setUseSiteMatrices(bool use_sm, const TypedDagNode< Simplex > *s)
{

    if ( use_sm == false && s != NULL)
    {
        throw(RbException("Provided site matrix probs but not using site matrix mixture."));
    }

    // remove the old parameter first
    if ( site_matrix_probs != NULL )
    {
        this->removeParameter( site_matrix_probs );
        site_matrix_probs = NULL;
    }

    if ( use_sm == true )
    {
        // set the value
        site_matrix_probs = s;
    }

    // add the new parameter
    this->addParameter( site_matrix_probs );

    this->branch_heterogeneous_substitution_matrices = !use_sm;

    this->resizeLikelihoodVectors();

    // redraw the current value
    if ( this->dag_node == NULL || this->dag_node->isClamped() == false )
    {
        this->redrawValue();
    }
}


template<class charType>
std::vector< std::vector<double> >* RevBayesCore::AbstractPhyloCTMCSiteHomogeneous<charType>::sumMarginalLikelihoods( size_t node_index )
{

    std::vector< std::vector<double> >* per_mixture_Likelihoods = new std::vector< std::vector<double> >(this->pattern_block_size, std::vector<double>(num_chars, 0.0) );

    std::vector<double> mixture_probs = getMixtureProbs();

    // get the pointers to the partial likelihoods and the marginal likelihoods
    double*         p_node_marginal         = this->marginalLikelihoods + node_index*this->nodeOffset;

    // get pointers the likelihood for both subtrees
    double*         p_mixture_marginal          = p_node_marginal;
    // iterate over all mixture categories
    for (size_t mixture = 0; mixture < this->num_site_mixtures; ++mixture)
    {

        // get pointers to the likelihood for this mixture category
        double*         p_site_mixture_marginal         = p_mixture_marginal;
        // iterate over all sites
        for (size_t site = 0; site < this->pattern_block_size; ++site)
        {
            // get the pointers to the likelihoods for this site and mixture category
            double*         p_site_marginal_j           = p_site_mixture_marginal;
            // iterate over all starting states
            for (size_t j=0; j<num_chars; ++j)
            {
                // add the probability of being in this state
                (*per_mixture_Likelihoods)[site][j] += *p_site_marginal_j * mixture_probs[mixture];

                // increment pointers
                ++p_site_marginal_j;
            }

            // increment the pointers to the next site
            p_site_mixture_marginal+=this->siteOffset;

        } // end-for over all sites (=patterns)

        // increment the pointers to the next mixture category
        p_mixture_marginal+=this->mixtureOffset;

    } // end-for over all mixtures (=rate categories)

    return per_mixture_Likelihoods;
}




template<class charType>
void RevBayesCore::AbstractPhyloCTMCSiteHomogeneous<charType>::computeRootLikelihoods( std::vector<double> &rv ) const
{
    // get the root node
    const TopologyNode &root = tau->getValue().getRoot();

    // get the index of the root node
    size_t node_index = root.getIndex();

    // get the pointers to the partial likelihoods of the left and right subtree
    double*   p_node  = this->partialLikelihoods + this->activeLikelihood[node_index] * this->activeLikelihoodOffset  + node_index*this->nodeOffset;

    // create a vector for the per mixture likelihoods
    // we need this vector to sum over the different mixture likelihoods
    std::vector<double> per_mixture_Likelihoods = std::vector<double>(pattern_block_size,0.0);

    std::vector<double> site_mixture_probs = getMixtureProbs();

    // get pointer the likelihood
    double*   p_mixture     = p_node;
    // iterate over all mixture categories
    for (size_t mixture = 0; mixture < this->num_site_mixtures; ++mixture)
    {

        // get pointers to the likelihood for this mixture category
        double*   p_site_mixture     = p_mixture;
        // iterate over all sites

        for (size_t site = 0; site < pattern_block_size; ++site)
        {
            // temporary variable storing the likelihood
            double tmp = 0.0;
            // get the pointers to the likelihoods for this site and mixture category
            double* p_site_j   = p_site_mixture;
            // iterate over all starting states
            for (size_t i=0; i<num_chars; ++i)
            {
                // add the probability of starting from this state
                tmp += *p_site_j;

                // increment pointers
                ++p_site_j;
            }
            // add the likelihood for this mixture category
            per_mixture_Likelihoods[site] += tmp * site_mixture_probs[mixture];

            // increment the pointers to the next site
            p_site_mixture+=this->siteOffset;

        } // end-for over all sites (=patterns)

        // increment the pointers to the next mixture category
        p_mixture+=this->mixtureOffset;

    } // end-for over all mixtures

    double prob_invariant = getPInv();
    
    double oneMinusPInv = 1.0 - prob_invariant;
    std::vector< size_t >::const_iterator patterns = this->pattern_counts.begin();
    if ( prob_invariant > 0.0 )
    {
        // get the mean root frequency vector
        std::vector<double> f;
        if (this->branch_heterogeneous_substitution_matrices == true)
        {
            f = this->getRootFrequencies(0);
        }
        else
        {
            std::vector<std::vector<double> > ff;
            getRootFrequencies(ff);

            std::vector<double> matrix_probs(num_matrices, 1.0/num_matrices);

            if (site_matrix_probs != NULL)
            {
                matrix_probs = site_matrix_probs->getValue();
            }

            f = std::vector<double>(ff[0].size(), 0.0);

            for (size_t matrix = 0; matrix < ff.size(); matrix++)
            {
                // get the root frequencies
                const std::vector<double> &fm = ff[matrix];

                for (size_t i = 0; i < fm.size(); i++)
                {
                    f[i] += fm[i] * matrix_probs[matrix];
                }
            }
        }

        for (size_t site = 0; site < pattern_block_size; ++site, ++patterns)
        {

           
            if ( RbSettings::userSettings().getUseScaling() == true )
            {
                if ( this->site_invariant[site] == true )
                {
                    double ftotal = 0.0;
                    for ( size_t c = 0; c < this->invariant_site_index[site].size(); c++ )
                    {
                        ftotal += f[this->invariant_site_index[site][c]];
                    }

                    rv[site] = log( prob_invariant * ftotal + oneMinusPInv * per_mixture_Likelihoods[site] / exp(this->perNodeSiteLogScalingFactors[this->activeLikelihood[node_index]][node_index][site]) ) * *patterns;
                }
                else
                {
                    rv[site] = log( oneMinusPInv * per_mixture_Likelihoods[site] ) * *patterns;
                    rv[site] -= this->perNodeSiteLogScalingFactors[this->activeLikelihood[node_index]][node_index][site] * *patterns;
                }

            }
            else // no scaling
            {

                if ( this->site_invariant[site] == true )
                {
                    double ftotal = 0.0;
                    for ( size_t c = 0; c < this->invariant_site_index[site].size(); c++ )
                    {
                        ftotal += f[this->invariant_site_index[site][c]];
                    }
                    
                    rv[site] = log( prob_invariant * ftotal  + oneMinusPInv * per_mixture_Likelihoods[site] ) * *patterns;
                }
                else
                {
                    rv[site] = log( oneMinusPInv * per_mixture_Likelihoods[site] ) * *patterns;
                }

            }

        }
        
    }
    else
    {

        for (size_t site = 0; site < pattern_block_size; ++site, ++patterns)
        {
            rv[site] = log( per_mixture_Likelihoods[site] ) * *patterns;

            if ( RbSettings::userSettings().getUseScaling() == true )
            {
                rv[site] -= this->perNodeSiteLogScalingFactors[this->activeLikelihood[node_index]][node_index][site] * *patterns;
            }

        }

    }

}


template<class charType>
void RevBayesCore::AbstractPhyloCTMCSiteHomogeneous<charType>::computeRootLikelihoodsPerSiteMixture( MatrixReal &rv ) const
{
    // get the root node
    const TopologyNode &root = tau->getValue().getRoot();

    // get the index of the root node
    size_t node_index = root.getIndex();

    // get the pointers to the partial likelihoods of the left and right subtree
    double*   p_node  = this->partialLikelihoods + this->activeLikelihood[node_index] * this->activeLikelihoodOffset  + node_index*this->nodeOffset;

    // create a vector for the per mixture likelihoods
    // we need this vector to sum over the different mixture likelihoods
    std::vector<std::vector<double> > per_site_mixture_Likelihoods = std::vector<std::vector<double> >(pattern_block_size, std::vector<double>(num_site_mixtures, 0.0));

    std::vector<double> site_mixture_probs = getMixtureProbs();

    // get pointer the likelihood
    double*   p_mixture     = p_node;
    // iterate over all mixture categories
    for (size_t mixture = 0; mixture < this->num_site_mixtures; ++mixture)
    {

        // get pointers to the likelihood for this mixture category
        double*   p_site_mixture     = p_mixture;
        // iterate over all sites

        for (size_t site = 0; site < pattern_block_size; ++site)
        {
            // temporary variable storing the likelihood
            double tmp = 0.0;
            // get the pointers to the likelihoods for this site and mixture category
            double* p_site_j   = p_site_mixture;
            // iterate over all starting states
            for (size_t i=0; i<num_chars; ++i)
            {
                // add the probability of starting from this state
                tmp += *p_site_j;

                // increment pointers
                ++p_site_j;
            }
            // add the likelihood for this mixture category
            per_site_mixture_Likelihoods[site][mixture] += tmp * site_mixture_probs[mixture];

            // increment the pointers to the next site
            p_site_mixture+=this->siteOffset;

        } // end-for over all sites (=patterns)

        // increment the pointers to the next mixture category
        p_mixture+=this->mixtureOffset;

    } // end-for over all mixtures

    double prob_invariant = getPInv();
    double oneMinusPInv = 1.0 - prob_invariant;
    std::vector< size_t >::const_iterator patterns = this->pattern_counts.begin();
    if ( prob_invariant > 0.0 )
    {
        // get the root frequency vector(s)
        std::vector<std::vector<double> > ff;
        std::vector<double> f;
        if (this->branch_heterogeneous_substitution_matrices == true)
        {
            f = this->getRootFrequencies(0);
            ff.push_back(f);
        }
        else
        {
            getRootFrequencies(ff);
        }

        size_t num_site_matrices = num_site_mixtures / num_site_rates;
        std::vector<double> matrix_probs(num_site_matrices, 1.0/num_site_matrices);

        if (site_matrix_probs != NULL)
        {
            matrix_probs = site_matrix_probs->getValue();
        }

        for (size_t site = 0; site < pattern_block_size; ++site, ++patterns)
        {
            for (size_t matrix = 0; matrix < num_site_matrices; ++matrix)
            {
                // the first rate category is the invariant
                if ( this->site_invariant[site] == true )
                {
                    double ftotal = 0.0;
                    for ( size_t c = 0; c < this->invariant_site_index[site].size(); c++ )
                    {
                        ftotal += f[this->invariant_site_index[site][c]];
                    }

                    rv[site][matrix] = log( prob_invariant * ftotal * matrix_probs[matrix] ) * *patterns;
                }
                else
                {
                    rv[site][matrix] = RbConstants::Double::neginf;
                }

                // the remaining variant rate categories
                for (size_t site_rate_index = 1; site_rate_index < num_site_rates + 1; ++site_rate_index)
                {
                    rv[site][site_rate_index * num_site_matrices + matrix] = log( oneMinusPInv * per_site_mixture_Likelihoods[site][site_rate_index * num_site_matrices + matrix] ) * *patterns;

                    if ( RbSettings::userSettings().getUseScaling() == true )
                    {
                        rv[site][site_rate_index * num_site_matrices + matrix] -= this->perNodeSiteLogScalingFactors[this->activeLikelihood[node_index]][node_index][site] * *patterns;
                    }

                }

            }

        }

    }
    else
    {

        for (size_t site = 0; site < pattern_block_size; ++site, ++patterns)
        {
            for (size_t mixture = 0; mixture < num_site_mixtures; ++mixture)
            {
                rv[site][mixture] = log( per_site_mixture_Likelihoods[site][mixture] ) * *patterns;

                if ( RbSettings::userSettings().getUseScaling() == true )
                {
                    rv[site][mixture] -= this->perNodeSiteLogScalingFactors[this->activeLikelihood[node_index]][node_index][site] * *patterns;
                }
            }

        }

    }

}


template<class charType>
void RevBayesCore::AbstractPhyloCTMCSiteHomogeneous<charType>::computeRootLikelihoodsPerSiteRate( MatrixReal &rv ) const
{
    // get the root node
    const TopologyNode &root = tau->getValue().getRoot();

    // get the index of the root node
    size_t node_index = root.getIndex();

    // get the pointers to the partial likelihoods of the left and right subtree
    double*   p_node  = this->partialLikelihoods + this->activeLikelihood[node_index] * this->activeLikelihoodOffset  + node_index*this->nodeOffset;

    size_t num_site_matrices = num_site_mixtures/num_site_rates;

    // create a vector for the per mixture likelihoods
    // we need this vector to sum over the different mixture likelihoods
    std::vector<std::vector<double> > per_site_rate_Likelihoods = std::vector<std::vector<double> >(pattern_block_size, std::vector<double>(num_site_rates, 0.0));

    std::vector<double> site_mixture_probs = getMixtureProbs();

    // get pointer the likelihood
    double*   p_mixture     = p_node;
    // iterate over all mixture categories
    for (size_t mixture = 0; mixture < this->num_site_mixtures; ++mixture)
    {
        size_t site_rate_index = mixture / num_site_matrices;

        // get pointers to the likelihood for this mixture category
        double*   p_site_mixture     = p_mixture;
        // iterate over all sites

        for (size_t site = 0; site < pattern_block_size; ++site)
        {
            // temporary variable storing the likelihood
            double tmp = 0.0;
            // get the pointers to the likelihoods for this site and mixture category
            double* p_site_j   = p_site_mixture;
            // iterate over all starting states
            for (size_t i=0; i<num_chars; ++i)
            {
                // add the probability of starting from this state
                tmp += *p_site_j;

                // increment pointers
                ++p_site_j;
            }
            // add the likelihood for this mixture category
            per_site_rate_Likelihoods[site][site_rate_index] += tmp * site_mixture_probs[mixture];

            // increment the pointers to the next site
            p_site_mixture+=this->siteOffset;

        } // end-for over all sites (=patterns)

        // increment the pointers to the next mixture category
        p_mixture+=this->mixtureOffset;

    } // end-for over all mixtures (=rate categories)

    double prob_invariant = getPInv();
    double oneMinusPInv = 1.0 - prob_invariant;
    std::vector< size_t >::const_iterator patterns = this->pattern_counts.begin();
    if ( prob_invariant > 0.0 )
    {
        // get the mean root frequency vector
        std::vector<double> f;
        if (this->branch_heterogeneous_substitution_matrices == true)
        {
            f = this->getRootFrequencies(0);
        }
        else
        {
            std::vector<std::vector<double> > ff;
            getRootFrequencies(ff);

            std::vector<double> matrix_probs(num_matrices, 1.0/num_matrices);

            if (site_matrix_probs != NULL)
            {
                matrix_probs = site_matrix_probs->getValue();
            }

            f = std::vector<double>(ff[0].size(), 0.0);

            for (size_t matrix = 0; matrix < ff.size(); matrix++)
            {
                // get the root frequencies
                const std::vector<double> &fm = ff[matrix];

                for (size_t i = 0; i < fm.size(); i++)
                {
                    f[i] += fm[i] * matrix_probs[matrix];
                }
            }
        }

        size_t num_site_rates_withInv = num_site_rates + 1;

        for (size_t site = 0; site < pattern_block_size; ++site, ++patterns)
        {
            // the first rate category is the invariant
            if ( this->site_invariant[site] == true )
            {
                double ftotal = 0.0;
                for ( size_t c = 0; c < this->invariant_site_index[site].size(); c++ )
                {
                    ftotal += f[this->invariant_site_index[site][c]];
                }

                rv[site][0] = log( prob_invariant * ftotal ) * *patterns;
            }
            else
            {
                rv[site][0] = RbConstants::Double::neginf;
            }

            // the remaining variant rate categories
            for (size_t site_rate_index = 1; site_rate_index < num_site_rates_withInv; ++site_rate_index)
            {
                rv[site][site_rate_index] = log( oneMinusPInv * per_site_rate_Likelihoods[site][site_rate_index - 1] ) * *patterns;

                if ( RbSettings::userSettings().getUseScaling() == true )
                {
                    rv[site][site_rate_index] -= this->perNodeSiteLogScalingFactors[this->activeLikelihood[node_index]][node_index][site] * *patterns;
                }

            }

        }

    }
    else
    {

        for (size_t site = 0; site < pattern_block_size; ++site, ++patterns)
        {
            for (size_t site_rate_index = 0; site_rate_index < num_site_rates; ++site_rate_index)
            {
                rv[site][site_rate_index] = log( per_site_rate_Likelihoods[site][site_rate_index] ) * *patterns;

                if ( RbSettings::userSettings().getUseScaling() == true )
                {
                    rv[site][site_rate_index] -= this->perNodeSiteLogScalingFactors[this->activeLikelihood[node_index]][node_index][site] * *patterns;
                }
            }

        }

    }

}



template<class charType>
double RevBayesCore::AbstractPhyloCTMCSiteHomogeneous<charType>::sumRootLikelihood( void )
{


    std::vector<double> site_likelihoods = std::vector<double>(pattern_block_size,0.0);
    computeRootLikelihoods( site_likelihoods );

    double sum_partial_probs = 0.0;

    for (size_t site = 0; site < pattern_block_size; ++site)
    {
        sum_partial_probs += site_likelihoods[site];
    }

#ifdef RB_MPI

    // we only need to send message if there is more than one process
    if ( num_processes > 1 )
    {

        // send the likelihood from the helpers to the master
        if ( process_active == false )
        {
            // send from the workers the log-likelihood to the master
            MPI_Send(&sum_partial_probs, 1, MPI_DOUBLE, active_PID, 0, MPI_COMM_WORLD);
        }

        // receive the likelihoods from the helpers
        if ( process_active == true )
        {
            for (size_t i=active_PID+1; i<active_PID+num_processes; ++i)
            {
                double tmp = 0;
                MPI_Status status;
                MPI_Recv(&tmp, 1, MPI_DOUBLE, int(i), 0, MPI_COMM_WORLD, &status);
                sum_partial_probs += tmp;
            }
        }

        // now send back the combined likelihood to the helpers
        if ( process_active == true )
        {
            for (size_t i=active_PID+1; i<active_PID+num_processes; ++i)
            {
                MPI_Send(&sum_partial_probs, 1, MPI_DOUBLE, int(i), 0, MPI_COMM_WORLD);
            }
        }
        else
        {
            MPI_Status status;
            MPI_Recv(&sum_partial_probs, 1, MPI_DOUBLE, active_PID, 0, MPI_COMM_WORLD, &status);
        }

    }

#endif

    return sum_partial_probs;
}



template<class charType>
void RevBayesCore::AbstractPhyloCTMCSiteHomogeneous<charType>::swap_taxon_name_2_tip_index(std::string tip1, std::string tip2)
{
    size_t index1 = taxon_name_2_tip_index_map[tip1];
    size_t index2 = taxon_name_2_tip_index_map[tip2];
    taxon_name_2_tip_index_map[tip1] = index2;
    taxon_name_2_tip_index_map[tip2] = index1;
}

/** Swap a parameter of the distribution */
template<class charType>
void RevBayesCore::AbstractPhyloCTMCSiteHomogeneous<charType>::swapParameterInternal(const DagNode *oldP, const DagNode *newP)
{

    if (oldP == homogeneous_clock_rate)
    {
        homogeneous_clock_rate = static_cast<const TypedDagNode< double >* >( newP );
    }
    else if (oldP == heterogeneous_clock_rates)
    {
        heterogeneous_clock_rates = static_cast<const TypedDagNode< RbVector< double > >* >( newP );
    }
    else if (oldP == mixture_model)
    {
        mixture_model = static_cast<const TypedDagNode< SiteMixtureModel >* >( newP );
    }
    else if (oldP == homogeneous_rate_matrix)
    {
        homogeneous_rate_matrix = static_cast<const TypedDagNode< RateGenerator >* >( newP );
    }
    else if (oldP == heterogeneous_rate_matrices)
    {
        heterogeneous_rate_matrices = static_cast<const TypedDagNode< RbVector< RateGenerator > >* >( newP );
    }
    else if (oldP == root_frequencies)
    {
        root_frequencies = static_cast<const TypedDagNode< Simplex >* >( newP );
    }
    else if (oldP == site_matrix_probs)
    {
        site_matrix_probs = static_cast<const TypedDagNode< Simplex >* >( newP );
    }
    else if (oldP == site_rates)
    {
        site_rates = static_cast<const TypedDagNode< RbVector< double > >* >( newP );
    }
    else if (oldP == site_rates_probs)
    {
        site_rates_probs = static_cast<const TypedDagNode< Simplex >* >( newP );
    }
    else if (oldP == p_inv)
    {
        p_inv = static_cast<const TypedDagNode< double >* >( newP );
    }
    else if (oldP == tau)
    {
        tau->getValue().getTreeChangeEventHandler().removeListener( this );

        tau = static_cast<const TypedDagNode<Tree>* >( newP );

        tau->getValue().getTreeChangeEventHandler().addListener( this );

        num_nodes = tau->getValue().getNumberOfNodes();
    }

}

template<class charType>
void RevBayesCore::AbstractPhyloCTMCSiteHomogeneous<charType>::touchSpecialization( const DagNode* affecter, bool touch_all )
{

    if ( touched == false )
    {
        touched = true;
        this->storedLnProb = this->lnProb;
    }


    // if the topology wasn't the culprit for the touch, then we just flag everything as dirty
    if ( affecter == heterogeneous_clock_rates )
    {
        const std::set<size_t> &indices = heterogeneous_clock_rates->getTouchedElementIndices();

        // maybe all of them have been touched or the flags haven't been set properly
        if ( indices.size() == 0 || indices.size() == this->tau->getValue().getNodes().size() )
        {
            // just flag everyting for recomputation
            touch_all = true;
        }
        else
        {
            const std::vector<TopologyNode *> &nodes = this->tau->getValue().getNodes();
            // flag recomputation only for the nodes
            for (std::set<size_t>::iterator it = indices.begin(); it != indices.end(); ++it)
            {
                this->recursivelyFlagNodeDirty( *nodes[*it] );
                this->flagNodeDirtyPmatrix( *it );
            }
        }
    }
    else if ( affecter == heterogeneous_rate_matrices && branch_heterogeneous_substitution_matrices == true)
    {
        const std::set<size_t> &indices = heterogeneous_rate_matrices->getTouchedElementIndices();

        // maybe all of them have been touched or the flags haven't been set properly
        if ( indices.size() == 0 )
        {
            // just flag everyting for recomputation
            touch_all = true;
        }
        else
        {
            const std::vector<TopologyNode *> &nodes = this->tau->getValue().getNodes();
            // flag recomputation only for the nodes
            for (std::set<size_t>::iterator it = indices.begin(); it != indices.end(); ++it)
            {
                this->recursivelyFlagNodeDirty( *nodes[*it] );
                this->flagNodeDirtyPmatrix( *it );
            }
        }
    }
    else if ( affecter == root_frequencies )
    {

        const TopologyNode &root = this->tau->getValue().getRoot();
        this->recursivelyFlagNodeDirty( root );
    }
    else if ( affecter == p_inv )
    {
        touch_all = true;
    }
<<<<<<< HEAD
=======
    else if ( affecter == site_rates_probs || affecter == site_matrix_probs )
    {
	// This doesn't affect the cached conditional likelihoods (so don't touch all of them).
	// But it does affect the final likelihood (so we need to recompute that).
    }
>>>>>>> 09df2a67
    else if ( affecter != tau ) // if the topology wasn't the culprit for the touch, then we just flag everything as dirty
    {
        touch_all = true;
    }

    if ( touch_all == true )
    {

        for (std::vector<bool>::iterator it = dirty_nodes.begin(); it != dirty_nodes.end(); ++it)
        {
            (*it) = true;
        }

        // flip the active likelihood pointers
        for (size_t index = 0; index < changed_nodes.size(); ++index)
        {
            if ( changed_nodes[index] == false )
            {
                activeLikelihood[index] = (activeLikelihood[index] == 0 ? 1 : 0);
                changed_nodes[index] = true;
            }
        }
        
        for (std::vector<bool>::iterator it = pmat_dirty_nodes.begin(); it != pmat_dirty_nodes.end(); ++it)
        {
            (*it) = true;
        }
        
        // flip the active transition probability matrices pointers
        for (size_t index = 0; index < pmat_changed_nodes.size(); ++index)
        {
            if ( pmat_changed_nodes[index] == false )
            {
                active_pmatrices[index] = (active_pmatrices[index] == 0 ? 1 : 0);
                pmat_changed_nodes[index] = true;
            }
        }
    }

}



template<class charType>
void RevBayesCore::AbstractPhyloCTMCSiteHomogeneous<charType>::updateMarginalNodeLikelihoods( void )
{

    // calculate the root marginal likelihood, then start the recursive call down the tree
    this->computeMarginalRootLikelihood();

    // update the marginal likelihoods by a recursive downpass
    this->recursiveMarginalLikelihoodComputation( tau->getValue().getRoot().getIndex() );


}



/*
 * Update the transition probability matrices for the branch attached to the given node index.
 */
template<class charType>
void RevBayesCore::AbstractPhyloCTMCSiteHomogeneous<charType>::updateTransitionProbabilities(size_t node_idx)
{
    const TopologyNode* node = tau->getValue().getNodes()[node_idx];

    if ( node->isRoot() == true )
    {
        throw RbException("dnPhyloCTMC called updateTransitionProbabilities for the root node\n");
    }

    // 1. Get the clock rate for the branch
    double rate = 1.0;
    if ( this->branch_heterogeneous_clock_rates == true )
    {
        rate = this->heterogeneous_clock_rates->getValue()[node_idx];
    }
    else if (homogeneous_clock_rate != NULL)
    {
        rate = this->homogeneous_clock_rate->getValue();
    }

    // 2. Handle the mixture model object case.
    if (mixture_model)
    {
        transition_prob_matrices = mixture_model->getValue().calculateTransitionProbabilities(tau->getValue(), node_idx, rate);
        return;
    }

    auto [start_age, end_age] = getStartEndAge(*node);

    // we rescale the rate by the inverse of the proportion of invariant sites
    rate /= ( 1.0 - getPInv() );

    // first, get the rate matrix for this branch
    RateMatrix_JC jc(this->num_chars);

    if (this->branch_heterogeneous_substitution_matrices == false )
    {
        // loop now over all per-site rate matrices (could also be only a single one, as by default)
        for (size_t matrix = 0; matrix < this->num_matrices; ++matrix)
        {
            const RateGenerator *rm = nullptr;

            // get the i-th rate matrix
            if ( this->heterogeneous_rate_matrices != NULL )
            {
                rm = &this->heterogeneous_rate_matrices->getValue()[matrix];
            }
            else if ( this->homogeneous_rate_matrix != NULL )
            {
                rm = &this->homogeneous_rate_matrix->getValue();
            }
            else
            {
                rm = &jc;
            }

	    // The rm can change behind our back if the user redefines it.
	    if (rm->size() != num_chars)
		throw RbException()<<"Rate generator with "<<rm->size()<<" states does not match data with "<<num_chars<<" states";

            // now also get the site specific rates
            for (size_t j = 0; j < this->num_site_rates; ++j)
            {
                double r = 1.0;
                if ( this->rate_variation_across_sites == true )
                {
                    r = this->site_rates->getValue()[j];
                }

                rm->calculateTransitionProbabilities( start_age, end_age,  rate * r, this->transition_prob_matrices[j*this->num_matrices + matrix] );
            }
        }
    }
    else
    {
        const RateGenerator *rm = nullptr;

        if ( this->heterogeneous_rate_matrices != NULL )
        {
            rm = &this->heterogeneous_rate_matrices->getValue()[node_idx];
        }
        else if ( this->homogeneous_rate_matrix != NULL )
        {
            rm = &this->homogeneous_rate_matrix->getValue();
        }
        else
        {
            rm = &jc; // BAD!!
        }

	// The rm can change behind our back if the user redefines it.
	if (rm->size() != num_chars)
	    throw RbException()<<"Rate generator with "<<rm->size()<<" states does not match data with "<<num_chars<<" states";

        for (size_t j = 0; j < this->num_site_rates; ++j)
        {
            double r = 1.0;
            if ( this->rate_variation_across_sites == true )
            {
                r = this->site_rates->getValue()[j];
            }

            rm->calculateTransitionProbabilities( start_age, end_age,  rate * r, this->transition_prob_matrices[j] );
        }
    }
}


/*
 * Update the transition probability matrices for the branch attached to the given node index.
 */
template<class charType>
void RevBayesCore::AbstractPhyloCTMCSiteHomogeneous<charType>::updateTransitionProbabilityMatrix(size_t node_idx)
{
    const TopologyNode* node = tau->getValue().getNodes()[node_idx];
    
    if (node->isRoot()) throw RbException("dnPhyloCTMC called updateTransitionProbabilityMatrix for the root node\n");
    
    size_t pmat_offset = this->active_pmatrices[node_idx] * this->activePmatrixOffset + node_idx * this->pmatNodeOffset;

    // 1. Get the clock rate for the branch
    double rate = 1.0;
    if ( this->branch_heterogeneous_clock_rates == true )
    {
        rate = this->heterogeneous_clock_rates->getValue()[node_idx];
    }
    else if (homogeneous_clock_rate != NULL)
    {
        rate = this->homogeneous_clock_rate->getValue();
    }

    // 2. Handle the mixture model object case.
    if (mixture_model)
    {
        auto& model = mixture_model->getValue();
        for(int m=0; m < model.getNumberOfComponents(); m++)
            pmatrices[pmat_offset + m] = model.getComponent(m).calculateTransitionProbabilities(tau->getValue(), node_idx, rate);
        return;
    }

    // 3. Handle non-mixture-models.
    auto [start_age, end_age] = getStartEndAge(*node);

    // first, get the rate matrix for this branch
    RateMatrix_JC jc(this->num_chars); // BAD!!!
    const RateGenerator *rm = &jc;

    // we rescale the rate by the inverse of the proportion of invariant sites
    rate /= ( 1.0 - getPInv() );

    if (this->branch_heterogeneous_substitution_matrices == false )
    {
        for (size_t matrix = 0; matrix < this->num_matrices; ++matrix)
        {
            if ( this->heterogeneous_rate_matrices != NULL )
            {
                rm = &this->heterogeneous_rate_matrices->getValue()[matrix];
            }
            else if ( this->homogeneous_rate_matrix != NULL )
            {
                rm = &this->homogeneous_rate_matrix->getValue();
            }

	    // The rm can change behind our back if the user redefines it.
	    if (rm->size() != num_chars)
		throw RbException()<<"Rate generator with "<<rm->size()<<" states does not match data with "<<num_chars<<" states";

            for (size_t j = 0; j < this->num_site_rates; ++j)
            {
                double r = 1.0;
                if ( this->rate_variation_across_sites == true )
                {
                    r = this->site_rates->getValue()[j];
                }
                
                rm->calculateTransitionProbabilities( start_age, end_age,  rate * r, this->pmatrices[pmat_offset + j * this->num_matrices + matrix] );
            }
        }
    }
    else
    {
        if ( this->heterogeneous_rate_matrices != NULL )
        {
            rm = &this->heterogeneous_rate_matrices->getValue()[node_idx];
        }
        else if ( this->homogeneous_rate_matrix != NULL )
        {
            rm = &this->homogeneous_rate_matrix->getValue();
        }

	// The rm can change behind our back if the user redefines it.
	if (rm->size() != num_chars)
	    throw RbException()<<"Rate generator with "<<rm->size()<<" states does not match data with "<<num_chars<<" states";

	for (size_t j = 0; j < this->num_site_rates; ++j)
        {
            double r = 1.0;
            if ( this->rate_variation_across_sites == true )
            {
                r = this->site_rates->getValue()[j];
            }
            
            rm->calculateTransitionProbabilities( start_age, end_age,  rate * r, this->pmatrices[pmat_offset + j] );
        }
    }
}


/*
 * Update the transition probability matrices for each branch that is marked dirty.
 */
template<class charType>
void RevBayesCore::AbstractPhyloCTMCSiteHomogeneous<charType>::updateTransitionProbabilityMatrices( void )
{
    
    std::vector<TopologyNode*> nodes = tau->getValue().getNodes();
        
    for (std::vector<TopologyNode*>::iterator it = nodes.begin(); it != nodes.end(); ++it)
    {
        size_t node_index = (*it)->getIndex();
        if (pmat_dirty_nodes[node_index] == true)
        {
            if ((*it)->isRoot() == false)
            {
                updateTransitionProbabilityMatrix(node_index);
            }

            // mark as computed
            pmat_dirty_nodes[node_index] = false;
        }
    }
    
}

#endif<|MERGE_RESOLUTION|>--- conflicted
+++ resolved
@@ -4152,14 +4152,6 @@
     {
         touch_all = true;
     }
-<<<<<<< HEAD
-=======
-    else if ( affecter == site_rates_probs || affecter == site_matrix_probs )
-    {
-	// This doesn't affect the cached conditional likelihoods (so don't touch all of them).
-	// But it does affect the final likelihood (so we need to recompute that).
-    }
->>>>>>> 09df2a67
     else if ( affecter != tau ) // if the topology wasn't the culprit for the touch, then we just flag everything as dirty
     {
         touch_all = true;
