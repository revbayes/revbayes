--- conflicted
+++ resolved
@@ -4559,11 +4559,7 @@
     bool   b_use_scaling         = RbSettings::userSettings().getBeagleScalingMode() != "manual"
                                  ? true : false;
 
-<<<<<<< HEAD
     int    b_tipCount            = int( this->tau->getValue().getNumberOfTips() );
-=======
-    int    b_tipCount            = this->tau->getValue().getNumberOfTips();
->>>>>>> 424ea32e
     int    b_partialsBufferCount = 2 * this->num_nodes
                                  + ( this->using_ambiguous_characters
                                    ? this->tau->getValue().getNumberOfTips()
