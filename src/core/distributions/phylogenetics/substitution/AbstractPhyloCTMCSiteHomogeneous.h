#ifndef AbstractPhyloCTMCSiteHomogeneous_H
#define AbstractPhyloCTMCSiteHomogeneous_H

#include "AbstractHomologousDiscreteCharacterData.h"
#include "ConstantNode.h"
#include "DiscreteTaxonData.h"
#include "DnaState.h"
#include "MatrixReal.h"
#include "MemberObject.h"
#include "RbConstants.h"
#include "RbMathLogic.h"
#include "RbSettings.h"
#include "RbVector.h"
#include "RateGenerator.h"
#include "Simplex.h"
#include "TopologyNode.h"
#include "TransitionProbabilityMatrix.h"
#include "Tree.h"
#include "TreeChangeEventListener.h"
#include "TypedDistribution.h"

#include <memory.h>

namespace RevBayesCore {

    /**
     * @brief Homogeneous distribution of character state evolution along a tree class (PhyloCTMC).
     *
     * This file contains the distribution class for a character state evolving along a tree.
     * This abstract base class can be derived for any character evolution model with homogeneous mixture sites. A
     * homogeneous mixture model over sites is a model where all sites are drawn from the same distribution and the
     * specific instance of the per site parameter is integrated over. The per site parameter could be a rate scaler (e.g. the + gamma models)
     * or different rate matrices or anything else.
     *
     * The pruning algorithm is implemented in this base class and calls some few pure virtual methods.
     * The important functions you have to override are:
     * - computeRootLikelihood(size_t root, size_t l, size_t r, size_t m)
     * - computeInternalNodeLikelihood(const TopologyNode &n, size_t nIdx, size_t l, size_t r)
     * - computeTipLikelihood(const TopologyNode &node, size_t nIdx)
     * - getRootFrequencies()
     * - updateTransitionProbabilities()
     *
     *
     * The data are stored for convenience in this class in a matrix (std::vector<std::vector< unsigned > >) and can
     * be compressed.
     *
     * The partial likelihoods are stored in a c-style array called partialLikelihoods. The dimension are
     * partialLikelihoods[active][node_index][siteRateIndex][siteIndex][charIndex], however, since this is a one-dimensional c-style array,
     * you have to access the partialLikelihoods via
     * partialLikelihoods[active*num_nodes*num_site_mixtures*pattern_block_size*num_chars +
     *                    node_index*num_site_mixtures*pattern_block_size*num_chars +
     *                    siteRateIndex*pattern_block_size*num_chars +
     *                    siteIndex*num_chars +
     *                    charIndex]
     * Since this is a bit complex, we have some offset variables for convenience:
     * activeLikelihoodOffset      =  num_nodes*num_site_mixtures*pattern_block_size*num_chars;
     * nodeOffset                  =  num_site_mixtures*pattern_block_size*num_chars;
     * mixtureOffset               =  pattern_block_size*num_chars;
     * siteOffset                  =  num_chars;
     * This gives the more convenient access via
     * partialLikelihoods[active*active_likelihoodOffset + node_index*nodeOffset + siteRateIndex*mixtureOffset + siteIndex*siteOffset + charIndex]
     *
     * Our implementation of the partial likelihoods means that we can store the partial likelihood of a node, but not for site rates.
     * We also use twice as much memory because we store the partial likelihood along each branch and not only for each internal node.
     * This gives us a speed improvement during MCMC proposal in the order of a factor 2.
     *
     * The transition probability matrices are stored in a c-style array called partialLikelihoods. The dimension are
     * pmatrices[active][node_index][siteMixtureIndex], however, since this is a one-dimensional c-style array,
     * you have to access the partialLikelihoods via
     * pmatrices[active * num_nodes * num_site_mixtures +
     *                    node_index * num_site_mixtures +
     *                    site_mixture_index]
     * Since this is a bit complex, we have some offset variables for convenience:
     * activePmatrixOffset         =  num_nodes * num_site_mixtures;
     * nodeOffset                  =  num_site_mixtures;
     * This gives the more convenient access via
     * pmatrices[active * activePmatrixOffset + node_index * nodeOffset + site_mixture_index]
     *
     */
    template<class charType>
    class AbstractPhyloCTMCSiteHomogeneous : public TypedDistribution< AbstractHomologousDiscreteCharacterData >, public MemberObject< RbVector<double> >, public MemberObject < MatrixReal >, public TreeChangeEventListener {

    public:
        
        enum AbstractAscertainmentBias { NONE, VARIABLE };
        
        // Note, we need the size of the alignment in the constructor to correctly simulate an initial state
        AbstractPhyloCTMCSiteHomogeneous(const TypedDagNode<Tree> *t, size_t nChars, size_t nMix, bool c, size_t nSites, bool amb, bool wd = false, bool internal = false, bool gapmatch = true, AbstractAscertainmentBias abc = AbstractAscertainmentBias::NONE );
        AbstractPhyloCTMCSiteHomogeneous(const AbstractPhyloCTMCSiteHomogeneous &n);                                                                                    //!< Copy constructor
        virtual                                                            ~AbstractPhyloCTMCSiteHomogeneous(void);                                                     //!< Virtual destructor

        // public member functions
        // pure virtual
        virtual AbstractPhyloCTMCSiteHomogeneous*                           clone(void) const = 0;                                                                      //!< Create an independent clone

        // non-virtual
        void                                                                bootstrap(void);
        virtual double                                                      computeLnProbability(void);
        virtual std::vector<charType>                                       drawAncestralStatesForNode(const TopologyNode &n);
        virtual void                                                        drawJointConditionalAncestralStates(std::vector<std::vector<charType> >& startStates, std::vector<std::vector<charType> >& endStates); //!< Simulate ancestral states for each node and each site
        virtual void                                                        drawSiteMixtureAllocations(); //!< For site mixture models (rates and/or matrices), sample the allocation of each site among the mixture categories
        virtual void                                                        drawStochasticCharacterMap(std::vector<std::string>& character_histories, size_t site, bool use_simmap_default=true); //!< Simulate the history of evolution along each branch for each site
        void                                                                executeMethod(const std::string &n, const std::vector<const DagNode*> &args, RbVector<double> &rv) const;     //!< Map the member methods to internal function calls
        void                                                                executeMethod(const std::string &n, const std::vector<const DagNode*> &args, MatrixReal &rv) const;     //!< Map the member methods to internal function calls
        void                                                                fireTreeChangeEvent(const TopologyNode &n, const unsigned& m=0);                                                 //!< The tree has changed and we want to know which part.
        virtual void                                                        recursivelyDrawJointConditionalAncestralStates(const TopologyNode &node, std::vector<std::vector<charType> >& startStates, std::vector<std::vector<charType> >& endStates, const std::vector<size_t>& sampledSiteRates); //!< Simulate the ancestral states for a given node, conditional on its ancestor's state and the tip data
        virtual bool                                                        recursivelyDrawStochasticCharacterMap(const TopologyNode &node, std::vector<std::string>& character_histories, std::vector<std::vector<charType> >& start_states, std::vector<std::vector<charType> >& end_states, size_t site, bool use_simmap_default); //!< Simulate the history of evolution for a given site on a given branch, conditional on start and end states
        virtual void                                                        redrawValue(void);
        void                                                                reInitialized(void);
        void                                                                setMcmcMode(bool tf);                                                                       //!< Change the likelihood computation to or from MCMC mode.
        void                                                                setValue(AbstractHomologousDiscreteCharacterData *v, bool f=false);                         //!< Set the current value, e.g. attach an observation (clamp)
        virtual void                                                        tipDrawJointConditionalAncestralStates(const TopologyNode &node, std::vector<std::vector<charType> >& startStates, std::vector<std::vector<charType> >& endStates, const std::vector<size_t>& sampledSiteRates);
        void	                                                            updateMarginalNodeLikelihoods(void);
        const TypedDagNode<Tree>*                                           getTree(void);

        void                                                                setClockRate(const TypedDagNode< double > *r);
        void                                                                setClockRate(const TypedDagNode< RbVector< double > > *r);
        void                                                                setPInv(const TypedDagNode< double > *);
        void                                                                setRateMatrix(const TypedDagNode< RateGenerator > *rm);
        void                                                                setRateMatrix(const TypedDagNode< RbVector< RateGenerator > > *rm);
        void                                                                setRootFrequencies(const TypedDagNode< Simplex > *f);
        void                                                                setSiteRates(const TypedDagNode< RbVector< double > > *r);
        void                                                                setSiteRatesProbs(const TypedDagNode< Simplex > *rp);
        void                                                                setUseMarginalLikelihoods(bool tf);
        void                                                                setUseSiteMatrices(bool sm, const TypedDagNode< Simplex > *s = NULL);
        void                                                                swap_taxon_name_2_tip_index(std::string tip1, std::string tip2);

        bool                                                                hasSiteRateMixture();
        bool                                                                hasSiteMatrixMixture();
        void                                                                getSampledMixtureComponents(size_t &site_index, size_t &rate_component, size_t &matrix_component );

    protected:

        // helper method for this and derived classes
        void                                                                recursivelyFlagNodeDirty(const TopologyNode& n);
        void                                                                flagNodeDirtyPmatrix(size_t node_idx);
        virtual void                                                        resizeLikelihoodVectors(void);
        virtual void                                                        setActivePIDSpecialized(size_t i, size_t n);                                                          //!< Set the number of processes for this distribution.
        virtual void                                                        updateTransitionProbabilities(size_t node_idx);
        virtual void                                                        updateTransitionProbabilityMatrices(void);
        virtual std::vector<double>                                         getRootFrequencies( size_t mixture = 0 ) const;
        virtual void                                                        getRootFrequencies( std::vector<std::vector<double> >& ) const;
        virtual std::vector<double>                                         getMixtureProbs( void ) const;
        virtual double                                                      getPInv(void) const;


        // Parameter management functions.
        virtual void                                                        swapParameterInternal(const DagNode *oldP, const DagNode *newP);                             //!< Swap a parameter


        // virtual methods that may be overwritten, but then the derived class should call this methods
        virtual void                                                        keepSpecialization(const DagNode* affecter);
        virtual void                                                        restoreSpecialization(const DagNode *restorer);
        virtual void                                                        touchSpecialization(const DagNode *toucher, bool touchAll);

        // pure virtual methods
        virtual void                                                        computeInternalNodeLikelihood(const TopologyNode &node, size_t node_index, size_t left, size_t right, double* likelihoods, size_t likelihood_offset, size_t node_offset, size_t pattern_block_size, size_t mixture_offset) = 0;
        virtual void                                                        computeInternalNodeLikelihood(const TopologyNode &node, size_t node_index, size_t left, size_t right, size_t middle, double* likelihoods, size_t likelihood_offset, size_t node_offset, size_t pattern_block_size, size_t mixture_offset) = 0;
        virtual void                                                        computeRootLikelihood( size_t root, size_t left, size_t right, double* likelihoods, size_t likelihood_offset, size_t node_offset, size_t pattern_block_size, size_t mixture_offset) = 0;
        virtual void                                                        computeRootLikelihood( size_t root, size_t left, size_t right, size_t middle, double* likelihoods, size_t likelihood_offset, size_t node_offset, size_t pattern_block_size, size_t mixture_offset) = 0;
        virtual void                                                        computeTipLikelihood(const TopologyNode &node, size_t node_index, double* likelihoods, size_t likelihood_offset,  size_t node_offset, size_t pattern_block_size, size_t mixture_offset, const std::vector<std::vector<RbBitSet> >& ambiguous_char_matrix, const std::vector<std::vector<unsigned long> >& char_matrix, const std::vector<std::vector<bool> >& gap_matrix) = 0;

        // virtual methods that you may want to overwrite
        virtual void                                                        compress(void);
        virtual void                                                        computeMarginalNodeLikelihood(size_t node_idx, size_t parentIdx);
        virtual void                                                        computeMarginalRootLikelihood();
        virtual std::vector< std::vector< double > >*                       sumMarginalLikelihoods(size_t node_index);
        
        virtual void                                                        computeRootLikelihoods( std::vector<double> &rv, double* likelihoods, size_t likelihood_offset, size_t node_offset, size_t num_patterns, size_t mixture_offset, const std::vector< size_t >& pattern_counts, const std::vector< std::vector< std::vector<double> > >& scaling_factors ) const;
        virtual void                                                        computeRootLikelihoodsPerSiteMixture( MatrixReal &rv ) const;
        virtual void                                                        computeRootLikelihoodsPerSiteRate( MatrixReal &rv ) const;
        virtual double                                                      sumRootLikelihood( void );
        virtual std::vector<size_t>                                         getIncludedSiteIndices();

        // members
        double                                                              ln_prob;
        double                                                              stored_ln_prob;
        size_t                                                              num_nodes;
        size_t                                                              data_num_sites;
        size_t                                                              bias_num_sites;
        const size_t                                                        num_chars;
        size_t                                                              num_site_rates;
        size_t                                                              num_site_mixtures;
        size_t                                                              num_matrices;
        const TypedDagNode<Tree>*                                           tau;
        
        std::vector<TransitionProbabilityMatrix>                            transition_prob_matrices;
        std::vector<TransitionProbabilityMatrix>                            pmatrices;
        std::vector<size_t>                                                 active_pmatrices;
        std::vector<bool>                                                   pmat_changed_nodes;
        mutable std::vector<bool>                                           pmat_dirty_nodes;
        
        // offsets for nodes
        size_t                                                              activePmatrixOffset;
        size_t                                                              pmatNodeOffset;

        // the likelihoods
        mutable double*                                                     data_partial_likelihoods;
        mutable double*                                                     bias_partial_likelihoods;
        std::vector<size_t>                                                 active_likelihood;
        double*                                                             marginal_likelihoods;

        std::vector< std::vector< std::vector<double> > >                   data_per_node_site_log_scaling_factors;
        std::vector< std::vector< std::vector<double> > >                   bias_per_node_site_log_scaling_factors;

        // the data
        std::vector<std::vector<RbBitSet> >                                 data_ambiguous_char_matrix;
        std::vector<std::vector<RbBitSet> >                                 bias_ambiguous_char_matrix;
        std::vector<std::vector<unsigned long> >                            data_char_matrix;
        std::vector<std::vector<unsigned long> >                            bias_char_matrix;
        std::vector<std::vector<bool> >                                     data_gap_matrix;
        std::vector<std::vector<bool> >                                     bias_gap_matrix;
        std::vector<size_t>                                                 data_pattern_counts;
        std::vector<size_t>                                                 bias_pattern_counts;
        std::vector<bool>                                                   site_invariant;
        std::vector<std::vector<size_t> >                                   invariant_site_index;
        size_t                                                              data_num_patterns;
        size_t                                                              bias_num_patterns;
        bool                                                                compressed;
        std::vector<size_t>                                                 data_site_pattern;                      // an array that keeps track of which pattern is used for each site
        std::vector<size_t>                                                 bias_site_pattern;                      // an array that keeps track of which pattern is used for each site
        std::map<std::string,size_t>                                        taxon_name_2_tip_index_map;

        // flags for likelihood recomputation
        bool                                                                touched;
        std::vector<bool>                                                   changed_nodes;
        mutable std::vector<bool>                                           dirty_nodes;

        // offsets for nodes
        size_t                                                              data_active_likelihood_offset;
        size_t                                                              bias_active_likelihood_offset;
        size_t                                                              data_node_offset;
        size_t                                                              bias_node_offset;
        size_t                                                              data_mixture_offset;
        size_t                                                              bias_mixture_offset;
        size_t                                                              site_offset;

        // flags
        AbstractAscertainmentBias                                           ascertainment_bias_correction;
        bool                                                                using_ambiguous_characters;
        bool                                                                treat_unknown_as_gap;
        bool                                                                treat_ambiguous_as_gaps;
        bool                                                                using_weighted_characters;
        bool                                                                use_marginal_likelihoods;
        mutable bool                                                        in_mcmc_mode;

        // members
        const TypedDagNode< double >*                                       homogeneous_clock_rate;
        const TypedDagNode< RbVector< double > >*                           heterogeneous_clock_rates;
        const TypedDagNode< RateGenerator >*                                homogeneous_rate_matrix;
        const TypedDagNode< RbVector< RateGenerator > >*                    heterogeneous_rate_matrices;
        const TypedDagNode< Simplex >*                                      root_frequencies;
        const TypedDagNode< RbVector< double > >*                           site_rates;
        const TypedDagNode< Simplex >*                                      site_matrix_probs;
        const TypedDagNode< Simplex >*                                      site_rates_probs;
        const TypedDagNode< double >*                                       p_inv;


        // flags specifying which model variants we use
        bool                                                                branch_heterogeneous_clock_rates;
        bool                                                                branch_heterogeneous_substitution_matrices;
        bool                                                                rate_variation_across_sites;

        // MPI variables
        size_t                                                              data_pattern_block_start;
//        size_t                                                              bias_pattern_block_start;
        size_t                                                              data_pattern_block_end;
//        size_t                                                              bias_pattern_block_end;
        size_t                                                              data_pattern_block_size;
//        size_t                                                              bias_pattern_block_size;

        bool                                                                store_internal_nodes;
        bool                                                                gap_match_clamped;

        charType                                                            template_state;                                 //!< Template state used for ancestral state estimation. This makes sure that the state labels are preserved.

        // containers for ancestral state/stochastic mapping functions
        bool                                                                has_ancestral_states;
        std::vector<size_t>                                                 sampled_site_mixtures;
        size_t                                                              sampled_site_rate_component;
        size_t                                                              sampled_site_matrix_component;

    private:

        // private methods
        bool                                                                isSitePatternValid(const std::vector<charType>& sp) const;
        void                                                                fillLikelihoodVector(const TopologyNode &node, size_t node_index);
        void                                                                recursiveMarginalLikelihoodComputation(size_t nIdx);
        
        virtual void                                                        scale(size_t i, double* likelihoods, size_t likelihood_offset, size_t node_offset, size_t pattern_block_size, size_t mixture_offset, std::vector< std::vector< std::vector<double> > >& scaling_factors);
        virtual void                                                        scale(size_t i, size_t l, size_t r, double* likelihoods, size_t likelihood_offset, size_t node_offset, size_t pattern_block_size, size_t mixture_offset, std::vector< std::vector< std::vector<double> > >& scaling_factors);
        virtual void                                                        scale(size_t i, size_t l, size_t r, size_t m, double* likelihoods, size_t likelihood_offset, size_t node_offset, size_t pattern_block_size, size_t mixture_offset, std::vector< std::vector< std::vector<double> > >& scaling_factors);
<<<<<<< HEAD
        virtual void                                                        simulate(const TopologyNode& node, std::vector< DiscreteTaxonData< charType > > &t, const std::vector<bool> &inv, const std::vector<size_t> &perSiteRates);
        virtual void                                                        updateTransitionProbabilityMatrix(size_t node_idx);

=======
        virtual void                                                        simulate(const TopologyNode& node, std::vector< charType > &t, bool inv, size_t site_rate_index);
>>>>>>> 37f5740a
        
        
        
    };

}


#include "DiscreteCharacterState.h"
#include "DistributionExponential.h"
#include "HomologousDiscreteCharacterData.h"
#include "ProgressBar.h"
#include "RandomNumberFactory.h"
#include "RandomNumberGenerator.h"
#include "RateMatrix_JC.h"
#include "StochasticNode.h"

#include <cmath>

#ifdef RB_MPI
#include <mpi.h>
#endif


template<class charType>
RevBayesCore::AbstractPhyloCTMCSiteHomogeneous<charType>::AbstractPhyloCTMCSiteHomogeneous(const TypedDagNode<Tree> *t, size_t nChars, size_t nMix, bool c, size_t nSites, bool amb, bool wd, bool internal, bool gapmatch, AbstractAscertainmentBias abc) :
TypedDistribution< AbstractHomologousDiscreteCharacterData >(  NULL ),
ln_prob( 0.0 ),
stored_ln_prob( 0.0 ),
num_nodes( t->getValue().getNumberOfNodes() ),
data_num_sites( nSites ),
bias_num_sites( 0 ),
num_chars( nChars ),
num_site_rates( nMix ),
num_site_mixtures( nMix ),
num_matrices( 1 ),
tau( t ),
transition_prob_matrices( std::vector<TransitionProbabilityMatrix>(num_site_mixtures, TransitionProbabilityMatrix(num_chars) ) ),
data_partial_likelihoods( NULL ),
bias_partial_likelihoods( NULL ),
active_likelihood( std::vector<size_t>(num_nodes, 0) ),
marginal_likelihoods( NULL ),
data_per_node_site_log_scaling_factors( std::vector<std::vector< std::vector<double> > >(2, std::vector<std::vector<double> >(num_nodes, std::vector<double>(data_num_sites, 0.0) ) ) ),
bias_per_node_site_log_scaling_factors(),
data_ambiguous_char_matrix(),
bias_ambiguous_char_matrix(),
data_char_matrix(),
bias_char_matrix(),
data_gap_matrix(),
bias_gap_matrix(),
data_pattern_counts(),
bias_pattern_counts(),
site_invariant( data_num_sites, false ),
invariant_site_index( data_num_sites ),
data_num_patterns( data_num_sites ),
bias_num_patterns( bias_num_sites ),
compressed( c ),
data_site_pattern( std::vector<size_t>(data_num_sites, 0) ),
bias_site_pattern( std::vector<size_t>(bias_num_sites, 0) ),
taxon_name_2_tip_index_map(),
touched( false ),
changed_nodes( std::vector<bool>(num_nodes, false) ),
dirty_nodes( std::vector<bool>(num_nodes, true) ),
ascertainment_bias_correction( abc ),
using_ambiguous_characters( amb ),
treat_unknown_as_gap( true ),
treat_ambiguous_as_gaps( false ),
using_weighted_characters( wd ),
use_marginal_likelihoods( false ),
in_mcmc_mode( false ),
data_pattern_block_start( 0 ),
data_pattern_block_end( data_num_patterns ),
data_pattern_block_size( data_num_patterns ),
store_internal_nodes( internal ),
gap_match_clamped( gapmatch ),
template_state(),
has_ancestral_states(false),
sampled_site_rate_component( 0 ),
sampled_site_matrix_component( 0 )

{

    // initialize with default parameters
    homogeneous_clock_rate        = NULL;
    heterogeneous_clock_rates     = NULL;
    homogeneous_rate_matrix       = NULL;
    heterogeneous_rate_matrices   = NULL;
    root_frequencies              = NULL;
    site_rates                    = NULL;
    site_matrix_probs             = NULL;
    site_rates_probs              = NULL;
    p_inv                         = NULL;

    // flags specifying which model variants we use
    branch_heterogeneous_clock_rates               = false;
    branch_heterogeneous_substitution_matrices     = true;
    rate_variation_across_sites                    = false;


    tau->getValue().getTreeChangeEventHandler().addListener( this );

    data_active_likelihood_offset   =  num_nodes*num_site_mixtures*data_pattern_block_size*num_chars;
    data_node_offset                =  num_site_mixtures*data_pattern_block_size*num_chars;
    data_mixture_offset             =  data_pattern_block_size*num_chars;
    site_offset                     =  num_chars;
    
<<<<<<< HEAD
    activePmatrixOffset         =  num_nodes * num_site_mixtures;
    pmatNodeOffset              =  num_site_mixtures;
    active_pmatrices            =  std::vector<size_t>(num_nodes, 0);
    pmat_changed_nodes          =  std::vector<bool>(num_nodes, false);
    pmat_dirty_nodes            =  std::vector<bool>(num_nodes, true);
    pmatrices                   =  std::vector<TransitionProbabilityMatrix>(activePmatrixOffset * 2, TransitionProbabilityMatrix(num_chars));

=======
    
>>>>>>> 37f5740a
    // now fudge a dataset for the ascertainment bias correction
    bias_num_sites = 0;
    if ( ascertainment_bias_correction == AbstractAscertainmentBias::VARIABLE )
    {
        // our idea here is to build a character matrix with all possible invariant states
        // therefore, we need to get all possible states and add one column per state to our data matrix
        size_t num_tips = tau->getValue().getNumberOfTips();
        bias_ambiguous_char_matrix.resize(num_tips);
        bias_char_matrix.resize(num_tips);
        bias_gap_matrix.resize(num_tips);
        
        // get a dummy character for the ascertainment bias correction
        charType abc_state = charType( num_chars );
//        charType abc_state = template_state;
        
        // set state to the first state
        abc_state.setToFirstState();
        size_t num_states_total = abc_state.getNumberOfStates();
        for ( size_t i=0; i<num_states_total; ++i )
        {
            // check if the current set state is included in as a ascertainment bias correction state
            if ( abc_state.isStateIncludedInAscertainmentBiasCorrection() == true )
            {
                // now add this state for all tips to our data matrix
                for (size_t j=0; j<num_tips; ++j)
                {
                    bias_ambiguous_char_matrix[j].push_back( abc_state.getState() );
                    bias_char_matrix[j].push_back( abc_state.getStateIndex() );
                    bias_gap_matrix[j].push_back( false );
                } // end-for over all tips
                
                ++bias_num_sites;
            } // end-if this state was included
            
            // move to the next state (only if there is another one)
            if ( i < (num_states_total-1) )
            {
                ++abc_state;
            }
        }

    }
    bias_per_node_site_log_scaling_factors = std::vector<std::vector< std::vector<double> > >(2, std::vector<std::vector<double> >(num_nodes, std::vector<double>(bias_num_sites, 0.0) ) );
    bias_num_patterns   = bias_num_sites;
    bias_site_pattern   = std::vector<size_t>(bias_num_sites, 0);
    bias_pattern_counts = std::vector<size_t>(bias_num_sites, 1);
    for (size_t i=0; i<bias_num_sites; ++i)
    {
        bias_site_pattern[i] = i;
    }
    
    bias_active_likelihood_offset   =  num_nodes * num_site_mixtures * bias_num_sites * num_chars;
    bias_node_offset                =              num_site_mixtures * bias_num_sites * num_chars;
    bias_mixture_offset             =                                  bias_num_sites * num_chars;
<<<<<<< HEAD
=======
//    bias_site_offset                =  num_chars;
>>>>>>> 37f5740a

    // add the parameters to our set (in the base class)
    // in that way other class can easily access the set of our parameters
    // this will also ensure that the parameters are not getting deleted before we do
    this->addParameter( tau );
    this->addParameter( homogeneous_clock_rate );
    this->addParameter( heterogeneous_clock_rates );
    this->addParameter( homogeneous_rate_matrix );
    this->addParameter( heterogeneous_rate_matrices );
    this->addParameter( root_frequencies );
    this->addParameter( site_rates );
    this->addParameter( site_matrix_probs );
    this->addParameter( site_rates_probs );
    this->addParameter( p_inv );

    // initially we use only a single processor until someone else tells us otherwise
    this->setActivePID( this->pid, 1 );

}


template<class charType>
RevBayesCore::AbstractPhyloCTMCSiteHomogeneous<charType>::AbstractPhyloCTMCSiteHomogeneous(const AbstractPhyloCTMCSiteHomogeneous &n) :
TypedDistribution< AbstractHomologousDiscreteCharacterData >( n ),
ln_prob( n.ln_prob ),
stored_ln_prob( n.stored_ln_prob ),
num_nodes( n.num_nodes ),
data_num_sites( n.data_num_sites ),
bias_num_sites( n.bias_num_sites ),
num_chars( n.num_chars ),
num_site_rates( n.num_site_rates ),
num_site_mixtures( n.num_site_mixtures ),
num_matrices( n.num_matrices ),
tau( n.tau ),
transition_prob_matrices( n.transition_prob_matrices ),
//    partialLikelihoods( new double[2*num_nodes*num_site_mixtures*num_sites*num_chars] ),
data_partial_likelihoods( NULL ),
bias_partial_likelihoods( NULL ),
active_likelihood( n.active_likelihood ),
//    marginal_likelihoods( new double[num_nodes*num_site_mixtures*num_sites*num_chars] ),
marginal_likelihoods( NULL ),
data_per_node_site_log_scaling_factors( n.data_per_node_site_log_scaling_factors ),
bias_per_node_site_log_scaling_factors( n.bias_per_node_site_log_scaling_factors ),
data_ambiguous_char_matrix( n.data_ambiguous_char_matrix ),
bias_ambiguous_char_matrix( n.bias_ambiguous_char_matrix ),
data_char_matrix( n.data_char_matrix ),
bias_char_matrix( n.bias_char_matrix ),
data_gap_matrix( n.data_gap_matrix ),
bias_gap_matrix( n.bias_gap_matrix ),
data_pattern_counts( n.data_pattern_counts ),
bias_pattern_counts( n.bias_pattern_counts ),
site_invariant( n.site_invariant ),
invariant_site_index( n.invariant_site_index ),
data_num_patterns( n.data_num_patterns ),
bias_num_patterns( n.bias_num_patterns ),
compressed( n.compressed ),
data_site_pattern( n.data_site_pattern ),
bias_site_pattern( n.bias_site_pattern ),
taxon_name_2_tip_index_map( n.taxon_name_2_tip_index_map ),
touched( false ),
changed_nodes( n.changed_nodes ),
dirty_nodes( n.dirty_nodes ),
ascertainment_bias_correction( n.ascertainment_bias_correction ),
using_ambiguous_characters( n.using_ambiguous_characters ),
treat_unknown_as_gap( n.treat_unknown_as_gap ),
treat_ambiguous_as_gaps( n.treat_ambiguous_as_gaps ),
using_weighted_characters( n.using_weighted_characters ),
use_marginal_likelihoods( n.use_marginal_likelihoods ),
in_mcmc_mode( n.in_mcmc_mode ),
data_pattern_block_start( n.data_pattern_block_start ),
data_pattern_block_end( n.data_pattern_block_end ),
data_pattern_block_size( n.data_pattern_block_size ),
store_internal_nodes( n.store_internal_nodes ),
gap_match_clamped( n.gap_match_clamped ),
template_state( n.template_state ),
has_ancestral_states( n.has_ancestral_states ),
sampled_site_rate_component( n.sampled_site_rate_component ),
sampled_site_matrix_component( n.sampled_site_matrix_component )
{

    // initialize with default parameters
    homogeneous_clock_rate          = n.homogeneous_clock_rate;
    heterogeneous_clock_rates       = n.heterogeneous_clock_rates;
    homogeneous_rate_matrix         = n.homogeneous_rate_matrix;
    heterogeneous_rate_matrices     = n.heterogeneous_rate_matrices;
    root_frequencies                = n.root_frequencies;
    site_rates                      = n.site_rates;
    site_matrix_probs               = n.site_matrix_probs;
    site_rates_probs                = n.site_rates_probs;
    p_inv                           = n.p_inv;

    data_active_likelihood_offset   = n.data_active_likelihood_offset;
    data_node_offset                = n.data_node_offset;
    data_mixture_offset             = n.data_mixture_offset;
    site_offset                     = n.site_offset;
    
    bias_active_likelihood_offset   = n.bias_active_likelihood_offset;
    bias_node_offset                = n.bias_node_offset;
    bias_mixture_offset             = n.bias_mixture_offset;
<<<<<<< HEAD
    
    activePmatrixOffset             =  n.activePmatrixOffset;
    pmatNodeOffset                  =  n.pmatNodeOffset;
    active_pmatrices                =  n.active_pmatrices;
    pmat_changed_nodes              =  n.pmat_changed_nodes;
    pmat_dirty_nodes                =  n.pmat_dirty_nodes;
    pmatrices                       =  n.pmatrices;
=======
>>>>>>> 37f5740a

    // flags specifying which model variants we use
    branch_heterogeneous_clock_rates               = n.branch_heterogeneous_clock_rates;
    branch_heterogeneous_substitution_matrices     = n.branch_heterogeneous_substitution_matrices;
    rate_variation_across_sites                    = n.rate_variation_across_sites;

    tau->getValue().getTreeChangeEventHandler().addListener( this );

    // copy the partial likelihoods if necessary
    if ( in_mcmc_mode == true )
    {
        data_partial_likelihoods = new double[2*data_active_likelihood_offset];
        memcpy(data_partial_likelihoods, n.data_partial_likelihoods, 2*data_active_likelihood_offset*sizeof(double));

        bias_partial_likelihoods = new double[2*bias_active_likelihood_offset];
        memcpy(bias_partial_likelihoods, n.bias_partial_likelihoods, 2*bias_active_likelihood_offset*sizeof(double));
    }

    // copy the marginal likelihoods if necessary
    if ( use_marginal_likelihoods == true )
    {
        marginal_likelihoods = new double[data_active_likelihood_offset];
        memcpy(marginal_likelihoods, n.marginal_likelihoods, data_active_likelihood_offset*sizeof(double));
    }
}


/**
 * Destructor. Because we added ourselves as a reference to tau when we added a listener to its
 * TreeChangeEventHandler, we need to remove ourselves as a reference and possibly delete tau
 * when we die. All other parameters are handled by others.
 */
template<class charType>
RevBayesCore::AbstractPhyloCTMCSiteHomogeneous<charType>::~AbstractPhyloCTMCSiteHomogeneous( void )
{
    // We don't delete the params, because they might be used somewhere else too. The model needs to do that!

    // remove myself from the tree listeners
    if ( tau != NULL )
    {
        tau->getValue().getTreeChangeEventHandler().removeListener( this );
    }

    // free the partial likelihoods
    delete [] data_partial_likelihoods;
    delete [] bias_partial_likelihoods;
    delete [] marginal_likelihoods;
}


template<class charType>
void RevBayesCore::AbstractPhyloCTMCSiteHomogeneous<charType>::bootstrap( void )
{

    // first we re-compress the data
    compress();

    RandomNumberGenerator *rng = GLOBAL_RNG;

    std::vector<size_t> bootstrapped_pattern_counts = std::vector<size_t>(data_num_patterns,0);

    for (size_t i = 0; i<data_num_sites; ++i)
    {
        double u = rng->uniform01() * data_num_sites;
        size_t pattern_index = 0;
        while ( u > double(data_pattern_counts[pattern_index]) )
        {
            u -= double(data_pattern_counts[pattern_index]);
            ++pattern_index;
        }

        ++bootstrapped_pattern_counts[pattern_index];

    }

    data_pattern_counts = bootstrapped_pattern_counts;

}


namespace RevBayesCore
{
inline void mark_ambiguous_and_missing_as_gap(AbstractHomologousDiscreteCharacterData& data, const vector<size_t>& site_indices, std::vector<TopologyNode*> nodes)
{
    for (auto& node: nodes)
    {
        if ( node->isTip() )
        {
            AbstractDiscreteTaxonData& taxon_data = data.getTaxonData( node->getName() );
            for (auto site_index: site_indices)
            {
                DiscreteCharacterState &c = taxon_data.getCharacter(site_index);

                if ( c.isAmbiguous() or  c.isMissingState() )
                {
                    c.setGapState( true );
                }
            }
        }
    }
}

inline void mark_unknown_as_gap(AbstractHomologousDiscreteCharacterData& data, const vector<size_t>& site_indices, std::vector<TopologyNode*> nodes)
{
    for (auto& node: nodes)
    {
        if ( node->isTip() )
        {
            AbstractDiscreteTaxonData& taxon_data = data.getTaxonData( node->getName() );
            for (auto site_index: site_indices)
            {
                DiscreteCharacterState &c = taxon_data.getCharacter(site_index);

                if ( c.getNumberOfStates() == c.getNumberObservedStates() or c.isMissingState())
                {
                    c.setGapState( true );
                }
            }
        }
    }
}

inline bool has_ambiguous_nongap_characters(AbstractHomologousDiscreteCharacterData& data, const vector<size_t>& site_indices, std::vector<TopologyNode*> nodes)
{
    for (auto& node: nodes)
    {
        if ( node->isTip() )
        {
            AbstractDiscreteTaxonData& taxon_data = data.getTaxonData( node->getName() );
            for (auto site_index: site_indices)
            {
                DiscreteCharacterState &c = taxon_data.getCharacter(site_index);

                if ( not c.isGapState() and (c.isAmbiguous() or c.isMissingState()) )
                    return true;
            }
        }
    }

    return false;
}

inline bool has_weighted_characters(AbstractHomologousDiscreteCharacterData& data, const vector<size_t>& site_indices, std::vector<TopologyNode*> nodes)
{
    for (auto& node: nodes)
    {
        if ( node->isTip() )
        {
            AbstractDiscreteTaxonData& taxon_data = data.getTaxonData( node->getName() );
            for (auto site_index: site_indices)
            {
                DiscreteCharacterState &c = taxon_data.getCharacter(site_index);

                if ( c.isWeighted() ) return true;
            }
        }
    }

    return false;
}

}

template<class charType>
void RevBayesCore::AbstractPhyloCTMCSiteHomogeneous<charType>::compress( void )
{

    // only if the value has been set
    if ( this->value == NULL )
    {
        return;
    }

    data_ambiguous_char_matrix.clear();
    data_char_matrix.clear();
    data_gap_matrix.clear();
    data_pattern_counts.clear();
    data_num_patterns = 0;

    // resize the matrices
    size_t tips = tau->getValue().getNumberOfTips();
    data_ambiguous_char_matrix.resize(tips);
    data_char_matrix.resize(tips);
    data_gap_matrix.resize(tips);

    // create a vector with the correct site indices
    // some of the sites may have been excluded
    std::vector<size_t> site_indices = getIncludedSiteIndices();

    // find the unique site patterns and compute their respective frequencies
    std::vector<TopologyNode*> nodes = tau->getValue().getNodes();

    if (treat_ambiguous_as_gaps)
    {
        mark_ambiguous_and_missing_as_gap(*value, site_indices, nodes);
    }
    
    if (treat_unknown_as_gap)
    {
        mark_unknown_as_gap(*value, site_indices, nodes);
    }
    
    // set the global variable if we use ambiguous characters (besides gaps)
    using_ambiguous_characters = has_ambiguous_nongap_characters(*value, site_indices, nodes);

    // set the global variable if we use weighted characters
    using_weighted_characters = has_weighted_characters(*value, site_indices, nodes);

    std::vector<bool> unique(data_num_sites, true);
    std::vector<size_t> index_of_site_pattern;

    // compress the character matrix if we're asked to
    if ( compressed == true )
    {
        // find the unique site patterns and compute their respective frequencies
        std::map<std::string,size_t> patterns;
        for (size_t site = 0; site < data_num_sites; ++site)
        {
            bool all_missing = true;
            // create the site pattern
            std::string pattern = "";
            for (auto& node: nodes)
            {
                if ( node->isTip() )
                {
                    AbstractDiscreteTaxonData& taxon = value->getTaxonData( node->getName() );
                    CharacterState &c = taxon.getCharacter(site_indices[site]);
                    all_missing &= (c.isMissingState() || c.isGapState());
                    pattern += c.getStringValue();
                }
            }
<<<<<<< HEAD
            
            // only add this pattern if not all are missing
            if ( all_missing == false )
            {
                // check if we have already seen this site pattern
                std::map<std::string, size_t>::const_iterator index = patterns.find( pattern );
                if ( index != patterns.end() )
                {
                    // we have already seen this pattern
                    // increase the frequency counter
                    data_pattern_counts[ index->second ]++;

                    // obviously this site isn't unique nor the first encounter
                    unique[site] = false;
=======
            // check if we have already seen this site pattern
            std::map<std::string, size_t>::const_iterator index = patterns.find( pattern );
            if ( index != patterns.end() )
            {
                // we have already seen this pattern
                // increase the frequency counter
                data_pattern_counts[ index->second ]++;

                // obviously this site isn't unique nor the first encounter
                unique[site] = false;

                // remember which pattern this site uses
                data_site_pattern[site] = index->second;
            }
            else
            {
                // create a new pattern frequency counter for this pattern
                data_pattern_counts.push_back(1);

                // insert this pattern with the corresponding index in the map
                patterns.insert( std::pair<std::string,size_t>(pattern,data_num_patterns) );

                // remember which pattern this site uses
                data_site_pattern[site] = data_num_patterns;

                // increase the pattern counter
                data_num_patterns++;

                // add the index of the site to our pattern-index vector
                index_of_site_pattern.push_back( site );
>>>>>>> 37f5740a

                    // remember which pattern this site uses
                    data_site_pattern[site] = index->second;
                }
                else
                {
                    // create a new pattern frequency counter for this pattern
                    data_pattern_counts.push_back(1);
                    
                    // insert this pattern with the corresponding index in the map
                    patterns.insert( std::pair<std::string,size_t>(pattern,data_num_patterns) );
                    
                    // remember which pattern this site uses
                    data_site_pattern[site] = data_num_patterns;
                    
                    // increase the pattern counter
                    data_num_patterns++;
                    
                    // add the index of the site to our pattern-index vector
                    index_of_site_pattern.push_back( site );
                    
                    // flag that this site is unique (or the first occurence of this pattern)
                    unique[site] = true;
                }
            }
        }
    }
    else
    {
        // we do not compress
        data_num_patterns = data_num_sites;
        data_pattern_counts     = std::vector<size_t>(data_num_sites,1);
        index_of_site_pattern = std::vector<size_t>(data_num_sites,1);
        for (size_t i = 0; i < data_num_sites; ++i)
        {
            index_of_site_pattern[i] = i;
        }
    }


    // compute which block of the data this process needs to compute
    data_pattern_block_start = size_t(floor( (double(pid-active_PID)   / num_processes ) * data_num_patterns) );
    data_pattern_block_end   = size_t(floor( (double(pid+1-active_PID) / num_processes ) * data_num_patterns) );
    data_pattern_block_size  = data_pattern_block_end - data_pattern_block_start;


    std::vector<size_t> process_pattern_counts = std::vector<size_t>(data_pattern_block_size,0);
    taxon_name_2_tip_index_map.clear();
    // allocate and fill the cells of the matrices
    for (auto& the_node: nodes)
    {
        if ( the_node->isTip() )
        {
            size_t node_index = the_node->getIndex();
            taxon_name_2_tip_index_map.insert( std::pair<std::string,size_t>(the_node->getName(), node_index) );
            AbstractDiscreteTaxonData& taxon = value->getTaxonData( the_node->getName() );

            // resize the column
            if ( using_ambiguous_characters == true )
            {
                data_ambiguous_char_matrix[node_index].resize(data_pattern_block_size);
            }
            else
            {
                data_char_matrix[node_index].resize(data_pattern_block_size);
            }
            data_gap_matrix[node_index].resize(data_pattern_block_size);
            for (size_t patternIndex = 0; patternIndex < data_pattern_block_size; ++patternIndex)
            {
                // set the counts for this patter
                process_pattern_counts[patternIndex] = data_pattern_counts[patternIndex+data_pattern_block_start];

                charType &c = static_cast<charType &>( taxon.getCharacter(site_indices[index_of_site_pattern[patternIndex+data_pattern_block_start]]) );
                data_gap_matrix[node_index][patternIndex] = c.isGapState();

                if ( using_ambiguous_characters == true )
                {
                    // we use the actual state
                    data_ambiguous_char_matrix[node_index][patternIndex] = c.getState();
                }
                else if ( c.isGapState() == false )
                {
                    // we use the index of the state
                    data_char_matrix[node_index][patternIndex] = c.getStateIndex();
                    if ( c.getStateIndex() >= this->num_chars )
                    {
                        throw RbException("Problem with state index in PhyloCTMC!");
                    }
                    
                }
                else
                {
                    // just to be safe
                    data_char_matrix[node_index][patternIndex] = -1;
                }

            }

        }

    }

    bool allow_ambiguous_as_invariant = true;

    // now copy back the pattern count vector
    data_pattern_counts = process_pattern_counts;

    // reset the vector if a site is invariant
    site_invariant.resize( data_pattern_block_size );
    invariant_site_index.clear();
    invariant_site_index.resize( data_pattern_block_size );
    size_t length = data_char_matrix.size();
        
    for (size_t i=0; i<data_pattern_block_size; ++i)
    {
        bool inv = true;
        size_t taxon_index = 0;

        while ( taxon_index<(length-1) && data_gap_matrix[taxon_index][i] == true  )
        {
            ++taxon_index;
        }

        if ( using_ambiguous_characters == true )
        {
            RbBitSet val = data_ambiguous_char_matrix[taxon_index][i];

            for (; taxon_index<length; ++taxon_index)
            {
                if ( data_gap_matrix[taxon_index][i] == false )
                {
                    val &= data_ambiguous_char_matrix[taxon_index][i];
                }

<<<<<<< HEAD
                if (   ( allow_ambiguous_as_invariant == true  &&  val.count() == 0 && data_gap_matrix[taxon_index][i] == false)
                    || ( allow_ambiguous_as_invariant == false && (val.count() == 0 || data_gap_matrix[taxon_index][i] == true ) ) )
=======
                if (   ( allow_ambiguous_as_invariant == true  &&  val.getNumberSetBits() == 0 && data_gap_matrix[taxon_index][i] == false)
                    || ( allow_ambiguous_as_invariant == false && (val.getNumberSetBits() == 0 || data_gap_matrix[taxon_index][i] == true ) ) )
>>>>>>> 37f5740a
                {
                    inv = false;
                    break;
                }
            }

            for ( size_t c = 0; c < this->num_chars; c++ )
            {
                if ( val.test(c) )
                {
                    if ( c < 0 || c >= this->num_chars )
                    {
                        throw RbException() << "Possible bug: Invar sites with ambiguous chars at index " << c << " out of bounds!";
                    }
                    invariant_site_index[i].push_back(c);
                }
            }
        }
        else
        {
            unsigned long c = data_char_matrix[taxon_index][i];
<<<<<<< HEAD
            
            if ( c < 0 || c >= this->num_chars )
            {
                throw RbException() << "Possible bug: Invar sites with ambiguous chars at index " << c << " out of bounds! Site was " << (gap_matrix[taxon_index][i] ? "Gap" : "No Gap");
            }
=======
>>>>>>> 37f5740a
            invariant_site_index[i].push_back(c);

            for (; taxon_index<length; ++taxon_index)
            {
                if (   ( allow_ambiguous_as_invariant == true  &&  c != data_char_matrix[taxon_index][i] && data_gap_matrix[taxon_index][i] == false)
                    || ( allow_ambiguous_as_invariant == false && (c != data_char_matrix[taxon_index][i] || data_gap_matrix[taxon_index][i] == true ) ) )
                {
                    inv = false;
                    break;
                }
            }
        }

        site_invariant[i] = inv;
        
    }
    
    // finally we resize the partial likelihood vectors to the new pattern counts
    resizeLikelihoodVectors();
    
    std::cerr << "#Sites(data):\t\t\t" << data_num_sites << std::endl;
    std::cerr << "#Patterns(data):\t\t" << data_num_patterns << std::endl;
    std::cerr << "#Sites(bias):\t\t\t" << bias_num_sites << std::endl;
    std::cerr << "#Patterns(bias):\t\t" << bias_num_patterns << std::endl;
    

}


template<class charType>
double RevBayesCore::AbstractPhyloCTMCSiteHomogeneous<charType>::computeLnProbability( void )
{
    // @todo: #thread
    // This part should be done on several threads if possible
    // That means we should probabily call this function as a job,
    // where a job is defined as computing the lnProbability for a subset of the data (block)
    // Sebastian: this call is very slow
    

    // we need to check here if we still are listining to this tree for change events
    // the tree could have been replaced without telling us
    if ( tau->getValue().getTreeChangeEventHandler().isListening( this ) == false )
    {
        tau->getValue().getTreeChangeEventHandler().addListener( this );
        dirty_nodes = std::vector<bool>(num_nodes, true);
        pmat_dirty_nodes = std::vector<bool>(num_nodes, true);
    }

    // update transition probability matrices
    this->updateTransitionProbabilityMatrices();

    // if we are not in MCMC mode, then we need to (temporarily) allocate memory
    if ( in_mcmc_mode == false )
    {
        data_partial_likelihoods = new double[2*data_active_likelihood_offset];
        bias_partial_likelihoods = new double[2*bias_active_likelihood_offset];
    }

    // compute the ln probability by recursively calling the probability calculation for each node
    const TopologyNode &root = tau->getValue().getRoot();

    // we start with the root and then traverse down the tree
    size_t root_index = root.getIndex();

    // only necessary if the root is actually dirty
    if ( dirty_nodes[root_index] == true )
    {

        // start by filling the likelihood vector for the children of the root
        if ( root.getNumberOfChildren() == 2 ) // rooted trees have two children for the root
        {
            const TopologyNode &left = root.getChild(0);
            size_t left_index = left.getIndex();
            fillLikelihoodVector( left, left_index );

            const TopologyNode &right = root.getChild(1);
            size_t right_index = right.getIndex();
            fillLikelihoodVector( right, right_index );

            computeRootLikelihood( root_index, left_index, right_index, data_partial_likelihoods, data_active_likelihood_offset, data_node_offset, data_num_patterns, data_mixture_offset );
            scale(root_index, left_index, right_index, data_partial_likelihoods, data_active_likelihood_offset, data_node_offset, data_num_patterns, data_mixture_offset, data_per_node_site_log_scaling_factors);
            
            // compute the likelihood for the ascertainment bias correction if necessary
            if ( ascertainment_bias_correction != AbstractAscertainmentBias::NONE )
            {
                computeRootLikelihood( root_index, left_index, right_index, bias_partial_likelihoods, bias_active_likelihood_offset, bias_node_offset, bias_num_patterns, bias_mixture_offset );
                scale(root_index, left_index, right_index, bias_partial_likelihoods, bias_active_likelihood_offset, bias_node_offset, bias_num_patterns, bias_mixture_offset, bias_per_node_site_log_scaling_factors);
            }
            
        }
        else if ( root.getNumberOfChildren() == 3 ) // unrooted trees have three children for the root
        {
            const TopologyNode &left = root.getChild(0);
            size_t left_index = left.getIndex();
            fillLikelihoodVector( left, left_index );
            const TopologyNode &right = root.getChild(1);
            size_t right_index = right.getIndex();
            fillLikelihoodVector( right, right_index );
            const TopologyNode &middle = root.getChild(2);
            size_t middle_index = middle.getIndex();
            fillLikelihoodVector( middle, middle_index );

            computeRootLikelihood( root_index, left_index, right_index, middle_index, data_partial_likelihoods, data_active_likelihood_offset, data_node_offset, data_num_patterns, data_mixture_offset );
            scale(root_index, left_index, right_index, middle_index, data_partial_likelihoods, data_active_likelihood_offset, data_node_offset, data_num_patterns, data_mixture_offset, data_per_node_site_log_scaling_factors);
            
            // compute the likelihood for the ascertainment bias correction if necessary
            if ( ascertainment_bias_correction != AbstractAscertainmentBias::NONE )
            {
//                fillLikelihoodVector( left, left_index, bias_partial_likelihoods, bias_active_likelihood_offset, bias_node_offset, bias_num_patterns, bias_mixture_offset, bias_ambiguous_char_matrix, bias_char_matrix, bias_gap_matrix, bias_per_node_site_log_scaling_factors );
//                fillLikelihoodVector( right, right_index, bias_partial_likelihoods, bias_active_likelihood_offset, bias_node_offset, bias_num_patterns, bias_mixture_offset, bias_ambiguous_char_matrix, bias_char_matrix, bias_gap_matrix, bias_per_node_site_log_scaling_factors );
//                fillLikelihoodVector( middle, middle_index, bias_partial_likelihoods, bias_active_likelihood_offset, bias_node_offset, bias_num_patterns, bias_mixture_offset, bias_ambiguous_char_matrix, bias_char_matrix, bias_gap_matrix, bias_per_node_site_log_scaling_factors );
                computeRootLikelihood( root_index, left_index, right_index, middle_index, bias_partial_likelihoods, bias_active_likelihood_offset, bias_node_offset, bias_num_patterns, bias_mixture_offset );
                scale(root_index, left_index, right_index, middle_index, bias_partial_likelihoods, bias_active_likelihood_offset, bias_node_offset, bias_num_patterns, bias_mixture_offset, bias_per_node_site_log_scaling_factors);
            }
        }
        else
        {
            throw RbException("The root node has an unexpected number of children. Only 2 (for rooted trees) or 3 (for unrooted trees) are allowed.");
        }

        // sum the partials up
        this->ln_prob = sumRootLikelihood();

    }

    // if we are not in MCMC mode, then we need to (temporarily) free memory
    if ( in_mcmc_mode == false )
    {
        // free the partial likelihoods
        delete [] data_partial_likelihoods;
        delete [] bias_partial_likelihoods;
        data_partial_likelihoods = NULL;
        bias_partial_likelihoods = NULL;
    }

    // set the ancestral states as stale
    has_ancestral_states = false;

    return this->ln_prob;
}


template<class charType>
void RevBayesCore::AbstractPhyloCTMCSiteHomogeneous<charType>::computeMarginalNodeLikelihood( size_t node_index, size_t parentnode_index )
{

    // compute the transition probability matrix
    this->updateTransitionProbabilities( node_index );

    // get the pointers to the partial likelihoods and the marginal likelihoods
    const double*   p_node                  = this->data_partial_likelihoods + this->active_likelihood[node_index]*this->data_active_likelihood_offset + node_index*this->data_node_offset;
    double*         p_node_marginal         = this->marginal_likelihoods + node_index*this->data_node_offset;
    const double*   p_parent_node_marginal  = this->marginal_likelihoods + parentnode_index*this->data_node_offset;

    // get pointers the likelihood for both subtrees
    const double*   p_mixture                   = p_node;
    double*         p_mixture_marginal          = p_node_marginal;
    const double*   p_parent_mixture_marginal   = p_parent_node_marginal;

    // iterate over all mixture categories
    for (size_t mixture = 0; mixture < this->num_site_mixtures; ++mixture)
    {
        // the transition probability matrix for this mixture category
        const double*    tp_begin                = this->transition_prob_matrices[mixture].theMatrix;

        // get pointers to the likelihood for this mixture category
        const double*   p_site_mixture                  = p_mixture;
        double*         p_site_mixture_marginal         = p_mixture_marginal;
        const double*   p_parent_site_mixture_marginal  = p_parent_mixture_marginal;
        // iterate over all sites
        for (size_t site = 0; site < this->data_pattern_block_size; ++site)
        {
            // get the pointers to the likelihoods for this site and mixture category
            const double*   p_site_j                    = p_site_mixture;
            double*         p_site_marginal_j           = p_site_mixture_marginal;
            // iterate over all end states
            for (size_t j=0; j<num_chars; ++j)
            {
                const double*   p_parent_site_marginal_k    = p_parent_site_mixture_marginal;
                double sum = 0;

                // iterator over all start states
                for (size_t k=0; k<num_chars; ++k)
                {
                    // transition probability for k->j
                    const double tp_kj = *p_parent_site_marginal_k * tp_begin[ k * num_chars + j ];

                    // add the probability of starting from this state
                    sum += *p_site_j * tp_kj;

                    // next parent state
                    ++p_parent_site_marginal_k;
                }
                *p_site_marginal_j = sum;

                // increment pointers
                ++p_site_j; ++p_site_marginal_j;
            }

            // increment the pointers to the next site
            p_site_mixture+=this->site_offset; p_site_mixture_marginal+=this->site_offset; p_parent_site_mixture_marginal+=this->site_offset;

        } // end-for over all sites (=patterns)

        // increment the pointers to the next mixture category
        p_mixture+=this->data_mixture_offset; p_mixture_marginal+=this->data_mixture_offset; p_parent_mixture_marginal+=this->data_mixture_offset;

    } // end-for over all mixtures (=rate categories)

}



template<class charType>
void RevBayesCore::AbstractPhyloCTMCSiteHomogeneous<charType>::computeMarginalRootLikelihood( void )
{
    // get the root node
    const TopologyNode &root = tau->getValue().getRoot();

    // get root frequencies
    std::vector<std::vector<double> >   ff;
    getRootFrequencies(ff);

    // get the index of the root node
    size_t node_index = root.getIndex();

    // get the pointers to the partial likelihoods and the marginal likelihoods
    const double*   p_node           = this->data_partial_likelihoods + this->active_likelihood[node_index]*this->data_active_likelihood_offset + node_index*this->data_node_offset;
    double*         p_node_marginal  = this->marginal_likelihoods + node_index*this->data_node_offset;

    // get pointers the likelihood for both subtrees
    const double*   p_mixture           = p_node;
    double*         p_mixture_marginal  = p_node_marginal;

    // iterate over all mixture categories
    for (size_t mixture = 0; mixture < this->num_site_mixtures; ++mixture)
    {
        // get root frequencies
        const std::vector<double>&          f           = ff[mixture % ff.size()];
        assert(f.size() == num_chars);
        std::vector<double>::const_iterator f_end       = f.end();
        std::vector<double>::const_iterator f_begin     = f.begin();

        // get pointers to the likelihood for this mixture category
        const double*   p_site_mixture          = p_mixture;
        double*         p_site_mixture_marginal = p_mixture_marginal;
        // iterate over all sites
        for (size_t site = 0; site < this->data_pattern_block_size; ++site)
        {
            // get the pointer to the stationary frequencies
            std::vector<double>::const_iterator f_j             = f_begin;
            // get the pointers to the likelihoods for this site and mixture category
            const double*   p_site_j            = p_site_mixture;
            double*         p_site_marginal_j   = p_site_mixture_marginal;
            // iterate over all starting states
            for (; f_j != f_end; ++f_j)
            {
                // add the probability of starting from this state
                *p_site_marginal_j = *p_site_j * *f_j;

                // increment pointers
                ++p_site_j; ++p_site_marginal_j;
            }

            // increment the pointers to the next site
            p_site_mixture+=this->site_offset; p_site_mixture_marginal+=this->site_offset;

        } // end-for over all sites (=patterns)

        // increment the pointers to the next mixture category
        p_mixture+=this->data_mixture_offset; p_mixture_marginal+=this->data_mixture_offset;

    } // end-for over all mixtures (=rate categories)

}


template<class charType>
void RevBayesCore::AbstractPhyloCTMCSiteHomogeneous<charType>::computeRootLikelihoods( std::vector<double> &rv, double* likelihoods, size_t likelihood_offset, size_t node_offset, size_t num_patterns, size_t mixture_offset, const std::vector< size_t >& pattern_counts, const std::vector< std::vector< std::vector<double> > >& scaling_factors ) const
{
    // get the root node
    const TopologyNode &root = tau->getValue().getRoot();

    // get the index of the root node
    size_t node_index = root.getIndex();

    // get the pointers to the partial likelihoods of the left and right subtree
    double*   p_node  = likelihoods + this->active_likelihood[node_index] * likelihood_offset  + node_index*node_offset;

    // create a vector for the per mixture likelihoods
    // we need this vector to sum over the different mixture likelihoods
    std::vector<double> per_mixture_Likelihoods = std::vector<double>(num_patterns,0.0);
<<<<<<< HEAD

    std::vector<double> site_mixture_probs = getMixtureProbs();

=======

    std::vector<double> site_mixture_probs = getMixtureProbs();

>>>>>>> 37f5740a
    // get pointer the likelihood
    double*   p_mixture     = p_node;
    // iterate over all mixture categories
    for (size_t mixture = 0; mixture < this->num_site_mixtures; ++mixture)
    {

        // get pointers to the likelihood for this mixture category
        double*   p_site_mixture     = p_mixture;
        // iterate over all sites

        for (size_t site = 0; site < num_patterns; ++site)
        {
            // temporary variable storing the likelihood
            double tmp = 0.0;
            // get the pointers to the likelihoods for this site and mixture category
            double* p_site_j   = p_site_mixture;
            // iterate over all starting states
            for (size_t i=0; i<num_chars; ++i)
            {
                // add the probability of starting from this state
                tmp += *p_site_j;

                // increment pointers
                ++p_site_j;
            }
            // add the likelihood for this mixture category
            per_mixture_Likelihoods[site] += tmp * site_mixture_probs[mixture];

            // increment the pointers to the next site
            p_site_mixture+=this->site_offset;

        } // end-for over all sites (=patterns)

        // increment the pointers to the next mixture category
        p_mixture+=mixture_offset;

    } // end-for over all mixtures

    double prob_invariant = getPInv();
    double oneMinusPInv = 1.0 - prob_invariant;
    std::vector< size_t >::const_iterator patterns = pattern_counts.begin();
    if ( prob_invariant > 0.0 )
    {
        // get the mean root frequency vector
        std::vector<double> f;
        if (this->branch_heterogeneous_substitution_matrices == true)
        {
            f = this->getRootFrequencies(0);
        }
        else
        {
            std::vector<std::vector<double> > ff;
            getRootFrequencies(ff);

            std::vector<double> matrix_probs(num_matrices, 1.0/num_matrices);

            if (site_matrix_probs != NULL)
            {
                matrix_probs = site_matrix_probs->getValue();
            }

            f = std::vector<double>(ff[0].size(), 0.0);

            for (size_t matrix = 0; matrix < ff.size(); matrix++)
            {
                // get the root frequencies
                const std::vector<double> &fm = ff[matrix];

                for (size_t i = 0; i < fm.size(); i++)
                {
                    f[i] += fm[i] * matrix_probs[matrix];
                }
            }
        }

        for (size_t site = 0; site < num_patterns; ++site, ++patterns)
        {
           
            if ( RbSettings::userSettings().getUseScaling() == true )
            {
                if ( this->site_invariant[site] == true )
                {
                    double ftotal = 0.0;
                    for ( size_t c = 0; c < this->invariant_site_index[site].size(); c++ )
                    {
                        ftotal += f[this->invariant_site_index[site][c]];
                    }

                    rv[site] = log( prob_invariant * ftotal + oneMinusPInv * per_mixture_Likelihoods[site] / exp(scaling_factors[this->active_likelihood[node_index]][node_index][site]) ) * *patterns;
                }
                else
                {
                    rv[site] = log( oneMinusPInv * per_mixture_Likelihoods[site] ) * *patterns;
                    rv[site] -= scaling_factors[this->active_likelihood[node_index]][node_index][site] * *patterns;
                }

            }
            else // no scaling
            {

                if ( this->site_invariant[site] == true )
                {
                    double ftotal = 0.0;
                    for ( size_t c = 0; c < this->invariant_site_index[site].size(); c++ )
                    {
                        ftotal += f[this->invariant_site_index[site][c]];
                    }

                    rv[site] = log( prob_invariant * ftotal  + oneMinusPInv * per_mixture_Likelihoods[site] ) * *patterns;
                }
                else
                {
                    rv[site] = log( oneMinusPInv * per_mixture_Likelihoods[site] ) * *patterns;
                }

            }

        }
        
    }
    else // prob_invariant == 0.0
    {

        for (size_t site = 0; site < num_patterns; ++site, ++patterns)
        {
            rv[site] = log( per_mixture_Likelihoods[site] ) * *patterns;

            if ( RbSettings::userSettings().getUseScaling() == true )
            {
                rv[site] -= scaling_factors[this->active_likelihood[node_index]][node_index][site] * *patterns;
            }

        }

    }

}


template<class charType>
void RevBayesCore::AbstractPhyloCTMCSiteHomogeneous<charType>::computeRootLikelihoodsPerSiteMixture( MatrixReal &rv ) const
{
    // get the root node
    const TopologyNode &root = tau->getValue().getRoot();

    // get the index of the root node
    size_t node_index = root.getIndex();

    // get the pointers to the partial likelihoods of the left and right subtree
    double*   p_node  = this->data_partial_likelihoods + this->active_likelihood[node_index] * this->data_active_likelihood_offset  + node_index*this->data_node_offset;

    // create a vector for the per mixture likelihoods
    // we need this vector to sum over the different mixture likelihoods
    std::vector<std::vector<double> > per_site_mixture_Likelihoods = std::vector<std::vector<double> >(data_pattern_block_size, std::vector<double>(num_site_mixtures, 0.0));

    std::vector<double> site_mixture_probs = getMixtureProbs();

    // get pointer the likelihood
    double*   p_mixture     = p_node;
    // iterate over all mixture categories
    for (size_t mixture = 0; mixture < this->num_site_mixtures; ++mixture)
    {

        // get pointers to the likelihood for this mixture category
        double*   p_site_mixture     = p_mixture;
        // iterate over all sites

        for (size_t site = 0; site < data_pattern_block_size; ++site)
        {
            // temporary variable storing the likelihood
            double tmp = 0.0;
            // get the pointers to the likelihoods for this site and mixture category
            double* p_site_j   = p_site_mixture;
            // iterate over all starting states
            for (size_t i=0; i<num_chars; ++i)
            {
                // add the probability of starting from this state
                tmp += *p_site_j;

                // increment pointers
                ++p_site_j;
            }
            // add the likelihood for this mixture category
            per_site_mixture_Likelihoods[site][mixture] += tmp * site_mixture_probs[mixture];

            // increment the pointers to the next site
            p_site_mixture+=this->site_offset;

        } // end-for over all sites (=patterns)

        // increment the pointers to the next mixture category
        p_mixture+=this->data_mixture_offset;

    } // end-for over all mixtures

    double prob_invariant = getPInv();
    double oneMinusPInv = 1.0 - prob_invariant;
    std::vector< size_t >::const_iterator patterns = data_pattern_counts.begin();
    if ( prob_invariant > 0.0 )
    {
        // get the root frequency vector(s)
        std::vector<std::vector<double> > ff;
        std::vector<double> f;
        if (this->branch_heterogeneous_substitution_matrices == true)
        {
            f = this->getRootFrequencies(0);
            ff.push_back(f);
        }
        else
        {
            getRootFrequencies(ff);
        }

        size_t num_site_matrices = num_site_mixtures / num_site_rates;
        std::vector<double> matrix_probs(num_site_matrices, 1.0/num_site_matrices);

        if (site_matrix_probs != NULL)
        {
            matrix_probs = site_matrix_probs->getValue();
        }

        for (size_t site = 0; site < data_pattern_block_size; ++site, ++patterns)
        {
            for (size_t matrix = 0; matrix < num_site_matrices; ++matrix)
            {
                // the first rate category is the invariant
                if ( this->site_invariant[site] == true )
                {
                    double ftotal = 0.0;
                    for ( size_t c = 0; c < this->invariant_site_index[site].size(); c++ )
                    {
                        ftotal += f[this->invariant_site_index[site][c]];
                    }

                    rv[site][matrix] = log( prob_invariant * ftotal * matrix_probs[matrix] ) * *patterns;
                }
                else
                {
                    rv[site][matrix] = RbConstants::Double::neginf;
                }

                // the remaining variant rate categories
                for (size_t site_rate_index = 1; site_rate_index < num_site_rates + 1; ++site_rate_index)
                {
                    rv[site][site_rate_index * num_site_matrices + matrix] = log( oneMinusPInv * per_site_mixture_Likelihoods[site][site_rate_index * num_site_matrices + matrix] ) * *patterns;

                    if ( RbSettings::userSettings().getUseScaling() == true )
                    {
                        rv[site][site_rate_index * num_site_matrices + matrix] -= data_per_node_site_log_scaling_factors[this->active_likelihood[node_index]][node_index][site] * *patterns;
                    }

                }

            }

        }

    }
    else
    {

        for (size_t site = 0; site < data_pattern_block_size; ++site, ++patterns)
        {
            for (size_t mixture = 0; mixture < num_site_mixtures; ++mixture)
            {
                rv[site][mixture] = log( per_site_mixture_Likelihoods[site][mixture] ) * *patterns;

                if ( RbSettings::userSettings().getUseScaling() == true )
                {
                    rv[site][mixture] -= data_per_node_site_log_scaling_factors[this->active_likelihood[node_index]][node_index][site] * *patterns;
                }
            }

        }

    }

}


template<class charType>
void RevBayesCore::AbstractPhyloCTMCSiteHomogeneous<charType>::computeRootLikelihoodsPerSiteRate( MatrixReal &rv ) const
{
    // get the root node
    const TopologyNode &root = tau->getValue().getRoot();

    // get the index of the root node
    size_t node_index = root.getIndex();

    // get the pointers to the partial likelihoods of the left and right subtree
    double*   p_node  = this->data_partial_likelihoods + this->active_likelihood[node_index] * this->data_active_likelihood_offset  + node_index*this->data_node_offset;

    size_t num_site_matrices = num_site_mixtures/num_site_rates;

    // create a vector for the per mixture likelihoods
    // we need this vector to sum over the different mixture likelihoods
    std::vector<std::vector<double> > per_site_rate_Likelihoods = std::vector<std::vector<double> >(data_pattern_block_size, std::vector<double>(num_site_rates, 0.0));

    std::vector<double> site_mixture_probs = getMixtureProbs();

    // get pointer the likelihood
    double*   p_mixture     = p_node;
    // iterate over all mixture categories
    for (size_t mixture = 0; mixture < this->num_site_mixtures; ++mixture)
    {
        size_t site_rate_index = mixture / num_site_matrices;

        // get pointers to the likelihood for this mixture category
        double*   p_site_mixture     = p_mixture;
        // iterate over all sites

        for (size_t site = 0; site < data_pattern_block_size; ++site)
        {
            // temporary variable storing the likelihood
            double tmp = 0.0;
            // get the pointers to the likelihoods for this site and mixture category
            double* p_site_j   = p_site_mixture;
            // iterate over all starting states
            for (size_t i=0; i<num_chars; ++i)
            {
                // add the probability of starting from this state
                tmp += *p_site_j;

                // increment pointers
                ++p_site_j;
            }
            // add the likelihood for this mixture category
            per_site_rate_Likelihoods[site][site_rate_index] += tmp * site_mixture_probs[mixture];

            // increment the pointers to the next site
            p_site_mixture+=this->site_offset;

        } // end-for over all sites (=patterns)

        // increment the pointers to the next mixture category
        p_mixture+=this->data_mixture_offset;

    } // end-for over all mixtures (=rate categories)

    double prob_invariant = getPInv();
    double oneMinusPInv = 1.0 - prob_invariant;
    std::vector< size_t >::const_iterator patterns = data_pattern_counts.begin();
    if ( prob_invariant > 0.0 )
    {
        // get the mean root frequency vector
        std::vector<double> f;
        if (this->branch_heterogeneous_substitution_matrices == true)
        {
            f = this->getRootFrequencies(0);
        }
        else
        {
            std::vector<std::vector<double> > ff;
            getRootFrequencies(ff);

            std::vector<double> matrix_probs(num_matrices, 1.0/num_matrices);

            if (site_matrix_probs != NULL)
            {
                matrix_probs = site_matrix_probs->getValue();
            }

            f = std::vector<double>(ff[0].size(), 0.0);

            for (size_t matrix = 0; matrix < ff.size(); matrix++)
            {
                // get the root frequencies
                const std::vector<double> &fm = ff[matrix];

                for (size_t i = 0; i < fm.size(); i++)
                {
                    f[i] += fm[i] * matrix_probs[matrix];
                }
            }
        }

        size_t num_site_rates_withInv = num_site_rates + 1;
<<<<<<< HEAD

        for (size_t site = 0; site < data_pattern_block_size; ++site, ++patterns)
        {
            // the first rate category is the invariant
            if ( this->site_invariant[site] == true )
            {
                double ftotal = 0.0;
                for ( size_t c = 0; c < this->invariant_site_index[site].size(); c++ )
                {
                    ftotal += f[this->invariant_site_index[site][c]];
                }

=======

        for (size_t site = 0; site < data_pattern_block_size; ++site, ++patterns)
        {
            // the first rate category is the invariant
            if ( this->site_invariant[site] == true )
            {
                double ftotal = 0.0;
                for ( size_t c = 0; c < this->invariant_site_index[site].size(); c++ )
                {
                    ftotal += f[this->invariant_site_index[site][c]];
                }

>>>>>>> 37f5740a
                rv[site][0] = log( prob_invariant * ftotal ) * *patterns;
            }
            else
            {
                rv[site][0] = RbConstants::Double::neginf;
            }
<<<<<<< HEAD

            // the remaining variant rate categories
            for (size_t site_rate_index = 1; site_rate_index < num_site_rates_withInv; ++site_rate_index)
            {
                rv[site][site_rate_index] = log( oneMinusPInv * per_site_rate_Likelihoods[site][site_rate_index - 1] ) * *patterns;

                if ( RbSettings::userSettings().getUseScaling() == true )
                {
                    rv[site][site_rate_index] -= data_per_node_site_log_scaling_factors[this->active_likelihood[node_index]][node_index][site] * *patterns;
                }

            }

        }

    }
    else
    {

        for (size_t site = 0; site < data_pattern_block_size; ++site, ++patterns)
        {
            for (size_t site_rate_index = 0; site_rate_index < num_site_rates; ++site_rate_index)
            {
                rv[site][site_rate_index] = log( per_site_rate_Likelihoods[site][site_rate_index] ) * *patterns;

                if ( RbSettings::userSettings().getUseScaling() == true )
                {
                    rv[site][site_rate_index] -= data_per_node_site_log_scaling_factors[this->active_likelihood[node_index]][node_index][site] * *patterns;
                }
            }

        }

    }

}



/**
 * Draw a vector of ancestral states from the marginal distribution (non-conditional of the other ancestral states).
 * Here we assume that the marginal likelihoods have been updated.
 */
template<class charType>
std::vector<charType> RevBayesCore::AbstractPhyloCTMCSiteHomogeneous<charType>::drawAncestralStatesForNode(const TopologyNode &node)
{

    size_t node_index = node.getIndex();

    // get the marginal likelihoods
    std::vector< std::vector<double> >* marginals = sumMarginalLikelihoods(node_index);

    RandomNumberGenerator* rng = GLOBAL_RNG;
    std::vector< charType > ancestralSeq = std::vector<charType>();

    for ( size_t i = 0; i < data_num_sites; ++i )
    {
		size_t pattern = i;
		// if the matrix is compressed use the pattern for this site
		if ( compressed == true )
        {
            pattern = data_site_pattern[i];
        }

        // create the character
        charType c = charType( num_chars );
        c.setToFirstState();

        // sum the likelihoods for each character state
        const std::vector<double> siteMarginals = (*marginals)[pattern];
        double sumMarginals = 0.0;
        for (int j = 0; j < siteMarginals.size(); j++)
        {
            sumMarginals += siteMarginals[j];
        }

        double u = rng->uniform01();
        if (sumMarginals == 0.0)
        {

            // randomly draw state if all states have 0 probability
            c.setStateByIndex((size_t)(u*c.getNumberOfStates()));

        }
        else
        {

            // the marginals don't add up to 1, so rescale u
            u *= sumMarginals;

            // draw the character state
            size_t stateIndex = 0;
            while ( true )
            {

                u -= siteMarginals[stateIndex];

                if ( u > 0.0 )
                {

                    if (c.getStateIndex() + 1 >= c.getNumberOfStates())
                    {
                        stateIndex = 0;
                        c.setToFirstState();
                    }
                    else
                    {
                        c++;
                        stateIndex++;
                    }

                }
                else
                {
                    break;
                }
            }
        }

        // add the character to the sequence
        ancestralSeq.push_back( c );
    }

    // we need to free the vector
    delete marginals;

    return ancestralSeq;
}


/**
 * Draw a vector of ancestral states from the joint-conditional distribution of states.
 */
template<class charType>
void RevBayesCore::AbstractPhyloCTMCSiteHomogeneous<charType>::drawJointConditionalAncestralStates(std::vector<std::vector<charType> >& startStates, std::vector<std::vector<charType> >& endStates)
{

	// if we already have ancestral states, don't make new ones
    
    // MJL 181028: Disabling this flag to allow multiple monitors to work for same dnPhyloCTMC (e.g. ancestral states + stochastic mapping)
//	if ( has_ancestral_states == true )
//    {
//		return;
//    }
    
    RandomNumberGenerator* rng = GLOBAL_RNG;

    // get working variables
    std::vector<double> siteProbVector = getMixtureProbs();

    const TopologyNode &root = tau->getValue().getRoot();
    size_t node_index = root.getIndex();

    // get the pointers to the partial likelihoods and the marginal likelihoods
    double*         p_node  = this->data_partial_likelihoods + this->active_likelihood[node_index]*this->data_active_likelihood_offset + node_index*this->data_node_offset;

    // get pointers the likelihood for both subtrees
    const double*   p_site           = p_node;

    // sample root states
    std::vector<double> p( this->num_site_mixtures*this->num_chars, 0.0);

    // clear the container for sampling the site-rates
    sampled_site_mixtures.resize(this->data_num_sites);
    
    for (size_t i = 0; i < this->data_num_sites; ++i)
//    for (size_t i = pattern_block_start; i < this->pattern_block_end; ++i)
    {

        // create the character
        charType c = charType( template_state );

        // sum to sample
        double sum = 0.0;

        // if the matrix is compressed use the pattern for this site
        size_t pattern = i - data_pattern_block_start;
        if ( compressed == true )
        {
            pattern = data_site_pattern[i - data_pattern_block_start];
        }

        // get ptr to first mixture cat for site
        p_site          = p_node  + pattern * this->site_offset;

        // iterate over all mixture categories
        for (size_t mixture = 0; mixture < this->num_site_mixtures; ++mixture)
        {

            // get pointers to the likelihood for this mixture category
            const double* p_site_mixture_j       = p_site;

            // iterate over all starting states
            for (size_t state = 0; state < this->num_chars; ++state)
            {
                size_t k = this->num_chars*mixture + state;
                p[k] = *p_site_mixture_j * siteProbVector[mixture];
                sum += p[k];

                // increment the pointers to the next state for (site,rate)
                p_site_mixture_j++;
            }

            // increment the pointers to the next mixture category for given site
            p_site       += this->data_mixture_offset;

        } // end-for over all mixtures (=rate categories)

        // sample char from p
        bool stop = false;
        double u = rng->uniform01() * sum;
        for (size_t mixture = 0; mixture < this->num_site_mixtures; mixture++)
        {
            c.setToFirstState();
            for (size_t state = 0; state < this->num_chars; state++)
            {
                size_t k = this->num_chars * mixture + state;
                u -= p[k];
                if (u < 0.0)
                {
                    startStates[root.getIndex()][i] = c;
                    sampled_site_mixtures[i] = mixture;
                    stop = true;
                    break;
                }
                if (c.getStateIndex() + 1 >= c.getNumberOfStates())
                {
                    c.setToFirstState();
                }
                else
                {
                    c++;
                }
            }
            if (stop) break;
        }

        endStates[node_index][i] = startStates[node_index][i];
    }

    // recurse
    std::vector<TopologyNode*> children = root.getChildren();
    for (size_t i = 0; i < children.size(); i++)
    {
        // daughters identically inherit ancestral state
        startStates[ children[i]->getIndex() ] = endStates[ root.getIndex() ];

        // recurse towards tips
        if ( children[i]->isTip() == false )
        {
            recursivelyDrawJointConditionalAncestralStates(*children[i], startStates, endStates, sampled_site_mixtures);
        }
        else
        {
            tipDrawJointConditionalAncestralStates(*children[i], startStates, endStates, sampled_site_mixtures);
        }

    }

    // flag the ancestral states as sampled
    has_ancestral_states = true;

}



template<class charType>
void RevBayesCore::AbstractPhyloCTMCSiteHomogeneous<charType>::drawSiteMixtureAllocations()
{

    RandomNumberGenerator* rng = GLOBAL_RNG;

    // get working variables
    std::vector<double> siteProbVector = getMixtureProbs();

    const TopologyNode &root = tau->getValue().getRoot();
    size_t node_index = root.getIndex();

    // get the pointers to the partial likelihoods and the marginal likelihoods
    double*         p_node  = this->data_partial_likelihoods + this->active_likelihood[node_index]*this->data_active_likelihood_offset + node_index*this->data_node_offset;

    // get pointers the likelihood for both subtrees
    const double*   p_site           = p_node;

    // sample root states
    std::vector<double> p( this->num_site_mixtures*this->num_chars, 0.0);

    // clear the container for sampling the site-rates
    this->sampled_site_mixtures.resize(this->data_num_sites);

    for (size_t i = 0; i < this->data_num_sites; ++i)
//    for (size_t i = pattern_block_start; i < this->pattern_block_end; ++i)
    {

        // sum to sample
        double sum = 0.0;

        // if the matrix is compressed use the pattern for this site
        size_t pattern = i - data_pattern_block_start;
        if ( compressed == true )
        {
            pattern = data_site_pattern[i - data_pattern_block_start];
        }

        // get ptr to first mixture cat for site
        p_site          = p_node  + pattern * this->site_offset;

        // iterate over all mixture categories
        for (size_t mixture = 0; mixture < this->num_site_mixtures; ++mixture)
        {

            // get pointers to the likelihood for this mixture category
            const double* p_site_mixture_j       = p_site;

            // iterate over all starting states
            for (size_t state = 0; state < this->num_chars; ++state)
            {
                size_t k = this->num_chars * mixture + state;
                p[k] = *p_site_mixture_j * siteProbVector[mixture];
                sum += p[k];

                // increment the pointers to the next state for (site,rate)
                p_site_mixture_j++;
            }

            // increment the pointers to the next mixture category for given site
            p_site       += this->data_mixture_offset;

        } // end-for over all mixtures (=rate categories)

        // sample char from p
        bool stop = false;
        double u = rng->uniform01() * sum;
        for (size_t mixture = 0; mixture < this->num_site_mixtures; mixture++)
        {
            for (size_t state = 0; state < this->num_chars; state++)
            {
                size_t k = this->num_chars * mixture + state;
                u -= p[k];
                if (u < 0.0)
                {
                	this->sampled_site_mixtures[i] = mixture;
                    stop = true;
                    break;
                }
            }
            if (stop) break;
        }

    }

}

template<class charType>
void RevBayesCore::AbstractPhyloCTMCSiteHomogeneous<charType>::drawStochasticCharacterMap(std::vector<std::string>& character_histories, size_t site, bool use_simmap_default)
{
=======
>>>>>>> 37f5740a

            // the remaining variant rate categories
            for (size_t site_rate_index = 1; site_rate_index < num_site_rates_withInv; ++site_rate_index)
            {
                rv[site][site_rate_index] = log( oneMinusPInv * per_site_rate_Likelihoods[site][site_rate_index - 1] ) * *patterns;

<<<<<<< HEAD
    while (!success && n_draws != max_draws)
    {
        // first draw joint ancestral states
        std::vector<std::vector<charType> > start_states(this->num_nodes, std::vector<charType>(this->data_num_sites, template_state));
        std::vector<std::vector<charType> > end_states(this->num_nodes, std::vector<charType>(this->data_num_sites, template_state));
        this->drawJointConditionalAncestralStates( start_states, end_states );
=======
                if ( RbSettings::userSettings().getUseScaling() == true )
                {
                    rv[site][site_rate_index] -= data_per_node_site_log_scaling_factors[this->active_likelihood[node_index]][node_index][site] * *patterns;
                }
>>>>>>> 37f5740a

            }

<<<<<<< HEAD
        if (n_draws != 0)
        {
            std::cout << "Warning: numerical instability in P(t)=exp(Qt) caused stochastic mapping to fail (attempt: " << n_draws << "/" << max_draws << ")\n";
=======
>>>>>>> 37f5740a
        }

<<<<<<< HEAD
    if (n_draws == max_draws)
    {
        throw RbException("Stochastic mapping failed due to numerical instability.");
=======
>>>>>>> 37f5740a
    }
    else
    {

<<<<<<< HEAD
}

template<class charType>
bool RevBayesCore::AbstractPhyloCTMCSiteHomogeneous<charType>::hasSiteRateMixture()
{
	bool ret = this->num_site_rates > 1;
	return ret;
}

template<class charType>
bool RevBayesCore::AbstractPhyloCTMCSiteHomogeneous<charType>::hasSiteMatrixMixture()
{
	bool ret = false;

	if ( this->site_matrix_probs != NULL )
    {
		ret = this->site_matrix_probs->getValue().size() > 1;
	}

	return ret;
}

template<class charType>
void RevBayesCore::AbstractPhyloCTMCSiteHomogeneous<charType>::getSampledMixtureComponents(size_t &site_index, size_t &rate_component, size_t &matrix_component )
{
=======
        for (size_t site = 0; site < data_pattern_block_size; ++site, ++patterns)
        {
            for (size_t site_rate_index = 0; site_rate_index < num_site_rates; ++site_rate_index)
            {
                rv[site][site_rate_index] = log( per_site_rate_Likelihoods[site][site_rate_index] ) * *patterns;
>>>>>>> 37f5740a

                if ( RbSettings::userSettings().getUseScaling() == true )
                {
                    rv[site][site_rate_index] -= data_per_node_site_log_scaling_factors[this->active_likelihood[node_index]][node_index][site] * *patterns;
                }
            }

        }

    }

}



<<<<<<< HEAD
template<class charType>
bool RevBayesCore::AbstractPhyloCTMCSiteHomogeneous<charType>::isSitePatternValid(const std::vector<charType> &site_pattern) const
{
    
    if ( ascertainment_bias_correction == AbstractAscertainmentBias::VARIABLE )
    {
        
        size_t ref = site_pattern[0].getStateIndex();
        for (size_t i=1; i<site_pattern.size(); ++i)
        {
            if ( ref != site_pattern[i].getStateIndex() )
            {
                return true;
            }
        }
        
        return false;
    }
    
    return true;
}



=======
/**
 * Draw a vector of ancestral states from the marginal distribution (non-conditional of the other ancestral states).
 * Here we assume that the marginal likelihoods have been updated.
 */
>>>>>>> 37f5740a
template<class charType>
std::vector<charType> RevBayesCore::AbstractPhyloCTMCSiteHomogeneous<charType>::drawAncestralStatesForNode(const TopologyNode &node)
{

    size_t node_index = node.getIndex();

    // get the marginal likelihoods
    std::vector< std::vector<double> >* marginals = sumMarginalLikelihoods(node_index);

    RandomNumberGenerator* rng = GLOBAL_RNG;
    std::vector< charType > ancestralSeq = std::vector<charType>();

    for ( size_t i = 0; i < data_num_sites; ++i )
    {
		size_t pattern = i;
		// if the matrix is compressed use the pattern for this site
		if ( compressed == true )
        {
            pattern = data_site_pattern[i];
        }

        // create the character
        charType c = charType( num_chars );
        c.setToFirstState();

        // sum the likelihoods for each character state
        const std::vector<double> siteMarginals = (*marginals)[pattern];
        double sumMarginals = 0.0;
        for (int j = 0; j < siteMarginals.size(); j++)
        {
            sumMarginals += siteMarginals[j];
        }

        double u = rng->uniform01();
        if (sumMarginals == 0.0)
        {

            // randomly draw state if all states have 0 probability
            c.setStateByIndex((size_t)(u*c.getNumberOfStates()));

        }
        else
        {

            // the marginals don't add up to 1, so rescale u
            u *= sumMarginals;

            // draw the character state
            size_t stateIndex = 0;
            while ( true )
            {

                u -= siteMarginals[stateIndex];

                if ( u > 0.0 )
                {

                    if (c.getStateIndex() + 1 >= c.getNumberOfStates())
                    {
                        stateIndex = 0;
                        c.setToFirstState();
                    }
                    else
                    {
                        c++;
                        stateIndex++;
                    }

                }
                else
                {
                    break;
                }
            }
        }

        // add the character to the sequence
        ancestralSeq.push_back( c );
    }

    // we need to free the vector
    delete marginals;

    return ancestralSeq;
}


/**
 * Draw a vector of ancestral states from the joint-conditional distribution of states.
 */
template<class charType>
void RevBayesCore::AbstractPhyloCTMCSiteHomogeneous<charType>::drawJointConditionalAncestralStates(std::vector<std::vector<charType> >& startStates, std::vector<std::vector<charType> >& endStates)
{

	// if we already have ancestral states, don't make new ones
    
    // MJL 181028: Disabling this flag to allow multiple monitors to work for same dnPhyloCTMC (e.g. ancestral states + stochastic mapping)
//	if ( has_ancestral_states == true )
//    {
//		return;
//    }
    
    RandomNumberGenerator* rng = GLOBAL_RNG;

    // get working variables
    std::vector<double> siteProbVector = getMixtureProbs();

<<<<<<< HEAD
        // if we are not in MCMC mode, then we need to (temporarily) allocate memory
        if ( in_mcmc_mode == false )
        {
            delete_partial_likelihoods = true;
            data_partial_likelihoods = new double[2*data_active_likelihood_offset];
            bias_partial_likelihoods = new double[2*bias_active_likelihood_offset];
            in_mcmc_mode = true;
=======
    const TopologyNode &root = tau->getValue().getRoot();
    size_t node_index = root.getIndex();
>>>>>>> 37f5740a

    // get the pointers to the partial likelihoods and the marginal likelihoods
    double*         p_node  = this->data_partial_likelihoods + this->active_likelihood[node_index]*this->data_active_likelihood_offset + node_index*this->data_node_offset;

    // get pointers the likelihood for both subtrees
    const double*   p_site           = p_node;

<<<<<<< HEAD
        // get the per site likelihood
        RbVector<double> tmp = RbVector<double>(data_num_patterns, 0.0);
        computeRootLikelihoods( tmp, data_partial_likelihoods, data_active_likelihood_offset, data_node_offset, data_pattern_block_size, data_mixture_offset, data_pattern_counts, data_per_node_site_log_scaling_factors );
=======
    // sample root states
    std::vector<double> p( this->num_site_mixtures*this->num_chars, 0.0);
>>>>>>> 37f5740a

    // clear the container for sampling the site-rates
    sampled_site_mixtures.resize(this->data_num_sites);
    
    for (size_t i = 0; i < this->data_num_sites; ++i)
//    for (size_t i = pattern_block_start; i < this->pattern_block_end; ++i)
    {

        // create the character
        charType c = charType( template_state );

        // sum to sample
        double sum = 0.0;

        // if the matrix is compressed use the pattern for this site
        size_t pattern = i - data_pattern_block_start;
        if ( compressed == true )
        {
<<<<<<< HEAD
            // free the partial likelihoods
            delete [] data_partial_likelihoods;
            delete [] bias_partial_likelihoods;
            data_partial_likelihoods = NULL;
            bias_partial_likelihoods = NULL;
            in_mcmc_mode = false;
        }

        // now match it back to the actual sites
        if ( this->compressed == true && data_num_sites > data_num_patterns )
        {
            rv = RbVector<double>(data_num_sites, 0.0);

            for (size_t i=0; i<data_num_sites; ++i)
            {
                size_t pattern_index = data_site_pattern[i];
                rv[i] = tmp[pattern_index] / data_pattern_counts[pattern_index];
=======
            pattern = data_site_pattern[i - data_pattern_block_start];
        }

        // get ptr to first mixture cat for site
        p_site          = p_node  + pattern * this->site_offset;

        // iterate over all mixture categories
        for (size_t mixture = 0; mixture < this->num_site_mixtures; ++mixture)
        {

            // get pointers to the likelihood for this mixture category
            const double* p_site_mixture_j       = p_site;

            // iterate over all starting states
            for (size_t state = 0; state < this->num_chars; ++state)
            {
                size_t k = this->num_chars*mixture + state;
                p[k] = *p_site_mixture_j * siteProbVector[mixture];
                sum += p[k];

                // increment the pointers to the next state for (site,rate)
                p_site_mixture_j++;
>>>>>>> 37f5740a
            }

            // increment the pointers to the next mixture category for given site
            p_site       += this->data_mixture_offset;

        } // end-for over all mixtures (=rate categories)

        // sample char from p
        bool stop = false;
        double u = rng->uniform01() * sum;
        for (size_t mixture = 0; mixture < this->num_site_mixtures; mixture++)
        {
<<<<<<< HEAD
            delete_partial_likelihoods = true;
            data_partial_likelihoods = new double[2*data_active_likelihood_offset];
            bias_partial_likelihoods = new double[2*bias_active_likelihood_offset];
            in_mcmc_mode = true;

            for (std::vector<bool>::iterator it = dirty_nodes.begin(); it != dirty_nodes.end(); ++it)
=======
            c.setToFirstState();
            for (size_t state = 0; state < this->num_chars; state++)
>>>>>>> 37f5740a
            {
                size_t k = this->num_chars * mixture + state;
                u -= p[k];
                if (u < 0.0)
                {
                    startStates[root.getIndex()][i] = c;
                    sampled_site_mixtures[i] = mixture;
                    stop = true;
                    break;
                }
                if (c.getStateIndex() + 1 >= c.getNumberOfStates())
                {
                    c.setToFirstState();
                }
                else
                {
                    c++;
                }
            }
            if (stop) break;
        }

        endStates[node_index][i] = startStates[node_index][i];
    }

    // recurse
    std::vector<TopologyNode*> children = root.getChildren();
    for (size_t i = 0; i < children.size(); i++)
    {
        // daughters identically inherit ancestral state
        startStates[ children[i]->getIndex() ] = endStates[ root.getIndex() ];

        // recurse towards tips
        if ( children[i]->isTip() == false )
        {
            recursivelyDrawJointConditionalAncestralStates(*children[i], startStates, endStates, sampled_site_mixtures);
        }
        else
        {
            tipDrawJointConditionalAncestralStates(*children[i], startStates, endStates, sampled_site_mixtures);
        }

    }

<<<<<<< HEAD
        // get the per site rate likelihood
        MatrixReal tmp = MatrixReal(data_num_patterns, num_site_rates_withInv, 0.0);
        computeRootLikelihoodsPerSiteRate( tmp );

        // if we are not in MCMC mode, then we need to (temporarily) free memory
        if ( delete_partial_likelihoods == true )
        {
            // free the partial likelihoods
            delete [] data_partial_likelihoods;
            delete [] bias_partial_likelihoods;
            data_partial_likelihoods = NULL;
            bias_partial_likelihoods = NULL;
            in_mcmc_mode = false;
        }

        // now match it back to the actual sites
        MatrixReal siteRateConditionalProb = MatrixReal(data_num_sites, num_site_rates_withInv, 0.0);
        for (size_t i=0; i<data_num_sites; ++i)
        {
            size_t pattern_index = data_site_pattern[i];
            double siteLikelihoods = 0.0;

            for (size_t j=0; j<num_site_rates_withInv; ++j)
            {
                siteRateConditionalProb[i][j] = exp(tmp[pattern_index][j] / data_pattern_counts[pattern_index]);
                siteLikelihoods += siteRateConditionalProb[i][j];
            }
            for (size_t j=0; j<num_site_rates_withInv; ++j)
            {
                siteRateConditionalProb[i][j] = siteRateConditionalProb[i][j] / siteLikelihoods;
            }
        }

        rv = RbVector<double>(data_num_sites, 0.0);
=======
    // flag the ancestral states as sampled
    has_ancestral_states = true;

}



template<class charType>
void RevBayesCore::AbstractPhyloCTMCSiteHomogeneous<charType>::drawSiteMixtureAllocations()
{
>>>>>>> 37f5740a

    RandomNumberGenerator* rng = GLOBAL_RNG;

    // get working variables
    std::vector<double> siteProbVector = getMixtureProbs();

    const TopologyNode &root = tau->getValue().getRoot();
    size_t node_index = root.getIndex();

    // get the pointers to the partial likelihoods and the marginal likelihoods
    double*         p_node  = this->data_partial_likelihoods + this->active_likelihood[node_index]*this->data_active_likelihood_offset + node_index*this->data_node_offset;

    // get pointers the likelihood for both subtrees
    const double*   p_site           = p_node;

    // sample root states
    std::vector<double> p( this->num_site_mixtures*this->num_chars, 0.0);

    // clear the container for sampling the site-rates
    this->sampled_site_mixtures.resize(this->data_num_sites);

    for (size_t i = 0; i < this->data_num_sites; ++i)
//    for (size_t i = pattern_block_start; i < this->pattern_block_end; ++i)
    {

        // sum to sample
        double sum = 0.0;

        // if the matrix is compressed use the pattern for this site
        size_t pattern = i - data_pattern_block_start;
        if ( compressed == true )
        {
<<<<<<< HEAD
            RandomNumberGenerator* rng = GLOBAL_RNG;
            for (size_t i=0; i<data_num_sites; ++i)
            {
                size_t rateIndex = 0;
                double u = rng->uniform01();
=======
            pattern = data_site_pattern[i - data_pattern_block_start];
        }
>>>>>>> 37f5740a

        // get ptr to first mixture cat for site
        p_site          = p_node  + pattern * this->site_offset;

        // iterate over all mixture categories
        for (size_t mixture = 0; mixture < this->num_site_mixtures; ++mixture)
        {

            // get pointers to the likelihood for this mixture category
            const double* p_site_mixture_j       = p_site;

            // iterate over all starting states
            for (size_t state = 0; state < this->num_chars; ++state)
            {
                size_t k = this->num_chars * mixture + state;
                p[k] = *p_site_mixture_j * siteProbVector[mixture];
                sum += p[k];

                // increment the pointers to the next state for (site,rate)
                p_site_mixture_j++;
            }

            // increment the pointers to the next mixture category for given site
            p_site       += this->data_mixture_offset;

        } // end-for over all mixtures (=rate categories)

        // sample char from p
        bool stop = false;
        double u = rng->uniform01() * sum;
        for (size_t mixture = 0; mixture < this->num_site_mixtures; mixture++)
        {
<<<<<<< HEAD
            for (size_t i=0; i<data_num_sites; ++i)
=======
            for (size_t state = 0; state < this->num_chars; state++)
>>>>>>> 37f5740a
            {
                size_t k = this->num_chars * mixture + state;
                u -= p[k];
                if (u < 0.0)
                {
                	this->sampled_site_mixtures[i] = mixture;
                    stop = true;
                    break;
                }
            }
            if (stop) break;
        }

    }

}

template<class charType>
void RevBayesCore::AbstractPhyloCTMCSiteHomogeneous<charType>::drawStochasticCharacterMap(std::vector<std::string>& character_histories, size_t site, bool use_simmap_default)
{

    bool success = false;
    size_t max_draws = 10;
    size_t n_draws = 0;

    while (!success && n_draws != max_draws)
    {
        // first draw joint ancestral states
        std::vector<std::vector<charType> > start_states(this->num_nodes, std::vector<charType>(this->data_num_sites, template_state));
        std::vector<std::vector<charType> > end_states(this->num_nodes, std::vector<charType>(this->data_num_sites, template_state));
        this->drawJointConditionalAncestralStates( start_states, end_states );

<<<<<<< HEAD
        // if we are not in MCMC mode, then we need to (temporarily) allocate memory
        if ( in_mcmc_mode == false )
        {
            delete_partial_likelihoods = true;
            data_partial_likelihoods = new double[2*data_active_likelihood_offset];
            bias_partial_likelihoods = new double[2*bias_active_likelihood_offset];
            in_mcmc_mode = true;
=======
        // save the character history for the root
        const TopologyNode &root = this->tau->getValue().getRoot();
        size_t root_index = root.getIndex();
        std::string simmap_string = "{" + end_states[root_index][site].getStringValue() + "," + StringUtilities::toString( root.getBranchLength() ) + "}";
        character_histories[root_index] = simmap_string;
>>>>>>> 37f5740a

        // get the sampled site-matrix and site-rate indexes
        getSampledMixtureComponents(site, sampled_site_rate_component, sampled_site_matrix_component);

        // recurse towards tips
        const TopologyNode &right = root.getChild(0);
        const TopologyNode &left = root.getChild(1);
        success = recursivelyDrawStochasticCharacterMap(left,  character_histories, start_states, end_states, site, use_simmap_default);
        success &= recursivelyDrawStochasticCharacterMap(right, character_histories, start_states, end_states, site, use_simmap_default);

        if (n_draws != 0)
        {
            std::cout << "Warning: numerical instability in P(t)=exp(Qt) caused stochastic mapping to fail (attempt: " << n_draws << "/" << max_draws << ")\n";
        }
        n_draws++;
    }

<<<<<<< HEAD
        // get the per site rate likelihood
        MatrixReal tmp = MatrixReal(data_num_patterns, num_site_rates_withInv, 0.0);
        computeRootLikelihoodsPerSiteRate( tmp );
=======
    if (n_draws == max_draws)
    {
        throw RbException("Stochastic mapping failed due to numerical instability.");
    }
>>>>>>> 37f5740a

}

template<class charType>
bool RevBayesCore::AbstractPhyloCTMCSiteHomogeneous<charType>::hasSiteRateMixture()
{
	bool ret = this->num_site_rates > 1;
	return ret;
}

template<class charType>
bool RevBayesCore::AbstractPhyloCTMCSiteHomogeneous<charType>::hasSiteMatrixMixture()
{
	bool ret = false;

	if ( this->site_matrix_probs != NULL )
    {
		ret = this->site_matrix_probs->getValue().size() > 1;
	}

	return ret;
}

template<class charType>
void RevBayesCore::AbstractPhyloCTMCSiteHomogeneous<charType>::getSampledMixtureComponents(size_t &site_index, size_t &rate_component, size_t &matrix_component )
{

	// get the mixture component (in vector form)
	size_t mixture_component_index = sampled_site_mixtures[site_index];

	matrix_component = 0;
    if (this->site_matrix_probs != NULL)
    {
    	matrix_component = mixture_component_index % num_matrices;
    }

    // determine the rate (row index)
    rate_component = 0;
    if (this->site_rates != NULL)
    {
    	rate_component = (mixture_component_index - matrix_component) / num_matrices;
    }


}



template<class charType>
bool RevBayesCore::AbstractPhyloCTMCSiteHomogeneous<charType>::isSitePatternValid(const std::vector<charType> &site_pattern) const
{
    
    if ( ascertainment_bias_correction == AbstractAscertainmentBias::VARIABLE )
    {
        
        size_t ref = site_pattern[0].getStateIndex();
        for (size_t i=1; i<site_pattern.size(); ++i)
        {
<<<<<<< HEAD
            // free the partial likelihoods
            delete [] data_partial_likelihoods;
            delete [] bias_partial_likelihoods;
            data_partial_likelihoods = NULL;
            bias_partial_likelihoods = NULL;
            in_mcmc_mode = false;
=======
            if ( ref != site_pattern[i].getStateIndex() )
            {
                return true;
            }
>>>>>>> 37f5740a
        }
        
        return false;
    }
    
    return true;
}

<<<<<<< HEAD
        // now match it back to the actual sites
        rv = MatrixReal(data_num_sites, num_site_rates_withInv, 0.0);
        for (size_t i=0; i<data_num_sites; ++i)
        {
            size_t pattern_index = data_site_pattern[i];
            for (size_t j=0; j<num_site_rates_withInv; ++j)
            {
                rv[i][j] = tmp[pattern_index][j] / data_pattern_counts[pattern_index];
=======


template<class charType>
bool RevBayesCore::AbstractPhyloCTMCSiteHomogeneous<charType>::recursivelyDrawStochasticCharacterMap(const TopologyNode &node, std::vector<std::string>& character_histories, std::vector<std::vector<charType> >& start_states, std::vector<std::vector<charType> >& end_states, size_t site, bool use_simmap_default)
{

    bool success = false;

    // get the start and end states
    size_t node_index = node.getIndex();
    size_t start_state = start_states[node_index][site].getStateIndex();
    size_t end_state = start_state;

    // NOTE: ambiguous tip states are sampled along with internal node states
    end_state = end_states[node_index][site].getStateIndex();

    // set up vectors to hold the character transition events
    std::vector<size_t> transition_states;
    std::vector<double> transition_times;
    transition_states.push_back(start_state);

    // get the rate matrix for this branch (or site if using a mixture of matrices over sites)
    RateMatrix_JC jc(this->num_chars);
    const RateGenerator *rate_matrix = &jc;
    if ( this->branch_heterogeneous_substitution_matrices == true )
    {
        if (this->heterogeneous_rate_matrices != NULL)
        {
            rate_matrix = &this->heterogeneous_rate_matrices->getValue()[node_index];
        }
        else if (this->homogeneous_rate_matrix != NULL)
        {
            rate_matrix = &this->homogeneous_rate_matrix->getValue();
        }
    }
    else
    {
        if (this->homogeneous_rate_matrix != NULL)
        {
            rate_matrix = &this->homogeneous_rate_matrix->getValue();
        }
        else if (this->site_matrix_probs != NULL)
        {
        	rate_matrix = &this->heterogeneous_rate_matrices->getValue()[this->sampled_site_matrix_component];
        }
    }

    // get the clock rate for the branch
    double clock_rate = 1.0;
    if ( this->branch_heterogeneous_clock_rates == true )
    {
        if (this->heterogeneous_clock_rates != NULL)
        {
            clock_rate = this->heterogeneous_clock_rates->getValue()[node_index];
        }
    }
    else
    {
        if (this->homogeneous_clock_rate != NULL)
        {
            clock_rate = this->homogeneous_clock_rate->getValue();
        }
    }

    // multiply by the clock-rate for the site
    if (this->site_rates != NULL)
    {
    	// there is a mixture over site rates
    	clock_rate *= this->site_rates->getValue()[this->sampled_site_rate_component];
    }

    // now sample a character history for the branch leading to this node
    double start_age;
    double end_age;
    if (RbMath::isFinite( node.getAge() ) == true)
    {
        start_age = node.getParent().getAge();
        end_age = node.getAge();
    }
    else
    {
        double branch_length = node.getBranchLength();
        if (branch_length < 0.0)
        {
            branch_length = 1.0;
        }
        start_age = branch_length;
        end_age = 0.0;
    }


    // simulate stochastic map
    transition_states.push_back(end_state);
    success = const_cast<RateGenerator*>(rate_matrix)->simulateStochasticMapping(start_age, end_age, clock_rate, transition_states, transition_times);

    // make SIMMAP string
    std::string simmap_string = "{";

    if (use_simmap_default == true)
    {
        for (size_t i = transition_times.size(); i > 0; i--)
        {
            simmap_string = simmap_string + StringUtilities::toString(transition_states[i - 1]) + "," + StringUtilities::toString(transition_times[i - 1]);
            if (i != 1)
            {
                simmap_string = simmap_string + ":";
            }
        }
    }
    else
    {
        for (size_t i = 0; i < transition_times.size(); i++)
        {
            if (i != 0)
            {
                simmap_string = simmap_string + ":";
>>>>>>> 37f5740a
            }
            simmap_string = simmap_string + StringUtilities::toString(transition_states[i]) + "," + StringUtilities::toString(transition_times[i]);
        }
    }
    simmap_string = simmap_string + "}";

    // save the character history for this branch
    character_histories[node_index] = simmap_string;

    // recurse towards tips
    if ( node.isTip() == false )
    {
        const TopologyNode &right = node.getChild(0);
        const TopologyNode &left = node.getChild(1);
        success &= recursivelyDrawStochasticCharacterMap(left, character_histories, start_states, end_states, site, use_simmap_default);
        success &= recursivelyDrawStochasticCharacterMap(right, character_histories, start_states, end_states, site, use_simmap_default);
    }

    return success;
}


template<class charType>
void RevBayesCore::AbstractPhyloCTMCSiteHomogeneous<charType>::executeMethod(const std::string &n, const std::vector<const DagNode *> &args, RbVector<double> &rv) const
{

    if ( n == "siteLikelihoods" )
    {

        bool delete_partial_likelihoods = false;

        // if we are not in MCMC mode, then we need to (temporarily) allocate memory
        if ( in_mcmc_mode == false )
        {
            delete_partial_likelihoods = true;
            data_partial_likelihoods = new double[2*data_active_likelihood_offset];
            bias_partial_likelihoods = new double[2*bias_active_likelihood_offset];
            in_mcmc_mode = true;

            for (std::vector<bool>::iterator it = dirty_nodes.begin(); it != dirty_nodes.end(); ++it)
            {
                (*it) = true;
            }
        }

        // make sure the likelihoods are updated
        const_cast<AbstractPhyloCTMCSiteHomogeneous<charType> *>( this )->computeLnProbability();

<<<<<<< HEAD
        // get the per site rate likelihood
        size_t num_site_mixture_withInv = num_site_mixtures;
        double prob_invariant = getPInv();
        if (prob_invariant > 0.0)
        {
            num_site_mixture_withInv += size_t(num_site_mixtures/num_site_rates);
        }

        // get the per site rate likelihood
        MatrixReal tmp = MatrixReal(data_num_patterns, num_site_mixture_withInv, 0.0);
        computeRootLikelihoodsPerSiteMixture( tmp );
=======
        // get the per site likelihood
        RbVector<double> tmp = RbVector<double>(data_num_patterns, 0.0);
        computeRootLikelihoods( tmp, data_partial_likelihoods, data_active_likelihood_offset, data_node_offset, data_pattern_block_size, data_mixture_offset, data_pattern_counts, data_per_node_site_log_scaling_factors );
>>>>>>> 37f5740a

        // if we are not in MCMC mode, then we need to (temporarily) free memory
        if ( delete_partial_likelihoods == true )
        {
            // free the partial likelihoods
            delete [] data_partial_likelihoods;
            delete [] bias_partial_likelihoods;
            data_partial_likelihoods = NULL;
            bias_partial_likelihoods = NULL;
            in_mcmc_mode = false;
        }

        // now match it back to the actual sites
<<<<<<< HEAD
        rv = MatrixReal(data_num_sites, num_site_mixture_withInv, 0.0);
        for (size_t i=0; i<data_num_sites; ++i)
        {
            size_t pattern_index = data_site_pattern[i];
            for (size_t j=0; j<num_site_mixture_withInv; ++j)
            {
                rv[i][j] = tmp[pattern_index][j] / data_pattern_counts[pattern_index];
=======
        if ( this->compressed == true && data_num_sites > data_num_patterns )
        {
            rv = RbVector<double>(data_num_sites, 0.0);

            for (size_t i=0; i<data_num_sites; ++i)
            {
                size_t pattern_index = data_site_pattern[i];
                rv[i] = tmp[pattern_index] / data_pattern_counts[pattern_index];
>>>>>>> 37f5740a
            }
        }
        else
        {
            rv = tmp;
        }

    }
    else if ( n == "siteRates" )
    {

        bool delete_partial_likelihoods = false;

        // if we are not in MCMC mode, then we need to (temporarily) allocate memory
        if ( in_mcmc_mode == false )
        {
            delete_partial_likelihoods = true;
            data_partial_likelihoods = new double[2*data_active_likelihood_offset];
            bias_partial_likelihoods = new double[2*bias_active_likelihood_offset];
            in_mcmc_mode = true;

            for (std::vector<bool>::iterator it = dirty_nodes.begin(); it != dirty_nodes.end(); ++it)
            {
                (*it) = true;
            }
        }

        // make sure the likelihoods are updated
        const_cast<AbstractPhyloCTMCSiteHomogeneous<charType> *>( this )->computeLnProbability();

        // get the site rates
        std::vector<double> r;
        if ( this->rate_variation_across_sites == true )
        {
            r = this->site_rates->getValue();
        }
        else
        {
            r.push_back(1.0);
        }

        size_t num_site_rates_withInv = num_site_rates;
        double prob_invariant = getPInv();
        if (prob_invariant > 0.0)
        {
            num_site_rates_withInv++;
            r.insert(r.begin(), 0.0);
        }

        // get the per site rate likelihood
        MatrixReal tmp = MatrixReal(data_num_patterns, num_site_rates_withInv, 0.0);
        computeRootLikelihoodsPerSiteRate( tmp );

        // if we are not in MCMC mode, then we need to (temporarily) free memory
        if ( delete_partial_likelihoods == true )
        {
            // free the partial likelihoods
            delete [] data_partial_likelihoods;
            delete [] bias_partial_likelihoods;
            data_partial_likelihoods = NULL;
            bias_partial_likelihoods = NULL;
            in_mcmc_mode = false;
        }

        // now match it back to the actual sites
        MatrixReal siteRateConditionalProb = MatrixReal(data_num_sites, num_site_rates_withInv, 0.0);
        for (size_t i=0; i<data_num_sites; ++i)
        {
            size_t pattern_index = data_site_pattern[i];
            double siteLikelihoods = 0.0;

            for (size_t j=0; j<num_site_rates_withInv; ++j)
            {
                siteRateConditionalProb[i][j] = exp(tmp[pattern_index][j] / data_pattern_counts[pattern_index]);
                siteLikelihoods += siteRateConditionalProb[i][j];
            }
            for (size_t j=0; j<num_site_rates_withInv; ++j)
            {
                siteRateConditionalProb[i][j] = siteRateConditionalProb[i][j] / siteLikelihoods;
            }
        }

        rv = RbVector<double>(data_num_sites, 0.0);

        // now either sample the site rates according to the conditional posterior probability of each rate category
        // or compute them as the posterior mean
        std::string method = static_cast<const TypedDagNode<std::string>* >( args[0] )->getValue();

        if (method == "sampling")
        {
            RandomNumberGenerator* rng = GLOBAL_RNG;
            for (size_t i=0; i<data_num_sites; ++i)
            {
                size_t rateIndex = 0;
                double u = rng->uniform01();

                while ( true )
                {
                    u -= siteRateConditionalProb[i][rateIndex];

                    if ( u > 0.0 )
                    {
                        ++rateIndex;
                    }
                    else
                    {
                        break;
                    }
                }

                rv[i] = r[rateIndex];

            }

        }
        else if (method == "weightedAverage")
        {
            for (size_t i=0; i<data_num_sites; ++i)
            {
                for (size_t rateIndex=0; rateIndex < num_site_rates_withInv; ++rateIndex)
                {
                    rv[i] += r[rateIndex] * siteRateConditionalProb[i][rateIndex];
                }
            }
        }

    }
    else
    {
        throw RbException("The PhyloCTMC process does not have a member method called '" + n + "'.");
    }

}


template<class charType>
void RevBayesCore::AbstractPhyloCTMCSiteHomogeneous<charType>::executeMethod(const std::string &n, const std::vector<const DagNode *> &args, MatrixReal &rv) const
{

    if ( n == "siteRateLikelihoods" )
    {

        bool delete_partial_likelihoods = false;

        // if we are not in MCMC mode, then we need to (temporarily) allocate memory
        if ( in_mcmc_mode == false )
        {
            delete_partial_likelihoods = true;
            data_partial_likelihoods = new double[2*data_active_likelihood_offset];
            bias_partial_likelihoods = new double[2*bias_active_likelihood_offset];
            in_mcmc_mode = true;

            for (std::vector<bool>::iterator it = dirty_nodes.begin(); it != dirty_nodes.end(); ++it)
            {
                (*it) = true;
            }
        }

        // make sure the likelihoods are updated
        const_cast<AbstractPhyloCTMCSiteHomogeneous<charType> *>( this )->computeLnProbability();

        // get the per site rate likelihood
        size_t num_site_rates_withInv = num_site_rates;
        double prob_invariant = getPInv();
        if (prob_invariant > 0.0)
        {
            num_site_rates_withInv++;
        }

        // get the per site rate likelihood
        MatrixReal tmp = MatrixReal(data_num_patterns, num_site_rates_withInv, 0.0);
        computeRootLikelihoodsPerSiteRate( tmp );

        // if we are not in MCMC mode, then we need to (temporarily) free memory
        if ( delete_partial_likelihoods == true )
        {
            // free the partial likelihoods
            delete [] data_partial_likelihoods;
            delete [] bias_partial_likelihoods;
            data_partial_likelihoods = NULL;
            bias_partial_likelihoods = NULL;
            in_mcmc_mode = false;
        }

        // now match it back to the actual sites
        rv = MatrixReal(data_num_sites, num_site_rates_withInv, 0.0);
        for (size_t i=0; i<data_num_sites; ++i)
        {
            size_t pattern_index = data_site_pattern[i];
            for (size_t j=0; j<num_site_rates_withInv; ++j)
            {
                rv[i][j] = tmp[pattern_index][j] / data_pattern_counts[pattern_index];
            }
        }

    }
    else if ( n == "siteMixtureLikelihoods" )
    {

        bool delete_partial_likelihoods = false;

        // if we are not in MCMC mode, then we need to (temporarily) allocate memory
        if ( in_mcmc_mode == false )
        {
            delete_partial_likelihoods = true;
            data_partial_likelihoods = new double[2*data_active_likelihood_offset];
            bias_partial_likelihoods = new double[2*bias_active_likelihood_offset];
            in_mcmc_mode = true;

            for (std::vector<bool>::iterator it = dirty_nodes.begin(); it != dirty_nodes.end(); ++it)
            {
                (*it) = true;
            }
        }

        // make sure the likelihoods are updated
        const_cast<AbstractPhyloCTMCSiteHomogeneous<charType> *>( this )->computeLnProbability();

        // get the per site rate likelihood
        size_t num_site_mixture_withInv = num_site_mixtures;
        double prob_invariant = getPInv();
        if (prob_invariant > 0.0)
        {
            num_site_mixture_withInv += size_t(num_site_mixtures/num_site_rates);
        }

        // get the per site rate likelihood
        MatrixReal tmp = MatrixReal(data_num_patterns, num_site_mixture_withInv, 0.0);
        computeRootLikelihoodsPerSiteMixture( tmp );

        // if we are not in MCMC mode, then we need to (temporarily) free memory
        if ( delete_partial_likelihoods == true )
        {
            // free the partial likelihoods
            delete [] data_partial_likelihoods;
            delete [] bias_partial_likelihoods;
            data_partial_likelihoods = NULL;
            bias_partial_likelihoods = NULL;
            in_mcmc_mode = false;
        }

        // now match it back to the actual sites
        rv = MatrixReal(data_num_sites, num_site_mixture_withInv, 0.0);
        for (size_t i=0; i<data_num_sites; ++i)
        {
            size_t pattern_index = data_site_pattern[i];
            for (size_t j=0; j<num_site_mixture_withInv; ++j)
            {
                rv[i][j] = tmp[pattern_index][j] / data_pattern_counts[pattern_index];
            }
        }

    }
    else
    {
        throw RbException("The PhyloCTMC process does not have a member method called '" + n + "'.");
    }

}




template<class charType>
void RevBayesCore::AbstractPhyloCTMCSiteHomogeneous<charType>::recursivelyDrawJointConditionalAncestralStates(const TopologyNode &node, std::vector<std::vector<charType> >& startStates, std::vector<std::vector<charType> >& endStates, const std::vector<size_t>& sampledSiteRates)
{
    RandomNumberGenerator* rng = GLOBAL_RNG;

    // get working variables
    size_t node_index = node.getIndex();
    size_t left = node.getChild(0).getIndex();
    size_t right = node.getChild(1).getIndex();
    //    size_t parentIndex = node.getParent().getIndex();

    // get transition probabilities
    this->updateTransitionProbabilities( node_index );

    // get the pointers to the partial likelihoods and the marginal likelihoods
    const double*   p_left  = this->data_partial_likelihoods + this->active_likelihood[left] *this->data_active_likelihood_offset + left *this->data_node_offset;
    const double*   p_right = this->data_partial_likelihoods + this->active_likelihood[right]*this->data_active_likelihood_offset + right*this->data_node_offset;

    // sample characters conditioned on start states, going to end states
    std::vector<double> p(this->num_chars, 0.0);
    for (size_t i = 0; i < this->data_num_sites; i++)
    {
        size_t cat = sampledSiteRates[i];
        size_t k = startStates[node_index][i].getStateIndex();


        // sum to sample
        double sum = 0.0;

        // if the matrix is compressed use the pattern for this site
        size_t pattern = i;
        if ( compressed == true )
        {
            pattern = data_site_pattern[i];
        }

        // get ptr to first mixture cat for site
        const double* p_left_site_mixture_j     = p_left  + cat * this->data_mixture_offset + pattern * this->site_offset;
        const double* p_right_site_mixture_j    = p_right + cat * this->data_mixture_offset + pattern * this->site_offset;

        // iterate over possible end states for each site given start state
        for (size_t j = 0; j < this->num_chars; j++)
        {
            double tp_kj = this->transition_prob_matrices[cat][k][j];
            p[j] = tp_kj * *p_left_site_mixture_j * *p_right_site_mixture_j;
            sum += p[j];

            //            p_site_mixture_j++;
            p_left_site_mixture_j++;
            p_right_site_mixture_j++;
        }

        // sample char from p
        charType c = charType( template_state );
        double u = rng->uniform01() * sum;
        for (size_t state = 0; state < this->num_chars; state++)
        {
            u -= p[state];
            if (u < 0.0)
            {
                endStates[node_index][i] = c;
                break;
            }
            if (c.getStateIndex() + 1 >= c.getNumberOfStates())
            {
                c.setToFirstState();
            }
            else
            {
                c++;
            }
        }
    }

    // recurse
    std::vector<TopologyNode*> children = node.getChildren();
    for (size_t i = 0; i < children.size(); i++)
    {
        // daughters identically inherit ancestral state
        startStates[ children[i]->getIndex() ] = endStates[ node.getIndex() ];

        // recurse towards tips
        if ( children[i]->isTip() == false )
        {
            recursivelyDrawJointConditionalAncestralStates(*children[i], startStates, endStates, sampledSiteRates);
        }
        else
        {
            tipDrawJointConditionalAncestralStates(*children[i], startStates, endStates, sampledSiteRates);
        }

    }

}

template<class charType>
void RevBayesCore::AbstractPhyloCTMCSiteHomogeneous<charType>::tipDrawJointConditionalAncestralStates(const TopologyNode &node, std::vector<std::vector<charType> >& startStates, std::vector<std::vector<charType> >& endStates, const std::vector<size_t>& sampledSiteRates)
{

    // get working variables
    size_t node_index = node.getIndex();

    // get transition probabilities
    this->updateTransitionProbabilities( node_index );

    const AbstractHomologousDiscreteCharacterData& d = this->getValue();
    const HomologousDiscreteCharacterData<charType>& dd = static_cast<const HomologousDiscreteCharacterData<charType>& >( d );
    const DiscreteTaxonData<charType>& td = dd.getTaxonData( node.getName() );

    // ideally sample ambiguous tip states given the underlying process and ancestral state
    // for now, always sample the clamped character

    // sample characters conditioned on start states, going to end states
    std::vector<double> p(this->num_chars, 0.0);
    for (size_t i = 0; i < this->data_num_sites; i++)
    {

        charType c = td.getCharacter(i);


        if ( c.isAmbiguous() == false )
        {
            // we know the tip state for unambiguous characters
            endStates[node_index][i] = c;
        }
        else
        {
            // we sample the tip state for ambiguous characters
            size_t cat = sampledSiteRates[i];
            size_t k = startStates[node_index][i].getStateIndex();

            // sum to sample
            double sum = 0.0;

            // if the matrix is compressed use the pattern for this site
            size_t pattern = i;
            if ( compressed == true )
            {
                pattern = data_site_pattern[i];
            }

            // get the ambiguous character's bitset for the tip taxon
            RbBitSet bs = RbBitSet(this->num_chars, true);
            if ( c.isMissingState() == false )
            {
                bs = c.getState();
            }

            // iterate over possible end states for each site given start state
            for (size_t j = 0; j < this->num_chars; j++)
            {
                double tp_kj = this->transition_prob_matrices[cat][k][j] * bs[j];
                p[j] = tp_kj;
                sum += p[j];
            }

            // sample char from p
            charType c = charType( template_state );
            double u = GLOBAL_RNG->uniform01() * sum;
            for (size_t state = 0; state < this->num_chars; state++)
            {
                u -= p[state];
                if (u < 0.0)
                {
                    endStates[node_index][i] = c;
                    break;
                }
                if (c.getStateIndex() + 1 >= c.getNumberOfStates())
                {
                    c.setToFirstState();
                }
                else
                {
                    c++;
                }
            }
        }
    }

    // no further recursion

}

template<class charType>
void RevBayesCore::AbstractPhyloCTMCSiteHomogeneous<charType>::fillLikelihoodVector(const TopologyNode &node, size_t node_index)
{

    // check for recomputation
    if ( dirty_nodes[node_index] == true )
    {
        // mark as computed
        dirty_nodes[node_index] = false;

        if ( node.isTip() == true )
        {
            // this is a tip node
            // compute the likelihood for the tip and we are done
            computeTipLikelihood(node, node_index, data_partial_likelihoods, data_active_likelihood_offset, data_node_offset, data_num_patterns, data_mixture_offset, data_ambiguous_char_matrix, data_char_matrix, data_gap_matrix);

            // rescale likelihood vector
            scale(node_index, data_partial_likelihoods, data_active_likelihood_offset, data_node_offset, data_num_patterns, data_mixture_offset, data_per_node_site_log_scaling_factors );

            if ( ascertainment_bias_correction != AbstractAscertainmentBias::NONE )
            {
                computeTipLikelihood(node, node_index, bias_partial_likelihoods, bias_active_likelihood_offset, bias_node_offset, bias_num_patterns, bias_mixture_offset, bias_ambiguous_char_matrix, bias_char_matrix, bias_gap_matrix);

                // rescale likelihood vector
                scale(node_index, bias_partial_likelihoods, bias_active_likelihood_offset, bias_node_offset, bias_num_patterns, bias_mixture_offset, bias_per_node_site_log_scaling_factors );
            }
        }
        else
        {
            // this is an internal node
            const TopologyNode     &left        = node.getChild(0);
            size_t                  left_index  = left.getIndex();
            fillLikelihoodVector( left, left_index );
            const TopologyNode     &right       = node.getChild(1);
            size_t                  right_index = right.getIndex();
            fillLikelihoodVector( right, right_index );

            
            // now compute the likelihoods of this internal node
            computeInternalNodeLikelihood(node, node_index, left_index, right_index, data_partial_likelihoods, data_active_likelihood_offset, data_node_offset, data_num_patterns, data_mixture_offset);

            // rescale likelihood vector
            scale(node_index, left_index, right_index, data_partial_likelihoods, data_active_likelihood_offset, data_node_offset, data_num_patterns, data_mixture_offset, data_per_node_site_log_scaling_factors );

            if ( ascertainment_bias_correction != AbstractAscertainmentBias::NONE )
            {
                computeInternalNodeLikelihood(node, node_index, left_index, right_index, bias_partial_likelihoods, bias_active_likelihood_offset, bias_node_offset, bias_num_patterns, bias_mixture_offset);

                // rescale likelihood vector
                scale(node_index, left_index, right_index, bias_partial_likelihoods, bias_active_likelihood_offset, bias_node_offset, bias_num_patterns, bias_mixture_offset, bias_per_node_site_log_scaling_factors );
            }
        }

    }

}

template<class charType>
void RevBayesCore::AbstractPhyloCTMCSiteHomogeneous<charType>::fireTreeChangeEvent( const RevBayesCore::TopologyNode &n, const unsigned& m )
{

    // call a recursive flagging of all node above (closer to the root) and including this node
    recursivelyFlagNodeDirty( n );
    
    if (m != RevBayesCore::TreeChangeEventMessage::TOPOLOGY)
    {
        flagNodeDirtyPmatrix(n.getIndex());
    }

}


template<class charType>
void RevBayesCore::AbstractPhyloCTMCSiteHomogeneous<charType>::flagNodeDirtyPmatrix(size_t node_idx)
{
    
    pmat_dirty_nodes[node_idx] = true;
    if ( pmat_changed_nodes[node_idx] == false )
    {
        active_pmatrices[node_idx] = (active_pmatrices[node_idx] == 0 ? 1 : 0);
        pmat_changed_nodes[node_idx] = true;
    }
    
}


template<class charType>
std::vector<size_t> RevBayesCore::AbstractPhyloCTMCSiteHomogeneous<charType>::getIncludedSiteIndices( void )
{
    return this->value->getIncludedSiteIndices();
}



template<class charType>
void RevBayesCore::AbstractPhyloCTMCSiteHomogeneous<charType>::getRootFrequencies( std::vector<std::vector<double> >& rf ) const
{
    if ( root_frequencies != NULL )
    {
        std::vector<double> f = root_frequencies->getValue();
        rf.push_back( f );
    }
    else if (heterogeneous_rate_matrices !=  NULL)
    {
        if ( this->branch_heterogeneous_substitution_matrices == true)
        {
            if (root_frequencies == NULL)
            {
                throw RbException("Using branch-heterogeneous rate matrices, but no root frequencies have been specified");
            }

            std::vector<double> f = root_frequencies->getValue();
            rf.push_back( f );
        }
        else
        {
            for (size_t matrix = 0; matrix < this->num_matrices; matrix++)
            {
                const RateMatrix *rm = dynamic_cast<const RateMatrix *>(&heterogeneous_rate_matrices->getValue()[matrix]);
                if ( rm != NULL )
                {
                    rf.push_back( rm->getStationaryFrequencies() );
                }
                else
                {
                    throw RbException("If you want to use RateGenerators that are not RateMatrices then you need to specify the root frequencies directly.");
                }
            }
        }
    }
    else if (homogeneous_rate_matrix != NULL)
    {
        const RateMatrix *rm = dynamic_cast<const RateMatrix *>(&homogeneous_rate_matrix->getValue());
        if ( rm != NULL )
        {
            rf.push_back( rm->getStationaryFrequencies() );
        }
        else
        {
            throw RbException("If you want to use RateGenerators that are not RateMatrices then you need to specify the root frequencies directly.");
        }

    }
    else
    {
        rf.push_back( std::vector<double>(num_chars, 1.0/num_chars) );
    }
}

template<class charType>
std::vector<double> RevBayesCore::AbstractPhyloCTMCSiteHomogeneous<charType>::getRootFrequencies( size_t mixture ) const
{
    if (mixture > this->num_site_mixtures)
    {
        throw(RbException("Site mixture index out of bounds"));
    }

    std::vector<std::vector<double> > rf;
    getRootFrequencies(rf);

    return rf[mixture % rf.size()];
}

template<class charType>
std::vector<double> RevBayesCore::AbstractPhyloCTMCSiteHomogeneous<charType>::getMixtureProbs( void ) const
{
    std::vector<double> probs(num_site_mixtures, 1.0/num_site_mixtures);
    std::vector<double> rates_probs(num_site_rates, 1.0/num_site_rates);
    size_t num_site_matrices = num_site_mixtures/num_site_rates;
    std::vector<double> matrix_probs(num_site_matrices, 1.0/num_site_matrices);

    if ( site_rates_probs != NULL )
    {
        rates_probs = site_rates_probs->getValue();
    }

    if ( site_matrix_probs != NULL )
    {
        matrix_probs = site_matrix_probs->getValue();
    }

    for (size_t matrix = 0; matrix < num_site_matrices; ++matrix)
    {
        for (size_t j = 0; j < this->num_site_rates; ++j)
        {
            probs[j * num_site_matrices + matrix] = matrix_probs[matrix] * rates_probs[j];
        }
    }

    return probs;
}


template<class charType>
double RevBayesCore::AbstractPhyloCTMCSiteHomogeneous<charType>::getPInv( void ) const
{

    if ( p_inv != NULL )
    {
        return p_inv->getValue();
    }
    else
    {
        return 0.0;
    }

}


template<class charType>
void RevBayesCore::AbstractPhyloCTMCSiteHomogeneous<charType>::keepSpecialization( const DagNode* affecter )
{

    // reset flags for likelihood computation
    touched = false;

    // reset the ln probability
    this->stored_ln_prob = this->ln_prob;

    // reset all flags
    for (std::vector<bool>::iterator it = this->dirty_nodes.begin(); it != this->dirty_nodes.end(); ++it)
    {
        (*it) = false;
    }

    for (std::vector<bool>::iterator it = this->changed_nodes.begin(); it != this->changed_nodes.end(); ++it)
    {
        (*it) = false;
    }
    
    for (std::vector<bool>::iterator it = this->pmat_dirty_nodes.begin(); it != this->pmat_dirty_nodes.end(); ++it)
    {
        (*it) = false;
    }
    
    for (std::vector<bool>::iterator it = this->pmat_changed_nodes.begin(); it != this->pmat_changed_nodes.end(); ++it)
    {
        (*it) = false;
    }

}



template<class charType>
void RevBayesCore::AbstractPhyloCTMCSiteHomogeneous<charType>::recursivelyFlagNodeDirty( const RevBayesCore::TopologyNode &n )
{

    // we need to flag this node and all ancestral nodes for recomputation
    size_t index = n.getIndex();

    // if this node is already dirty, the also all the ancestral nodes must have been flagged as dirty
    if ( dirty_nodes[index] == false )
    {
        // the root doesn't have an ancestor
        if ( n.isRoot() == false )
        {
            recursivelyFlagNodeDirty( n.getParent() );
        }

        // set the flag
        dirty_nodes[index] = true;

        // if we previously haven't touched this node, then we need to change the active likelihood pointer
        if ( changed_nodes[index] == false )
        {
            active_likelihood[index] = (active_likelihood[index] == 0 ? 1 : 0);
            changed_nodes[index] = true;
        }

    }

}



template<class charType>
void RevBayesCore::AbstractPhyloCTMCSiteHomogeneous<charType>::recursiveMarginalLikelihoodComputation( size_t node_index )
{

    const TopologyNode &node = tau->getValue().getNode( node_index );

    for ( size_t i=0; i<node.getNumberOfChildren(); ++i )
    {
        const TopologyNode &child = node.getChild(i);

        if ( child.isTip() == false )
        {
            size_t childIndex = child.getIndex();
            computeMarginalNodeLikelihood( childIndex, node_index );
            recursiveMarginalLikelihoodComputation( childIndex );
        }

    }
}



template<class charType>
void RevBayesCore::AbstractPhyloCTMCSiteHomogeneous<charType>::redrawValue( void )
{

    bool do_mask = this->dag_node != NULL && this->dag_node->isClamped() && gap_match_clamped;
    std::vector<std::vector<bool> > mask_gap        = std::vector<std::vector<bool> >(tau->getValue().getNumberOfTips(), std::vector<bool>());
    std::vector<std::vector<bool> > mask_missing    = std::vector<std::vector<bool> >(tau->getValue().getNumberOfTips(), std::vector<bool>());
    // we cannot use the stored gap matrix because it uses the pattern compression
    // therefore we create our own mask
    if ( do_mask == true )
    {
        this->value->fillMissingSitesMask(mask_gap, mask_missing);
    }

    // delete the old value first
    delete this->value;

    // create a new character data object
    this->value = new HomologousDiscreteCharacterData<charType>();

    // create a vector of taxon data
    std::vector< DiscreteTaxonData<charType> > taxa = std::vector< DiscreteTaxonData< charType > >( num_nodes, DiscreteTaxonData<charType>( Taxon("") ) );

    // first, simulate the per site rates
    RandomNumberGenerator* rng = GLOBAL_RNG;
//    std::vector<size_t> perSiteMixtures = std::vector<size_t>(data_num_sites,0);
//    std::vector<bool> inv = std::vector<bool>(data_num_sites,false);
    double prob_invariant = getPInv();
    
    size_t root_index = tau->getValue().getRoot().getIndex();
    
    std::vector<std::vector<double> > freqs;
    getRootFrequencies(freqs);
    
//    // start the progress bar
//    ProgressBar progress = ProgressBar(data_num_sites, 0);
//    
//    // Print progress bar (68 characters wide)
//    progress.start();
    
    for ( size_t i = 0; i < data_num_sites; ++i )
    {
        
        bool success = false;
        std::vector< charType > site_pattern = std::vector< charType >( num_nodes, charType() );
        
        do {
            
            bool inv = false;
            size_t site_mixture_index = 0;
            
            // draw if this site is invariant
            double u = rng->uniform01();
            if ( u < prob_invariant )
            {
                // this site is invariant
                inv = true;

            }
            else if ( num_site_mixtures  > 1 )
            {
                // draw the rate for this site
                u = rng->uniform01();
                size_t mixtureIndex = 0;
<<<<<<< HEAD

                std::vector<double> mixtureProbs = getMixtureProbs();

                std::vector< double >::const_iterator freq = mixtureProbs.begin();
                while ( true )
                {
                    u -= *freq;

                    if ( u > 0.0 )
                    {
                        ++mixtureIndex;
                        ++freq;
                    }
                    else
                    {
                        break;
                    }
                }

                site_mixture_index = mixtureIndex;
            }
            else
            {
                // there is only a single site rate so this is 1.0
                site_mixture_index = 0;

            }

            const std::vector< double > &stationary_freqs = freqs[site_mixture_index % freqs.size()];

            // create the character
            charType c = charType( num_chars );
            c.setToFirstState();

=======

                std::vector<double> mixtureProbs = getMixtureProbs();

                std::vector< double >::const_iterator freq = mixtureProbs.begin();
                while ( true )
                {
                    u -= *freq;

                    if ( u > 0.0 )
                    {
                        ++mixtureIndex;
                        ++freq;
                    }
                    else
                    {
                        break;
                    }
                }

                site_mixture_index = mixtureIndex;
            }
            else
            {
                // there is only a single site rate so this is 1.0
                site_mixture_index = 0;

            }

            const std::vector< double > &stationary_freqs = freqs[site_mixture_index % freqs.size()];

            // create the character
            charType c = charType( num_chars );
            c.setToFirstState();

>>>>>>> 37f5740a
            // draw the state
            u = rng->uniform01();
            std::vector< double >::const_iterator freq = stationary_freqs.begin();
            while ( true )
            {
                u -= *freq;
                if ( u > 0.0 )
                {
                    ++c;
                    ++freq;
                }
                else
                {
                    break;
                }

            }

            // add the character to the sequence
//            root.addCharacter( c );
            site_pattern[ root_index ] = c;
        
            // recursively simulate the sequences
            simulate( tau->getValue().getRoot(), site_pattern, inv, site_mixture_index );
            
            success = isSitePatternValid( site_pattern );

        } while( success == false );
        
        // add the taxon data to the character data
        for (size_t i = 0; i < this->tau->getValue().getNumberOfNodes(); ++i)
        {
            const TopologyNode& node = this->tau->getValue().getNode(i);
            size_t node_index = node.getIndex();
            
            if (node.isTip() == true)
            {
                taxa[node_index].addCharacter( site_pattern[node_index] );
            }
            else if (store_internal_nodes == true)
            {
                taxa[node_index].addCharacter( site_pattern[node_index] );
            }

        }
        
//        progress.update(i);
        
    }
    
//    progress.finish();
    
    // add the taxon data to the character data
    for (size_t i = 0; i < this->tau->getValue().getNumberOfNodes(); ++i)
    {
        const TopologyNode& node = this->tau->getValue().getNode(i);
        size_t node_index = node.getIndex();
        
        if (node.isTip() == true)
        {
            taxa[node_index].setTaxon( node.getTaxon() );
            this->value->addTaxonData( taxa[node_index] );
        }
        else if (store_internal_nodes == true)
        {
            //            std::stringstream ss;
            //            ss << "Node" << child.getIndex();
            //            taxon.setTaxon( Taxon(ss.str()) );
            std::stringstream ss;
            ss << "Index_" << node_index + 1;
            taxa[node_index].setTaxon( Taxon(ss.str()) );
            this->value->addTaxonData( taxa[node_index] );
        }

    }
    

    if ( do_mask == true )
    {
        this->value->applyMissingSitesMask(mask_gap, mask_missing);
    }

    // compress the data and initialize internal variables
    compress();

    for (std::vector<bool>::iterator it = dirty_nodes.begin(); it != dirty_nodes.end(); ++it)
    {
        (*it) = true;
    }

    // flip the active likelihood pointers
    for (size_t index = 0; index < changed_nodes.size(); ++index)
    {
        if ( changed_nodes[index] == false )
        {
            active_likelihood[index] = (active_likelihood[index] == 0 ? 1 : 0);
            changed_nodes[index] = true;
        }
    }
    
    for (std::vector<bool>::iterator it = pmat_dirty_nodes.begin(); it != pmat_dirty_nodes.end(); ++it)
    {
        (*it) = true;
    }
    
    for (size_t index = 0; index < pmat_changed_nodes.size(); ++index)
    {
        if ( pmat_changed_nodes[index] == false )
        {
            active_pmatrices[index] = (active_pmatrices[index] == 0 ? 1 : 0);
            pmat_changed_nodes[index] = true;
        }
    }

}


template<class charType>
void RevBayesCore::AbstractPhyloCTMCSiteHomogeneous<charType>::reInitialized( void )
{

    // we need to recompress because the tree may have changed
    compress();
}


template<class charType>
void RevBayesCore::AbstractPhyloCTMCSiteHomogeneous<charType>::resizeLikelihoodVectors( void )
{
    if (this->branch_heterogeneous_substitution_matrices == false)
    {
        this->num_site_mixtures = this->num_site_rates * this->num_matrices;
    }
    else
    {
        this->num_site_mixtures = this->num_site_rates;
    }

    // set the offsets for easier iteration through the likelihood vector
    site_offset                         =  num_chars;
    data_mixture_offset                 =  data_pattern_block_size*site_offset;
    data_node_offset                    =  num_site_mixtures*data_mixture_offset;
    data_active_likelihood_offset       =  num_nodes*data_node_offset;

    // only do this if we are in MCMC mode. This will safe memory
    if ( in_mcmc_mode == true )
    {

        // we resize the partial likelihood vectors to the new dimensions
        delete [] data_partial_likelihoods;
        delete [] bias_partial_likelihoods;

        data_partial_likelihoods = new double[2*data_active_likelihood_offset];
        bias_partial_likelihoods = new double[2*bias_active_likelihood_offset];

        // reinitialize likelihood vectors
        for (size_t i = 0; i < 2*data_active_likelihood_offset; i++)
<<<<<<< HEAD
        {
            data_partial_likelihoods[i] = 0.0;
        }
        for (size_t i = 0; i < 2*bias_active_likelihood_offset; i++)
        {
=======
        {
            data_partial_likelihoods[i] = 0.0;
        }
        for (size_t i = 0; i < 2*bias_active_likelihood_offset; i++)
        {
>>>>>>> 37f5740a
            bias_partial_likelihoods[i] = 0.0;
        }

    }

    if ( use_marginal_likelihoods == true )
    {
        // we resize the partial likelihood vectors to the new dimensions
        delete [] marginal_likelihoods;

        marginal_likelihoods = new double[data_active_likelihood_offset];

        // reinitialize likelihood vectors
        for (size_t i = 0; i < data_active_likelihood_offset; i++)
        {
            marginal_likelihoods[i] = 0.0;
        }

    }

    data_per_node_site_log_scaling_factors = std::vector<std::vector< std::vector<double> > >(2, std::vector<std::vector<double> >(num_nodes, std::vector<double>(data_pattern_block_size, 0.0) ) );
    bias_per_node_site_log_scaling_factors = std::vector<std::vector< std::vector<double> > >(2, std::vector<std::vector<double> >(num_nodes, std::vector<double>(bias_num_sites, 0.0) ) );
<<<<<<< HEAD

    activePmatrixOffset         =  num_nodes * num_site_mixtures;
    pmatNodeOffset              =  num_site_mixtures;
    pmatrices                   =  std::vector<TransitionProbabilityMatrix>(activePmatrixOffset * 2, TransitionProbabilityMatrix(num_chars));
=======
>>>>>>> 37f5740a

    transition_prob_matrices = std::vector<TransitionProbabilityMatrix>(num_site_mixtures, TransitionProbabilityMatrix(num_chars) );

}


template<class charType>
void RevBayesCore::AbstractPhyloCTMCSiteHomogeneous<charType>::restoreSpecialization( const DagNode* affecter )
{

    // reset flags for likelihood computation
    touched = false;

    // reset the ln probability
    this->ln_prob = this->stored_ln_prob;

    // reset the flags
    for (std::vector<bool>::iterator it = dirty_nodes.begin(); it != dirty_nodes.end(); ++it)
    {
        (*it) = false;
    }

    // restore the active likelihoods vector
    for (size_t index = 0; index < changed_nodes.size(); ++index)
    {
        // we have to restore, that means if we have changed the active likelihood vector
        // then we need to revert this change
        if ( changed_nodes[index] == true )
        {
            active_likelihood[index] = (active_likelihood[index] == 0 ? 1 : 0);
        }

        // set all flags to false
        changed_nodes[index] = false;
    }
<<<<<<< HEAD
    
    for (std::vector<bool>::iterator it = pmat_dirty_nodes.begin(); it != pmat_dirty_nodes.end(); ++it)
    {
        (*it) = false;
=======

}

template<class charType>
void RevBayesCore::AbstractPhyloCTMCSiteHomogeneous<charType>::scale( size_t node_index, double* likelihoods, size_t likelihood_offset, size_t node_offset, size_t pattern_block_size, size_t mixture_offset, std::vector< std::vector< std::vector<double> > >& scaling_factors)
{

    double* p_node = likelihoods + this->active_likelihood[node_index]*likelihood_offset + node_index*node_offset;

    if ( RbSettings::userSettings().getUseScaling() == true && node_index % RbSettings::userSettings().getScalingDensity() == 0 )
    {
        // iterate over all mixture categories
        for (size_t site = 0; site < pattern_block_size; ++site)
        {

            // the max probability
            double max = 0.0;

            // compute the per site probabilities
            for (size_t mixture = 0; mixture < this->num_site_mixtures; ++mixture)
            {
                // get the pointers to the likelihood for this mixture category
                size_t offset = mixture*mixture_offset + site*this->site_offset;

                double* p_site_mixture = p_node + offset;

                for ( size_t i=0; i<this->num_chars; ++i)
                {
                    if ( p_site_mixture[i] > max )
                    {
                        max = p_site_mixture[i];
                    }
                }

            }

            scaling_factors[this->active_likelihood[node_index]][node_index][site] = -log(max);

            // compute the per site probabilities
            for (size_t mixture = 0; mixture < this->num_site_mixtures; ++mixture)
            {
                // get the pointers to the likelihood for this mixture category
                size_t offset = mixture*mixture_offset + site*this->site_offset;

                double* p_site_mixture = p_node + offset;

                for ( size_t i=0; i<this->num_chars; ++i)
                {
                    p_site_mixture[i] /= max;
                }

            }

        }
>>>>>>> 37f5740a
    }
    
    // restore the active transition probability matrices vector
    for (size_t index = 0; index < pmat_changed_nodes.size(); ++index)
    {
<<<<<<< HEAD
        // we have to restore, that means if we have changed the active transition probability matrices vector
        // then we need to revert this change
        if ( pmat_changed_nodes[index] == true )
        {
            active_pmatrices[index] = (active_pmatrices[index] == 0 ? 1 : 0);
            pmat_changed_nodes[index] = false;
=======
        // iterate over all sites
        for (size_t site = 0; site < pattern_block_size ; ++site)
        {
            scaling_factors[this->active_likelihood[node_index]][node_index][site] = 0;
>>>>>>> 37f5740a
        }
    }

}

template<class charType>
<<<<<<< HEAD
void RevBayesCore::AbstractPhyloCTMCSiteHomogeneous<charType>::scale( size_t node_index, double* likelihoods, size_t likelihood_offset, size_t node_offset, size_t pattern_block_size, size_t mixture_offset, std::vector< std::vector< std::vector<double> > >& scaling_factors)
{

    double* p_node = likelihoods + this->active_likelihood[node_index]*likelihood_offset + node_index*node_offset;
=======
void RevBayesCore::AbstractPhyloCTMCSiteHomogeneous<charType>::scale( size_t node_index, size_t left, size_t right, double* likelihoods, size_t active_likelihood_offset, size_t node_offset, size_t pattern_block_size, size_t mixture_offset, std::vector< std::vector< std::vector<double> > >& scaling_factors )
{

    double* p_node = likelihoods + this->active_likelihood[node_index]*active_likelihood_offset + node_index*node_offset;
>>>>>>> 37f5740a

    if ( RbSettings::userSettings().getUseScaling() == true && node_index % RbSettings::userSettings().getScalingDensity() == 0 )
    {
        // iterate over all mixture categories
<<<<<<< HEAD
        for (size_t site = 0; site < pattern_block_size; ++site)
=======
        for (size_t site = 0; site < pattern_block_size ; ++site)
>>>>>>> 37f5740a
        {

            // the max probability
            double max = 0.0;

            // compute the per site probabilities
            for (size_t mixture = 0; mixture < this->num_site_mixtures; ++mixture)
            {
                // get the pointers to the likelihood for this mixture category
                size_t offset = mixture*mixture_offset + site*this->site_offset;

                double* p_site_mixture = p_node + offset;

                for ( size_t i=0; i<this->num_chars; ++i)
                {
                    if ( p_site_mixture[i] > max )
                    {
                        max = p_site_mixture[i];
                    }
                }

            }
            
            // safety check that we won't divide by zero
            if ( max == 0 )
            {
                max = 1.0;
            }

<<<<<<< HEAD
            // Don't divide by zero or NaN.
            if (not (max > 0)) continue;

            this->scaling_factors[this->activeLikelihood[node_index]][node_index][site] = -log(max);
=======
            scaling_factors[this->active_likelihood[node_index]][node_index][site] = scaling_factors[this->active_likelihood[left]][left][site] + scaling_factors[this->active_likelihood[right]][right][site] - log(max);
>>>>>>> 37f5740a

            // compute the per site probabilities
            for (size_t mixture = 0; mixture < this->num_site_mixtures; ++mixture)
            {
                // get the pointers to the likelihood for this mixture category
                size_t offset = mixture*mixture_offset + site*this->site_offset;

                double* p_site_mixture = p_node + offset;

                for ( size_t i=0; i<this->num_chars; ++i)
                {
                    p_site_mixture[i] /= max;
                }

            }

        }
    }
    else if ( RbSettings::userSettings().getUseScaling() == true )
    {
<<<<<<< HEAD
        // iterate over all sites
        for (size_t site = 0; site < pattern_block_size ; ++site)
        {
            scaling_factors[this->active_likelihood[node_index]][node_index][site] = 0;
=======
        // iterate over all mixture categories
        for (size_t site = 0; site < pattern_block_size ; ++site)
        {
            scaling_factors[this->active_likelihood[node_index]][node_index][site] = scaling_factors[this->active_likelihood[left]][left][site] + scaling_factors[this->active_likelihood[right]][right][site];
>>>>>>> 37f5740a
        }

    }
}


template<class charType>
<<<<<<< HEAD
void RevBayesCore::AbstractPhyloCTMCSiteHomogeneous<charType>::scale( size_t node_index, size_t left, size_t right, double* likelihoods, size_t active_likelihood_offset, size_t node_offset, size_t pattern_block_size, size_t mixture_offset, std::vector< std::vector< std::vector<double> > >& scaling_factors )
=======
void RevBayesCore::AbstractPhyloCTMCSiteHomogeneous<charType>::scale( size_t node_index, size_t left, size_t right, size_t middle, double* likelihoods, size_t active_likelihood_offset, size_t node_offset, size_t pattern_block_size, size_t mixture_offset, std::vector< std::vector< std::vector<double> > >& scaling_factors )
>>>>>>> 37f5740a
{

    double* p_node = likelihoods + this->active_likelihood[node_index]*active_likelihood_offset + node_index*node_offset;

    if ( RbSettings::userSettings().getUseScaling() == true && node_index % RbSettings::userSettings().getScalingDensity() == 0 )
    {
        // iterate over all mixture categories
        for (size_t site = 0; site < pattern_block_size ; ++site)
        {

            // the max probability
            double max = 0.0;

            // compute the per site probabilities
            for (size_t mixture = 0; mixture < this->num_site_mixtures; ++mixture)
            {
                // get the pointers to the likelihood for this mixture category
                size_t offset = mixture*mixture_offset + site*this->site_offset;

                double*          p_site_mixture          = p_node + offset;

                for ( size_t i=0; i<this->num_chars; ++i)
                {
                    if ( p_site_mixture[i] > max )
                    {
                        max = p_site_mixture[i];
                    }
<<<<<<< HEAD
=======
                }

            }

            scaling_factors[this->active_likelihood[node_index]][node_index][site] = scaling_factors[this->active_likelihood[left]][left][site] + scaling_factors[this->active_likelihood[right]][right][site] + scaling_factors[this->active_likelihood[middle]][middle][site] - log(max);

            // compute the per site probabilities
            for (size_t mixture = 0; mixture < this->num_site_mixtures; ++mixture)
            {
                // get the pointers to the likelihood for this mixture category
                size_t offset = mixture*mixture_offset + site*this->site_offset;

                double* p_site_mixture = p_node + offset;

                for ( size_t i=0; i<this->num_chars; ++i)
                {
                    p_site_mixture[i] /= max;
                }

            }

        }
    }
    else if ( RbSettings::userSettings().getUseScaling() == true )
    {
        // iterate over all mixture categories
        for (size_t site = 0; site < pattern_block_size ; ++site)
        {
            scaling_factors[this->active_likelihood[node_index]][node_index][site] = scaling_factors[this->active_likelihood[left]][left][site] + scaling_factors[this->active_likelihood[right]][right][site] + scaling_factors[this->active_likelihood[middle]][middle][site];
        }

    }
}


template <class charType>
void RevBayesCore::AbstractPhyloCTMCSiteHomogeneous<charType>::setActivePIDSpecialized(size_t a, size_t n)
{

    // we need to recompress the data
    this->compress();
}


template<class charType>
void RevBayesCore::AbstractPhyloCTMCSiteHomogeneous<charType>::setValue(AbstractHomologousDiscreteCharacterData *v, bool force)
{

    if ( v->getMaxObservedStateIndex() > this->num_chars - 1)
    {
        // We might use different sized matrices for different partitions depending on the observed number of states.
        std::stringstream ss;
        ss << "The number of observed states (" << v->getMaxObservedStateIndex() + 1 << ") is greater than the dimension of the Q matrix (" << this->num_chars << ")" << std::endl;
        throw RbException(ss.str());
    }

    if (v->getDataType() != this->template_state.getDataType() )
    {
      // There is a mismatch between the data type of the data matrix and the data type of the CTMC.
      std::stringstream ss;
      ss << "The data type of the data matrix ("<< v->getDataType() <<") differs from that of the PhyloctMC object ("<< this->template_state.getDataType() <<")." << std::endl;
      throw RbException(ss.str());
    }

    // delegate to the parent class
    TypedDistribution< AbstractHomologousDiscreteCharacterData >::setValue(v, force);

    // reset the number of sites
    data_num_sites = v->getNumberOfIncludedCharacters();

    data_site_pattern.clear();
    data_site_pattern.resize(data_num_sites);

    // now compress the data and resize the likelihood vectors
    this->compress();

    // now we also set the template state
    template_state = charType( static_cast<const charType&>( this->value->getTaxonData(0).getCharacter(0) ) );
    template_state.setToFirstState();
    template_state.setGapState( false );
    template_state.setMissingState( false );

}


template<class charType>
void RevBayesCore::AbstractPhyloCTMCSiteHomogeneous<charType>::simulate( const TopologyNode &node, std::vector< charType > &site_pattern, bool invariant, size_t site_mixture_index)
{

    // get the children of the node
    const std::vector<TopologyNode*>& children = node.getChildren();

    // get the sequence of this node
    size_t node_index = node.getIndex();
    const charType& parent = site_pattern[ node_index ];

    // simulate the sequence for each child
    RandomNumberGenerator* rng = GLOBAL_RNG;
    for (std::vector< TopologyNode* >::const_iterator it = children.begin(); it != children.end(); ++it)
    {
        const TopologyNode &child = *(*it);

        // update the transition probability matrix
        updateTransitionProbabilities( child.getIndex() );

        charType& taxon = site_pattern[ child.getIndex() ];
        
        if ( invariant == true )
        {

            // add the character to the sequence
            taxon = parent;
        }
        else
        {
            // get the ancestral character for this site
            unsigned long parentState = parent.getStateIndex();

            double *freqs = transition_prob_matrices[ site_mixture_index][ parentState ];

            // create the character
            charType c = charType( num_chars );
            c.setToFirstState();
            // draw the state
            double u = rng->uniform01();
            size_t stateIndex = 0;
            while ( true )
            {
                u -= *freqs;
                ++stateIndex;
                
                if ( u > 0.0 && stateIndex < this->num_chars)
                {
                    ++c;
                    ++freqs;
                }
                else
                {
                    break;
                }

            }

            // add the character to the sequence
            taxon = c;

        }

        if ( child.isTip() )
        {
//            taxon.setTaxon( child.getTaxon() );
        }
        else
        {
            // recursively simulate the sequences
//            std::stringstream ss;
//            ss << "Node" << child.getIndex();
//            taxon.setTaxon( Taxon(ss.str()) );
            simulate( child, site_pattern, invariant, site_mixture_index );
        }

    }

}


template<class charType>
const RevBayesCore::TypedDagNode<RevBayesCore::Tree>* RevBayesCore::AbstractPhyloCTMCSiteHomogeneous<charType>::getTree()
{
    return tau;
}


template<class charType>
void RevBayesCore::AbstractPhyloCTMCSiteHomogeneous<charType>::setClockRate(const TypedDagNode< double > *r)
{

    // remove the old parameter first
    if ( homogeneous_clock_rate != NULL )
    {
        this->removeParameter( homogeneous_clock_rate );
        homogeneous_clock_rate = NULL;
    }
    else // heterogeneousClockRate != NULL
    {
        this->removeParameter( heterogeneous_clock_rates );
        heterogeneous_clock_rates = NULL;
    }

    // set the value
    branch_heterogeneous_clock_rates = false;
    homogeneous_clock_rate = r;
>>>>>>> 37f5740a

                }

            }
            
            // safety check that we won't divide by zero
            if ( max == 0 )
            {
                max = 1.0;
            }

            // Don't divide by zero or NaN.
            if (not (max > 0)) continue;

            this->scaling_factors[this->activeLikelihood[node_index]][node_index][site] = this->perNodeSiteLogScalingFactors[this->activeLikelihood[left]][left][site] + this->perNodeSiteLogScalingFactors[this->activeLikelihood[right]][right][site] - log(max);

            // compute the per site probabilities
            for (size_t mixture = 0; mixture < this->num_site_mixtures; ++mixture)
            {
                // get the pointers to the likelihood for this mixture category
                size_t offset = mixture*mixture_offset + site*this->site_offset;

                double* p_site_mixture = p_node + offset;

                for ( size_t i=0; i<this->num_chars; ++i)
                {
                    p_site_mixture[i] /= max;
                }

            }

        }

    }
    else if ( RbSettings::userSettings().getUseScaling() == true )
    {
        // iterate over all mixture categories
        for (size_t site = 0; site < pattern_block_size ; ++site)
        {
            scaling_factors[this->active_likelihood[node_index]][node_index][site] = scaling_factors[this->active_likelihood[left]][left][site] + scaling_factors[this->active_likelihood[right]][right][site];
        }

    }

}


template<class charType>
void RevBayesCore::AbstractPhyloCTMCSiteHomogeneous<charType>::scale( size_t node_index, size_t left, size_t right, size_t middle, double* likelihoods, size_t active_likelihood_offset, size_t node_offset, size_t pattern_block_size, size_t mixture_offset, std::vector< std::vector< std::vector<double> > >& scaling_factors )
{

    double* p_node = likelihoods + this->active_likelihood[node_index]*active_likelihood_offset + node_index*node_offset;

    if ( RbSettings::userSettings().getUseScaling() == true && node_index % RbSettings::userSettings().getScalingDensity() == 0 )
    {
<<<<<<< HEAD
        // iterate over all mixture categories
        for (size_t site = 0; site < pattern_block_size ; ++site)
        {
=======
        delete [] data_partial_likelihoods;
        delete [] bias_partial_likelihoods;
        data_partial_likelihoods = NULL;
        bias_partial_likelihoods = NULL;
    }
>>>>>>> 37f5740a

            // the max probability
            double max = 0.0;

            // compute the per site probabilities
            for (size_t mixture = 0; mixture < this->num_site_mixtures; ++mixture)
            {
                // get the pointers to the likelihood for this mixture category
                size_t offset = mixture*mixture_offset + site*this->site_offset;

                double* p_site_mixture = p_node + offset;

                for ( size_t i=0; i<this->num_chars; ++i)
                {
                    if ( p_site_mixture[i] > max )
                    {
                        max = p_site_mixture[i];
                    }
                }

            }

            // Don't divide by zero or NaN.
            if (not (max > 0)) continue;

            this->scaling_factors[this->activeLikelihood[node_index]][node_index][site] = this->perNodeSiteLogScalingFactors[this->activeLikelihood[left]][left][site] + this->perNodeSiteLogScalingFactors[this->activeLikelihood[right]][right][site] + this->perNodeSiteLogScalingFactors[this->activeLikelihood[middle]][middle][site] - log(max);

            // compute the per site probabilities
            for (size_t mixture = 0; mixture < this->num_site_mixtures; ++mixture)
            {
                // get the pointers to the likelihood for this mixture category
                size_t offset = mixture*mixture_offset + site*this->site_offset;

                double* p_site_mixture = p_node + offset;

                for ( size_t i=0; i<this->num_chars; ++i)
                {
                    p_site_mixture[i] /= max;
                }

            }

        }
    }
    else if ( RbSettings::userSettings().getUseScaling() == true )
    {
        // iterate over all mixture categories
        for (size_t site = 0; site < pattern_block_size ; ++site)
        {
            scaling_factors[this->active_likelihood[node_index]][node_index][site] = scaling_factors[this->active_likelihood[left]][left][site] + scaling_factors[this->active_likelihood[right]][right][site] + scaling_factors[this->active_likelihood[middle]][middle][site];
        }

    }
}


template <class charType>
void RevBayesCore::AbstractPhyloCTMCSiteHomogeneous<charType>::setActivePIDSpecialized(size_t a, size_t n)
{

    // we need to recompress the data
    this->compress();
}


template<class charType>
void RevBayesCore::AbstractPhyloCTMCSiteHomogeneous<charType>::setValue(AbstractHomologousDiscreteCharacterData *v, bool force)
{

    if ( v->getMaxObservedStateIndex() > this->num_chars - 1)
    {
        // We might use different sized matrices for different partitions depending on the observed number of states.
        std::stringstream ss;
        ss << "The number of observed states (" << v->getMaxObservedStateIndex() + 1 << ") is greater than the dimension of the Q matrix (" << this->num_chars << ")" << std::endl;
        throw RbException(ss.str());
    }

    if (v->getDataType() != this->template_state.getDataType() )
    {
      // There is a mismatch between the data type of the data matrix and the data type of the CTMC.
      std::stringstream ss;
      ss << "The data type of the data matrix ("<< v->getDataType() <<") differs from that of the PhyloctMC object ("<< this->template_state.getDataType() <<")." << std::endl;
      throw RbException(ss.str());
    }

    // delegate to the parent class
    TypedDistribution< AbstractHomologousDiscreteCharacterData >::setValue(v, force);

    // reset the number of sites
    data_num_sites = v->getNumberOfIncludedCharacters();

    data_site_pattern.clear();
    data_site_pattern.resize(data_num_sites);

    // now compress the data and resize the likelihood vectors
    this->compress();

    // now we also set the template state
    template_state = charType( static_cast<const charType&>( this->value->getTaxonData(0).getCharacter(0) ) );
    template_state.setToFirstState();
    template_state.setGapState( false );
    template_state.setMissingState( false );

}


template<class charType>
void RevBayesCore::AbstractPhyloCTMCSiteHomogeneous<charType>::simulate( const TopologyNode &node, std::vector< charType > &site_pattern, bool invariant, size_t site_mixture_index)
{

    // get the children of the node
    const std::vector<TopologyNode*>& children = node.getChildren();

    // get the sequence of this node
    size_t node_index = node.getIndex();
    const charType& parent = site_pattern[ node_index ];

    // simulate the sequence for each child
    RandomNumberGenerator* rng = GLOBAL_RNG;
    for (std::vector< TopologyNode* >::const_iterator it = children.begin(); it != children.end(); ++it)
    {
        const TopologyNode &child = *(*it);

        // update the transition probability matrix
        updateTransitionProbabilities( child.getIndex() );

        charType& taxon = site_pattern[ child.getIndex() ];
        
        if ( invariant == true )
        {

            // add the character to the sequence
            taxon = parent;
        }
        else
        {
            // get the ancestral character for this site
            unsigned long parentState = parent.getStateIndex();

            double *freqs = transition_prob_matrices[ site_mixture_index][ parentState ];

            // create the character
            charType c = charType( num_chars );
            c.setToFirstState();
            // draw the state
            double u = rng->uniform01();
            size_t stateIndex = 0;
            while ( true )
            {
                u -= *freqs;
                ++stateIndex;
                
                if ( u > 0.0 && stateIndex < this->num_chars)
                {
                    ++c;
                    ++freqs;
                }
                else
                {
                    break;
                }

            }

            // add the character to the sequence
            taxon = c;

        }

        if ( child.isTip() )
        {
//            taxon.setTaxon( child.getTaxon() );
        }
        else
        {
            // recursively simulate the sequences
//            std::stringstream ss;
//            ss << "Node" << child.getIndex();
//            taxon.setTaxon( Taxon(ss.str()) );
            simulate( child, site_pattern, invariant, site_mixture_index );
        }

    }

}


template<class charType>
const RevBayesCore::TypedDagNode<RevBayesCore::Tree>* RevBayesCore::AbstractPhyloCTMCSiteHomogeneous<charType>::getTree()
{
    return tau;
}


template<class charType>
void RevBayesCore::AbstractPhyloCTMCSiteHomogeneous<charType>::setClockRate(const TypedDagNode< double > *r)
{

    // remove the old parameter first
    if ( homogeneous_clock_rate != NULL )
    {
        this->removeParameter( homogeneous_clock_rate );
        homogeneous_clock_rate = NULL;
    }
    else // heterogeneousClockRate != NULL
    {
        this->removeParameter( heterogeneous_clock_rates );
        heterogeneous_clock_rates = NULL;
    }

    // set the value
    branch_heterogeneous_clock_rates = false;
    homogeneous_clock_rate = r;

    // add the new parameter
<<<<<<< HEAD
    this->addParameter( homogeneous_clock_rate );

    // redraw the current value
    if ( this->dag_node == NULL || this->dag_node->isClamped() == false )
    {
        this->redrawValue();
    }

}



template<class charType>
void RevBayesCore::AbstractPhyloCTMCSiteHomogeneous<charType>::setClockRate(const TypedDagNode< RbVector< double > > *r)
{

    // remove the old parameter first
    if ( homogeneous_clock_rate != NULL )
    {
        this->removeParameter( homogeneous_clock_rate );
        homogeneous_clock_rate = NULL;
    }
    else // heterogeneousClockRate != NULL
    {
        this->removeParameter( heterogeneous_clock_rates );
        heterogeneous_clock_rates = NULL;
    }

    // set the value
    branch_heterogeneous_clock_rates = true;
    heterogeneous_clock_rates = r;

    // add the new parameter
    this->addParameter( heterogeneous_clock_rates );

    // redraw the current value
    if ( this->dag_node == NULL || this->dag_node->isClamped() == false )
    {
        this->redrawValue();
    }

}


/**
 * Change the likelihood computation to or from MCMC mode.
 */
template<class charType>
void RevBayesCore::AbstractPhyloCTMCSiteHomogeneous<charType>::setMcmcMode(bool tf)
{

    // free old memory
    if ( in_mcmc_mode == true )
    {
        delete [] data_partial_likelihoods;
        delete [] bias_partial_likelihoods;
        data_partial_likelihoods = NULL;
        bias_partial_likelihoods = NULL;
    }

    // set our internal flag
    in_mcmc_mode = tf;

    if ( in_mcmc_mode == true )
    {
        resizeLikelihoodVectors();
    }

}


template<class charType>
void RevBayesCore::AbstractPhyloCTMCSiteHomogeneous<charType>::setPInv(const TypedDagNode< double > *r)
{

    // remove the old parameter first
    if ( p_inv != NULL )
    {
        this->removeParameter( p_inv );
        p_inv = NULL;
    }

    // set the value
    p_inv = r;

    // add the new parameter
    this->addParameter( p_inv );

    // redraw the current value
    if ( this->dag_node == NULL || this->dag_node->isClamped() == false )
    {
        this->redrawValue();
    }

}


template<class charType>
void RevBayesCore::AbstractPhyloCTMCSiteHomogeneous<charType>::setRateMatrix(const TypedDagNode< RateGenerator > *rm)
{

    // remove the old parameter first
    if ( homogeneous_rate_matrix != NULL )
    {
        this->removeParameter( homogeneous_rate_matrix );
        homogeneous_rate_matrix = NULL;
    }
    else // heterogeneousRateMatrix != NULL
    {
        this->removeParameter( heterogeneous_rate_matrices );
        heterogeneous_rate_matrices = NULL;
    }

    // set the value
    homogeneous_rate_matrix = rm;
    num_matrices = 1;

    this->resizeLikelihoodVectors();

    if (rm != NULL && rm->getValue().size() != this->num_chars)
    {
        std::stringstream ss;
        ss << "Rate generator dimensions (" << rm->getValue().size() << " do not match the number of character states (" << this->num_chars << ")";
        throw(RbException(ss.str()));
    }

    // add the new parameter
    this->addParameter( homogeneous_rate_matrix );

    // redraw the current value
    if ( this->dag_node == NULL || this->dag_node->isClamped() == false )
    {
        this->redrawValue();
    }

}


template<class charType>
void RevBayesCore::AbstractPhyloCTMCSiteHomogeneous<charType>::setRateMatrix(const TypedDagNode< RbVector< RateGenerator > > *rm)
{

    // remove the old parameter first
    if ( homogeneous_rate_matrix != NULL )
    {
        this->removeParameter( homogeneous_rate_matrix );
        homogeneous_rate_matrix = NULL;
    }
    else // heterogeneousRateMatrix != NULL
    {
        this->removeParameter( heterogeneous_rate_matrices );
        heterogeneous_rate_matrices = NULL;
    }

    // set the value
    heterogeneous_rate_matrices = rm;
    num_matrices = rm == NULL ? 1 : rm->getValue().size();

    this->resizeLikelihoodVectors();

    if (rm != NULL && rm->getValue()[0].size() != this->num_chars)
    {
        std::stringstream ss;
        ss << "Rate generator dimensions (" << rm->getValue()[0].size() << " do not match the number of character states (" << this->num_chars << ")";
        throw(RbException(ss.str()));
    }

    // add the new parameter
    this->addParameter( heterogeneous_rate_matrices );

    // redraw the current value
    if ( this->dag_node == NULL || this->dag_node->isClamped() == false )
    {
        this->redrawValue();
    }

}


template<class charType>
void RevBayesCore::AbstractPhyloCTMCSiteHomogeneous<charType>::setRootFrequencies(const TypedDagNode< Simplex > *f)
{

    // remove the old parameter first
    if ( root_frequencies != NULL )
    {
        this->removeParameter( root_frequencies );
        root_frequencies = NULL;
    }

    if ( f != NULL )
    {
        // set the value
        root_frequencies = f;
    }

    // add the new parameter
    this->addParameter( root_frequencies );

    // redraw the current value
    if ( this->dag_node == NULL || this->dag_node->isClamped() == false )
    {
        this->redrawValue();
    }

}


template<class charType>
void RevBayesCore::AbstractPhyloCTMCSiteHomogeneous<charType>::setSiteRates(const TypedDagNode< RbVector< double > > *r)
{

    // remove the old parameter first
    if ( site_rates != NULL )
    {
        this->removeParameter( site_rates );
        site_rates = NULL;
    }

    if ( r != NULL )
    {
        // set the value
        rate_variation_across_sites = true;
        site_rates = r;
        this->num_site_rates = r->getValue().size();
    }
    else
    {
        // set the value
        rate_variation_across_sites = false;
        site_rates = NULL;
        this->num_site_rates = 1;
    }

    this->resizeLikelihoodVectors();

    // add the new parameter
    this->addParameter( site_rates );

    // redraw the current value
    if ( this->dag_node == NULL || this->dag_node->isClamped() == false )
    {
        this->redrawValue();
    }
}


template<class charType>
void RevBayesCore::AbstractPhyloCTMCSiteHomogeneous<charType>::setSiteRatesProbs(const TypedDagNode< Simplex > *rp)
{

    // remove the old parameter first
    if ( site_rates_probs != NULL )
    {
        this->removeParameter( site_rates_probs );
        site_rates_probs = NULL;
    }

    if (rp != NULL)
    {
        // set the value
        site_rates_probs = rp;
    }

    // add the new parameter
    this->addParameter( site_rates_probs );

    // redraw the current value
    if ( this->dag_node == NULL || this->dag_node->isClamped() == false )
    {
        this->redrawValue();
    }
}


template<class charType>
void RevBayesCore::AbstractPhyloCTMCSiteHomogeneous<charType>::setUseMarginalLikelihoods(bool tf)
{

    this->use_marginal_likelihoods = tf;
    this->resizeLikelihoodVectors();

}

template<class charType>
void RevBayesCore::AbstractPhyloCTMCSiteHomogeneous<charType>::setUseSiteMatrices(bool use_sm, const TypedDagNode< Simplex > *s)
{

    if ( use_sm == false && s != NULL)
    {
        throw(RbException("Provided site matrix probs but not using site matrix mixture."));
    }

    // remove the old parameter first
    if ( site_matrix_probs != NULL )
    {
        this->removeParameter( site_matrix_probs );
        site_matrix_probs = NULL;
    }

    if ( use_sm == true )
    {
        // set the value
        site_matrix_probs = s;
    }

=======
    this->addParameter( site_rates );

    // redraw the current value
    if ( this->dag_node == NULL || this->dag_node->isClamped() == false )
    {
        this->redrawValue();
    }
}


template<class charType>
void RevBayesCore::AbstractPhyloCTMCSiteHomogeneous<charType>::setSiteRatesProbs(const TypedDagNode< Simplex > *rp)
{

    // remove the old parameter first
    if ( site_rates_probs != NULL )
    {
        this->removeParameter( site_rates_probs );
        site_rates_probs = NULL;
    }

    if (rp != NULL)
    {
        // set the value
        site_rates_probs = rp;
    }

    // add the new parameter
    this->addParameter( site_rates_probs );

    // redraw the current value
    if ( this->dag_node == NULL || this->dag_node->isClamped() == false )
    {
        this->redrawValue();
    }
}


template<class charType>
void RevBayesCore::AbstractPhyloCTMCSiteHomogeneous<charType>::setUseMarginalLikelihoods(bool tf)
{

    this->use_marginal_likelihoods = tf;
    this->resizeLikelihoodVectors();

}

template<class charType>
void RevBayesCore::AbstractPhyloCTMCSiteHomogeneous<charType>::setUseSiteMatrices(bool use_sm, const TypedDagNode< Simplex > *s)
{

    if ( use_sm == false && s != NULL)
    {
        throw(RbException("Provided site matrix probs but not using site matrix mixture."));
    }

    // remove the old parameter first
    if ( site_matrix_probs != NULL )
    {
        this->removeParameter( site_matrix_probs );
        site_matrix_probs = NULL;
    }

    if ( use_sm == true )
    {
        // set the value
        site_matrix_probs = s;
    }

>>>>>>> 37f5740a
    // add the new parameter
    this->addParameter( site_matrix_probs );

    this->branch_heterogeneous_substitution_matrices = !use_sm;

    this->resizeLikelihoodVectors();

    // redraw the current value
    if ( this->dag_node == NULL || this->dag_node->isClamped() == false )
    {
        this->redrawValue();
    }
}


template<class charType>
std::vector< std::vector<double> >* RevBayesCore::AbstractPhyloCTMCSiteHomogeneous<charType>::sumMarginalLikelihoods( size_t node_index )
{

    std::vector< std::vector<double> >* per_mixture_Likelihoods = new std::vector< std::vector<double> >(this->data_pattern_block_size, std::vector<double>(num_chars, 0.0) );

    std::vector<double> mixture_probs = getMixtureProbs();

    // get the pointers to the partial likelihoods and the marginal likelihoods
    double*         p_node_marginal         = this->marginal_likelihoods + node_index*this->data_node_offset;

    // get pointers the likelihood for both subtrees
    double*         p_mixture_marginal          = p_node_marginal;
    // iterate over all mixture categories
    for (size_t mixture = 0; mixture < this->num_site_mixtures; ++mixture)
    {

        // get pointers to the likelihood for this mixture category
        double*         p_site_mixture_marginal         = p_mixture_marginal;
        // iterate over all sites
        for (size_t site = 0; site < this->data_pattern_block_size; ++site)
        {
            // get the pointers to the likelihoods for this site and mixture category
            double*         p_site_marginal_j           = p_site_mixture_marginal;
            // iterate over all starting states
            for (size_t j=0; j<num_chars; ++j)
            {
                // add the probability of being in this state
                (*per_mixture_Likelihoods)[site][j] += *p_site_marginal_j * mixture_probs[mixture];

                // increment pointers
                ++p_site_marginal_j;
            }

            // increment the pointers to the next site
            p_site_mixture_marginal+=this->site_offset;

        } // end-for over all sites (=patterns)

        // increment the pointers to the next mixture category
        p_mixture_marginal+=this->data_mixture_offset;

    } // end-for over all mixtures (=rate categories)

    return per_mixture_Likelihoods;
}



template<class charType>
double RevBayesCore::AbstractPhyloCTMCSiteHomogeneous<charType>::sumRootLikelihood( void )
{

    // first, we compute the likelihoods for the data
    std::vector<double> site_likelihoods = std::vector<double>(data_pattern_block_size,0.0);
    computeRootLikelihoods( site_likelihoods, data_partial_likelihoods, data_active_likelihood_offset, data_node_offset, data_pattern_block_size, data_mixture_offset, data_pattern_counts, data_per_node_site_log_scaling_factors );

    double sum_partial_probs = 0.0;

    for (size_t site = 0; site < data_pattern_block_size; ++site)
    {
        sum_partial_probs += site_likelihoods[site];
    }
    
    // second, we compute the likelihoods for the data
    if ( ascertainment_bias_correction == AbstractAscertainmentBias::VARIABLE )
    {
        std::vector<double> bias_site_likelihoods = std::vector<double>(bias_num_sites,0.0);
        computeRootLikelihoods( bias_site_likelihoods, bias_partial_likelihoods, bias_active_likelihood_offset, bias_node_offset, bias_num_sites, bias_mixture_offset, bias_pattern_counts, bias_per_node_site_log_scaling_factors );

        double bias_sum_partial_probs = 0.0;

        for (size_t site = 0; site < bias_num_sites; ++site)
        {
            bias_sum_partial_probs += exp(bias_site_likelihoods[site]);
        }
        
        sum_partial_probs -= log( 1.0 - bias_sum_partial_probs ) * data_num_sites;
    }

#ifdef RB_MPI

    // we only need to send message if there is more than one process
    if ( num_processes > 1 )
    {

        // send the likelihood from the helpers to the master
        if ( process_active == false )
        {
            // send from the workers the log-likelihood to the master
            MPI_Send(&sum_partial_probs, 1, MPI_DOUBLE, active_PID, 0, MPI_COMM_WORLD);
        }

        // receive the likelihoods from the helpers
        if ( process_active == true )
        {
            for (size_t i=active_PID+1; i<active_PID+num_processes; ++i)
            {
                double tmp = 0;
                MPI_Status status;
                MPI_Recv(&tmp, 1, MPI_DOUBLE, int(i), 0, MPI_COMM_WORLD, &status);
                sum_partial_probs += tmp;
            }
        }

        // now send back the combined likelihood to the helpers
        if ( process_active == true )
        {
            for (size_t i=active_PID+1; i<active_PID+num_processes; ++i)
            {
                MPI_Send(&sum_partial_probs, 1, MPI_DOUBLE, int(i), 0, MPI_COMM_WORLD);
            }
        }
        else
        {
            MPI_Status status;
            MPI_Recv(&sum_partial_probs, 1, MPI_DOUBLE, active_PID, 0, MPI_COMM_WORLD, &status);
        }

    }

#endif

    return sum_partial_probs;
}



template<class charType>
void RevBayesCore::AbstractPhyloCTMCSiteHomogeneous<charType>::swap_taxon_name_2_tip_index(std::string tip1, std::string tip2)
{
    size_t index1 = taxon_name_2_tip_index_map[tip1];
    size_t index2 = taxon_name_2_tip_index_map[tip2];
    taxon_name_2_tip_index_map[tip1] = index2;
    taxon_name_2_tip_index_map[tip2] = index1;
}

/** Swap a parameter of the distribution */
template<class charType>
void RevBayesCore::AbstractPhyloCTMCSiteHomogeneous<charType>::swapParameterInternal(const DagNode *oldP, const DagNode *newP)
{

    if (oldP == homogeneous_clock_rate)
    {
        homogeneous_clock_rate = static_cast<const TypedDagNode< double >* >( newP );
    }
    else if (oldP == heterogeneous_clock_rates)
    {
        heterogeneous_clock_rates = static_cast<const TypedDagNode< RbVector< double > >* >( newP );
    }
    else if (oldP == homogeneous_rate_matrix)
    {
        homogeneous_rate_matrix = static_cast<const TypedDagNode< RateGenerator >* >( newP );
    }
    else if (oldP == heterogeneous_rate_matrices)
    {
        heterogeneous_rate_matrices = static_cast<const TypedDagNode< RbVector< RateGenerator > >* >( newP );
    }
    else if (oldP == root_frequencies)
    {
        root_frequencies = static_cast<const TypedDagNode< Simplex >* >( newP );
    }
    else if (oldP == site_matrix_probs)
    {
        site_matrix_probs = static_cast<const TypedDagNode< Simplex >* >( newP );
    }
    else if (oldP == site_rates)
    {
        site_rates = static_cast<const TypedDagNode< RbVector< double > >* >( newP );
    }
    else if (oldP == site_rates_probs)
    {
        site_rates_probs = static_cast<const TypedDagNode< Simplex >* >( newP );
    }
    else if (oldP == p_inv)
    {
        p_inv = static_cast<const TypedDagNode< double >* >( newP );
    }
    else if (oldP == tau)
    {
        tau->getValue().getTreeChangeEventHandler().removeListener( this );

        tau = static_cast<const TypedDagNode<Tree>* >( newP );

        tau->getValue().getTreeChangeEventHandler().addListener( this );

        num_nodes = tau->getValue().getNumberOfNodes();
    }

}

template<class charType>
void RevBayesCore::AbstractPhyloCTMCSiteHomogeneous<charType>::touchSpecialization( const DagNode* affecter, bool touch_all )
{

    if ( touched == false )
    {
        touched = true;
        this->stored_ln_prob = this->ln_prob;
    }


    // if the topology wasn't the culprit for the touch, then we just flag everything as dirty
    if ( affecter == heterogeneous_clock_rates )
    {
        const std::set<size_t> &indices = heterogeneous_clock_rates->getTouchedElementIndices();

        // maybe all of them have been touched or the flags haven't been set properly
        if ( indices.size() == 0 || indices.size() == this->tau->getValue().getNodes().size() )
        {
            // just flag everyting for recomputation
            touch_all = true;
        }
        else
        {
            const std::vector<TopologyNode *> &nodes = this->tau->getValue().getNodes();
            // flag recomputation only for the nodes
            for (std::set<size_t>::iterator it = indices.begin(); it != indices.end(); ++it)
            {
                this->recursivelyFlagNodeDirty( *nodes[*it] );
                this->flagNodeDirtyPmatrix( *it );
            }
        }
    }
    else if ( affecter == heterogeneous_rate_matrices && branch_heterogeneous_substitution_matrices == true)
    {
        const std::set<size_t> &indices = heterogeneous_rate_matrices->getTouchedElementIndices();

        // maybe all of them have been touched or the flags haven't been set properly
        if ( indices.size() == 0 )
        {
            // just flag everyting for recomputation
            touch_all = true;
        }
        else
        {
            const std::vector<TopologyNode *> &nodes = this->tau->getValue().getNodes();
            // flag recomputation only for the nodes
            for (std::set<size_t>::iterator it = indices.begin(); it != indices.end(); ++it)
            {
                this->recursivelyFlagNodeDirty( *nodes[*it] );
                this->flagNodeDirtyPmatrix( *it );
            }
        }
    }
    else if ( affecter == root_frequencies )
    {

        const TopologyNode &root = this->tau->getValue().getRoot();
        this->recursivelyFlagNodeDirty( root );
    }
    else if ( affecter == p_inv )
    {
        touch_all = true;
    }
    else if ( affecter != tau && affecter != site_rates_probs && affecter != site_matrix_probs) // if the topology wasn't the culprit for the touch, then we just flag everything as dirty
    {
        touch_all = true;
    }

    if ( touch_all == true )
    {

        for (std::vector<bool>::iterator it = dirty_nodes.begin(); it != dirty_nodes.end(); ++it)
        {
            (*it) = true;
        }

        // flip the active likelihood pointers
        for (size_t index = 0; index < changed_nodes.size(); ++index)
        {
            if ( changed_nodes[index] == false )
            {
                active_likelihood[index] = (active_likelihood[index] == 0 ? 1 : 0);
                changed_nodes[index] = true;
            }
        }
        
        for (std::vector<bool>::iterator it = pmat_dirty_nodes.begin(); it != pmat_dirty_nodes.end(); ++it)
        {
            (*it) = true;
        }
        
        // flip the active transition probability matrices pointers
        for (size_t index = 0; index < pmat_changed_nodes.size(); ++index)
        {
            if ( pmat_changed_nodes[index] == false )
            {
                active_pmatrices[index] = (active_pmatrices[index] == 0 ? 1 : 0);
                pmat_changed_nodes[index] = true;
            }
        }
    }

}



template<class charType>
void RevBayesCore::AbstractPhyloCTMCSiteHomogeneous<charType>::updateMarginalNodeLikelihoods( void )
{

    // calculate the root marginal likelihood, then start the recursive call down the tree
    this->computeMarginalRootLikelihood();

    // update the marginal likelihoods by a recursive downpass
    this->recursiveMarginalLikelihoodComputation( tau->getValue().getRoot().getIndex() );


}



/*
 * Update the transition probability matrices for the branch attached to the given node index.
 */
template<class charType>
void RevBayesCore::AbstractPhyloCTMCSiteHomogeneous<charType>::updateTransitionProbabilities(size_t node_idx)
{
    const TopologyNode* node = tau->getValue().getNodes()[node_idx];

    if ( node->isRoot() == true )
    {
        throw RbException("dnPhyloCTMC called updateTransitionProbabilities for the root node\n");
    }

    double end_age = node->getAge();

    // if the tree is not a time tree, then the age will be not a number
    if ( RbMath::isFinite(end_age) == false )
    {
        // we assume by default that the end is at time 0
        end_age = 0.0;
    }
    double start_age = end_age + node->getBranchLength();


    // second, get the clock rate for the branch
    double rate = 1.0;
    if ( this->branch_heterogeneous_clock_rates == true )
    {
        rate = this->heterogeneous_clock_rates->getValue()[node_idx];
    }
    else if (homogeneous_clock_rate != NULL)
    {
        rate = this->homogeneous_clock_rate->getValue();
    }

    // we rescale the rate by the inverse of the proportion of invariant sites
    rate /= ( 1.0 - getPInv() );

    // first, get the rate matrix for this branch
    RateMatrix_JC jc(this->num_chars);

    if (this->branch_heterogeneous_substitution_matrices == false )
    {
        // loop now over all per-site rate matrices (could also be only a single one, as by default)
        for (size_t matrix = 0; matrix < this->num_matrices; ++matrix)
        {
            const RateGenerator *rm = nullptr;

            // get the i-th rate matrix
            if ( this->heterogeneous_rate_matrices != NULL )
            {
                rm = &this->heterogeneous_rate_matrices->getValue()[matrix];
            }
            else if ( this->homogeneous_rate_matrix != NULL )
            {
                rm = &this->homogeneous_rate_matrix->getValue();
            }
            else
            {
                rm = &jc;
            }

            // now also get the site specific rates
            for (size_t j = 0; j < this->num_site_rates; ++j)
            {
                double r = 1.0;
                if ( this->rate_variation_across_sites == true )
                {
                    r = this->site_rates->getValue()[j];
                }

                rm->calculateTransitionProbabilities( start_age, end_age,  rate * r, this->transition_prob_matrices[j*this->num_matrices + matrix] );
            }
        }
    }
    else
    {
        const RateGenerator *rm = nullptr;

        if ( this->heterogeneous_rate_matrices != NULL )
        {
            rm = &this->heterogeneous_rate_matrices->getValue()[node_idx];
        }
        else if ( this->homogeneous_rate_matrix != NULL )
        {
            rm = &this->homogeneous_rate_matrix->getValue();
        }
        else
        {
            rm = &jc;
        }

        for (size_t j = 0; j < this->num_site_rates; ++j)
        {
            double r = 1.0;
            if ( this->rate_variation_across_sites == true )
            {
                r = this->site_rates->getValue()[j];
            }

            rm->calculateTransitionProbabilities( start_age, end_age,  rate * r, this->transition_prob_matrices[j] );
            
<<<<<<< HEAD
        }
    }
}


/*
 * Update the transition probability matrices for the branch attached to the given node index.
 */
template<class charType>
void RevBayesCore::AbstractPhyloCTMCSiteHomogeneous<charType>::updateTransitionProbabilityMatrix(size_t node_idx)
{
    const TopologyNode* node = tau->getValue().getNodes()[node_idx];
    
    if (node->isRoot()) throw RbException("dnPhyloCTMC called updateTransitionProbabilityMatrix for the root node\n");
    
    // second, get the clock rate for the branch
    double rate = 1.0;
    if ( this->branch_heterogeneous_clock_rates == true )
    {
        rate = this->heterogeneous_clock_rates->getValue()[node_idx];
    }
    else if (homogeneous_clock_rate != NULL)
    {
        rate = this->homogeneous_clock_rate->getValue();
    }
    
    // we rescale the rate by the inverse of the proportion of invariant sites
    rate /= ( 1.0 - getPInv() );
    
    double end_age = node->getAge();
    
    // if the tree is not a time tree, then the age will be not a number
    if ( RbMath::isFinite(end_age) == false )
    {
        // we assume by default that the end is at time 0
        end_age = 0.0;
    }
    double start_age = end_age + node->getBranchLength();
    
    // first, get the rate matrix for this branch
    RateMatrix_JC jc(this->num_chars);
    const RateGenerator *rm = &jc;
    
    size_t pmat_offset = this->active_pmatrices[node_idx] * this->activePmatrixOffset + node_idx * this->pmatNodeOffset;
    
    if (this->branch_heterogeneous_substitution_matrices == false )
    {
        for (size_t matrix = 0; matrix < this->num_matrices; ++matrix)
        {
            if ( this->heterogeneous_rate_matrices != NULL )
            {
                rm = &this->heterogeneous_rate_matrices->getValue()[matrix];
            }
            else if ( this->homogeneous_rate_matrix != NULL )
            {
                rm = &this->homogeneous_rate_matrix->getValue();
            }
            
            for (size_t j = 0; j < this->num_site_rates; ++j)
            {
                double r = 1.0;
                if ( this->rate_variation_across_sites == true )
                {
                    r = this->site_rates->getValue()[j];
                }
                
                rm->calculateTransitionProbabilities( start_age, end_age,  rate * r, this->pmatrices[pmat_offset + j * this->num_matrices + matrix] );
            }
        }
    }
    else
    {
        if ( this->heterogeneous_rate_matrices != NULL )
        {
            rm = &this->heterogeneous_rate_matrices->getValue()[node_idx];
        }
        else if ( this->homogeneous_rate_matrix != NULL )
        {
            rm = &this->homogeneous_rate_matrix->getValue();
        }
        
        for (size_t j = 0; j < this->num_site_rates; ++j)
        {
            double r = 1.0;
            if ( this->rate_variation_across_sites == true )
            {
                r = this->site_rates->getValue()[j];
            }
            
            rm->calculateTransitionProbabilities( start_age, end_age,  rate * r, this->pmatrices[pmat_offset + j] );
        }
    }
}


/*
 * Update the transition probability matrices for each branch that is marked dirty.
 */
template<class charType>
void RevBayesCore::AbstractPhyloCTMCSiteHomogeneous<charType>::updateTransitionProbabilityMatrices( void )
{
    
    std::vector<TopologyNode*> nodes = tau->getValue().getNodes();
        
    for (std::vector<TopologyNode*>::iterator it = nodes.begin(); it != nodes.end(); ++it)
    {
        size_t node_index = (*it)->getIndex();
        if (pmat_dirty_nodes[node_index] == true)
        {
            if ((*it)->isRoot() == false)
            {
                updateTransitionProbabilityMatrix(node_index);
            }

            // mark as computed
            pmat_dirty_nodes[node_index] = false;
=======
>>>>>>> 37f5740a
        }
    }
    
}

#endif<|MERGE_RESOLUTION|>--- conflicted
+++ resolved
@@ -290,13 +290,9 @@
         virtual void                                                        scale(size_t i, double* likelihoods, size_t likelihood_offset, size_t node_offset, size_t pattern_block_size, size_t mixture_offset, std::vector< std::vector< std::vector<double> > >& scaling_factors);
         virtual void                                                        scale(size_t i, size_t l, size_t r, double* likelihoods, size_t likelihood_offset, size_t node_offset, size_t pattern_block_size, size_t mixture_offset, std::vector< std::vector< std::vector<double> > >& scaling_factors);
         virtual void                                                        scale(size_t i, size_t l, size_t r, size_t m, double* likelihoods, size_t likelihood_offset, size_t node_offset, size_t pattern_block_size, size_t mixture_offset, std::vector< std::vector< std::vector<double> > >& scaling_factors);
-<<<<<<< HEAD
         virtual void                                                        simulate(const TopologyNode& node, std::vector< DiscreteTaxonData< charType > > &t, const std::vector<bool> &inv, const std::vector<size_t> &perSiteRates);
         virtual void                                                        updateTransitionProbabilityMatrix(size_t node_idx);
 
-=======
-        virtual void                                                        simulate(const TopologyNode& node, std::vector< charType > &t, bool inv, size_t site_rate_index);
->>>>>>> 37f5740a
         
         
         
@@ -403,7 +399,6 @@
     data_mixture_offset             =  data_pattern_block_size*num_chars;
     site_offset                     =  num_chars;
     
-<<<<<<< HEAD
     activePmatrixOffset         =  num_nodes * num_site_mixtures;
     pmatNodeOffset              =  num_site_mixtures;
     active_pmatrices            =  std::vector<size_t>(num_nodes, 0);
@@ -411,9 +406,6 @@
     pmat_dirty_nodes            =  std::vector<bool>(num_nodes, true);
     pmatrices                   =  std::vector<TransitionProbabilityMatrix>(activePmatrixOffset * 2, TransitionProbabilityMatrix(num_chars));
 
-=======
-    
->>>>>>> 37f5740a
     // now fudge a dataset for the ascertainment bias correction
     bias_num_sites = 0;
     if ( ascertainment_bias_correction == AbstractAscertainmentBias::VARIABLE )
@@ -468,10 +460,7 @@
     bias_active_likelihood_offset   =  num_nodes * num_site_mixtures * bias_num_sites * num_chars;
     bias_node_offset                =              num_site_mixtures * bias_num_sites * num_chars;
     bias_mixture_offset             =                                  bias_num_sites * num_chars;
-<<<<<<< HEAD
-=======
-//    bias_site_offset                =  num_chars;
->>>>>>> 37f5740a
+
 
     // add the parameters to our set (in the base class)
     // in that way other class can easily access the set of our parameters
@@ -571,7 +560,6 @@
     bias_active_likelihood_offset   = n.bias_active_likelihood_offset;
     bias_node_offset                = n.bias_node_offset;
     bias_mixture_offset             = n.bias_mixture_offset;
-<<<<<<< HEAD
     
     activePmatrixOffset             =  n.activePmatrixOffset;
     pmatNodeOffset                  =  n.pmatNodeOffset;
@@ -579,8 +567,6 @@
     pmat_changed_nodes              =  n.pmat_changed_nodes;
     pmat_dirty_nodes                =  n.pmat_dirty_nodes;
     pmatrices                       =  n.pmatrices;
-=======
->>>>>>> 37f5740a
 
     // flags specifying which model variants we use
     branch_heterogeneous_clock_rates               = n.branch_heterogeneous_clock_rates;
@@ -812,7 +798,6 @@
                     pattern += c.getStringValue();
                 }
             }
-<<<<<<< HEAD
             
             // only add this pattern if not all are missing
             if ( all_missing == false )
@@ -827,38 +812,6 @@
 
                     // obviously this site isn't unique nor the first encounter
                     unique[site] = false;
-=======
-            // check if we have already seen this site pattern
-            std::map<std::string, size_t>::const_iterator index = patterns.find( pattern );
-            if ( index != patterns.end() )
-            {
-                // we have already seen this pattern
-                // increase the frequency counter
-                data_pattern_counts[ index->second ]++;
-
-                // obviously this site isn't unique nor the first encounter
-                unique[site] = false;
-
-                // remember which pattern this site uses
-                data_site_pattern[site] = index->second;
-            }
-            else
-            {
-                // create a new pattern frequency counter for this pattern
-                data_pattern_counts.push_back(1);
-
-                // insert this pattern with the corresponding index in the map
-                patterns.insert( std::pair<std::string,size_t>(pattern,data_num_patterns) );
-
-                // remember which pattern this site uses
-                data_site_pattern[site] = data_num_patterns;
-
-                // increase the pattern counter
-                data_num_patterns++;
-
-                // add the index of the site to our pattern-index vector
-                index_of_site_pattern.push_back( site );
->>>>>>> 37f5740a
 
                     // remember which pattern this site uses
                     data_site_pattern[site] = index->second;
@@ -993,13 +946,8 @@
                     val &= data_ambiguous_char_matrix[taxon_index][i];
                 }
 
-<<<<<<< HEAD
                 if (   ( allow_ambiguous_as_invariant == true  &&  val.count() == 0 && data_gap_matrix[taxon_index][i] == false)
                     || ( allow_ambiguous_as_invariant == false && (val.count() == 0 || data_gap_matrix[taxon_index][i] == true ) ) )
-=======
-                if (   ( allow_ambiguous_as_invariant == true  &&  val.getNumberSetBits() == 0 && data_gap_matrix[taxon_index][i] == false)
-                    || ( allow_ambiguous_as_invariant == false && (val.getNumberSetBits() == 0 || data_gap_matrix[taxon_index][i] == true ) ) )
->>>>>>> 37f5740a
                 {
                     inv = false;
                     break;
@@ -1021,14 +969,11 @@
         else
         {
             unsigned long c = data_char_matrix[taxon_index][i];
-<<<<<<< HEAD
             
             if ( c < 0 || c >= this->num_chars )
             {
                 throw RbException() << "Possible bug: Invar sites with ambiguous chars at index " << c << " out of bounds! Site was " << (gap_matrix[taxon_index][i] ? "Gap" : "No Gap");
             }
-=======
->>>>>>> 37f5740a
             invariant_site_index[i].push_back(c);
 
             for (; taxon_index<length; ++taxon_index)
@@ -1321,15 +1266,9 @@
     // create a vector for the per mixture likelihoods
     // we need this vector to sum over the different mixture likelihoods
     std::vector<double> per_mixture_Likelihoods = std::vector<double>(num_patterns,0.0);
-<<<<<<< HEAD
 
     std::vector<double> site_mixture_probs = getMixtureProbs();
 
-=======
-
-    std::vector<double> site_mixture_probs = getMixtureProbs();
-
->>>>>>> 37f5740a
     // get pointer the likelihood
     double*   p_mixture     = p_node;
     // iterate over all mixture categories
@@ -1707,7 +1646,6 @@
         }
 
         size_t num_site_rates_withInv = num_site_rates + 1;
-<<<<<<< HEAD
 
         for (size_t site = 0; site < data_pattern_block_size; ++site, ++patterns)
         {
@@ -1720,27 +1658,12 @@
                     ftotal += f[this->invariant_site_index[site][c]];
                 }
 
-=======
-
-        for (size_t site = 0; site < data_pattern_block_size; ++site, ++patterns)
-        {
-            // the first rate category is the invariant
-            if ( this->site_invariant[site] == true )
-            {
-                double ftotal = 0.0;
-                for ( size_t c = 0; c < this->invariant_site_index[site].size(); c++ )
-                {
-                    ftotal += f[this->invariant_site_index[site][c]];
-                }
-
->>>>>>> 37f5740a
                 rv[site][0] = log( prob_invariant * ftotal ) * *patterns;
             }
             else
             {
                 rv[site][0] = RbConstants::Double::neginf;
             }
-<<<<<<< HEAD
 
             // the remaining variant rate categories
             for (size_t site_rate_index = 1; site_rate_index < num_site_rates_withInv; ++site_rate_index)
@@ -2097,49 +2020,45 @@
 template<class charType>
 void RevBayesCore::AbstractPhyloCTMCSiteHomogeneous<charType>::drawStochasticCharacterMap(std::vector<std::string>& character_histories, size_t site, bool use_simmap_default)
 {
-=======
->>>>>>> 37f5740a
-
-            // the remaining variant rate categories
-            for (size_t site_rate_index = 1; site_rate_index < num_site_rates_withInv; ++site_rate_index)
-            {
-                rv[site][site_rate_index] = log( oneMinusPInv * per_site_rate_Likelihoods[site][site_rate_index - 1] ) * *patterns;
-
-<<<<<<< HEAD
+
+    bool success = false;
+    size_t max_draws = 10;
+    size_t n_draws = 0;
+
     while (!success && n_draws != max_draws)
     {
         // first draw joint ancestral states
         std::vector<std::vector<charType> > start_states(this->num_nodes, std::vector<charType>(this->data_num_sites, template_state));
         std::vector<std::vector<charType> > end_states(this->num_nodes, std::vector<charType>(this->data_num_sites, template_state));
         this->drawJointConditionalAncestralStates( start_states, end_states );
-=======
-                if ( RbSettings::userSettings().getUseScaling() == true )
-                {
-                    rv[site][site_rate_index] -= data_per_node_site_log_scaling_factors[this->active_likelihood[node_index]][node_index][site] * *patterns;
-                }
->>>>>>> 37f5740a
-
-            }
-
-<<<<<<< HEAD
+
+        // save the character history for the root
+        const TopologyNode &root = this->tau->getValue().getRoot();
+        size_t root_index = root.getIndex();
+        std::string simmap_string = "{" + end_states[root_index][site].getStringValue() + "," + StringUtilities::toString( root.getBranchLength() ) + "}";
+        character_histories[root_index] = simmap_string;
+
+        // get the sampled site-matrix and site-rate indexes
+        getSampledMixtureComponents(site, sampled_site_rate_component, sampled_site_matrix_component);
+
+        // recurse towards tips
+        const TopologyNode &right = root.getChild(0);
+        const TopologyNode &left = root.getChild(1);
+        success = recursivelyDrawStochasticCharacterMap(left,  character_histories, start_states, end_states, site, use_simmap_default);
+        success &= recursivelyDrawStochasticCharacterMap(right, character_histories, start_states, end_states, site, use_simmap_default);
+
         if (n_draws != 0)
         {
             std::cout << "Warning: numerical instability in P(t)=exp(Qt) caused stochastic mapping to fail (attempt: " << n_draws << "/" << max_draws << ")\n";
-=======
->>>>>>> 37f5740a
-        }
-
-<<<<<<< HEAD
+        }
+        n_draws++;
+    }
+
     if (n_draws == max_draws)
     {
         throw RbException("Stochastic mapping failed due to numerical instability.");
-=======
->>>>>>> 37f5740a
-    }
-    else
-    {
-
-<<<<<<< HEAD
+    }
+
 }
 
 template<class charType>
@@ -2165,29 +2084,28 @@
 template<class charType>
 void RevBayesCore::AbstractPhyloCTMCSiteHomogeneous<charType>::getSampledMixtureComponents(size_t &site_index, size_t &rate_component, size_t &matrix_component )
 {
-=======
-        for (size_t site = 0; site < data_pattern_block_size; ++site, ++patterns)
-        {
-            for (size_t site_rate_index = 0; site_rate_index < num_site_rates; ++site_rate_index)
-            {
-                rv[site][site_rate_index] = log( per_site_rate_Likelihoods[site][site_rate_index] ) * *patterns;
->>>>>>> 37f5740a
-
-                if ( RbSettings::userSettings().getUseScaling() == true )
-                {
-                    rv[site][site_rate_index] -= data_per_node_site_log_scaling_factors[this->active_likelihood[node_index]][node_index][site] * *patterns;
-                }
-            }
-
-        }
-
-    }
-
-}
-
-
-
-<<<<<<< HEAD
+
+	// get the mixture component (in vector form)
+	size_t mixture_component_index = sampled_site_mixtures[site_index];
+
+	matrix_component = 0;
+    if (this->site_matrix_probs != NULL)
+    {
+    	matrix_component = mixture_component_index % num_matrices;
+    }
+
+    // determine the rate (row index)
+    rate_component = 0;
+    if (this->site_rates != NULL)
+    {
+    	rate_component = (mixture_component_index - matrix_component) / num_matrices;
+    }
+
+
+}
+
+
+
 template<class charType>
 bool RevBayesCore::AbstractPhyloCTMCSiteHomogeneous<charType>::isSitePatternValid(const std::vector<charType> &site_pattern) const
 {
@@ -2212,120 +2130,151 @@
 
 
 
-=======
-/**
- * Draw a vector of ancestral states from the marginal distribution (non-conditional of the other ancestral states).
- * Here we assume that the marginal likelihoods have been updated.
- */
->>>>>>> 37f5740a
-template<class charType>
-std::vector<charType> RevBayesCore::AbstractPhyloCTMCSiteHomogeneous<charType>::drawAncestralStatesForNode(const TopologyNode &node)
-{
-
+template<class charType>
+bool RevBayesCore::AbstractPhyloCTMCSiteHomogeneous<charType>::recursivelyDrawStochasticCharacterMap(const TopologyNode &node, std::vector<std::string>& character_histories, std::vector<std::vector<charType> >& start_states, std::vector<std::vector<charType> >& end_states, size_t site, bool use_simmap_default)
+{
+
+    bool success = false;
+
+    // get the start and end states
     size_t node_index = node.getIndex();
-
-    // get the marginal likelihoods
-    std::vector< std::vector<double> >* marginals = sumMarginalLikelihoods(node_index);
-
-    RandomNumberGenerator* rng = GLOBAL_RNG;
-    std::vector< charType > ancestralSeq = std::vector<charType>();
-
-    for ( size_t i = 0; i < data_num_sites; ++i )
-    {
-		size_t pattern = i;
-		// if the matrix is compressed use the pattern for this site
-		if ( compressed == true )
-        {
-            pattern = data_site_pattern[i];
-        }
-
-        // create the character
-        charType c = charType( num_chars );
-        c.setToFirstState();
-
-        // sum the likelihoods for each character state
-        const std::vector<double> siteMarginals = (*marginals)[pattern];
-        double sumMarginals = 0.0;
-        for (int j = 0; j < siteMarginals.size(); j++)
-        {
-            sumMarginals += siteMarginals[j];
-        }
-
-        double u = rng->uniform01();
-        if (sumMarginals == 0.0)
-        {
-
-            // randomly draw state if all states have 0 probability
-            c.setStateByIndex((size_t)(u*c.getNumberOfStates()));
-
-        }
-        else
-        {
-
-            // the marginals don't add up to 1, so rescale u
-            u *= sumMarginals;
-
-            // draw the character state
-            size_t stateIndex = 0;
-            while ( true )
-            {
-
-                u -= siteMarginals[stateIndex];
-
-                if ( u > 0.0 )
-                {
-
-                    if (c.getStateIndex() + 1 >= c.getNumberOfStates())
-                    {
-                        stateIndex = 0;
-                        c.setToFirstState();
-                    }
-                    else
-                    {
-                        c++;
-                        stateIndex++;
-                    }
-
-                }
-                else
-                {
-                    break;
-                }
-            }
-        }
-
-        // add the character to the sequence
-        ancestralSeq.push_back( c );
-    }
-
-    // we need to free the vector
-    delete marginals;
-
-    return ancestralSeq;
-}
-
-
-/**
- * Draw a vector of ancestral states from the joint-conditional distribution of states.
- */
-template<class charType>
-void RevBayesCore::AbstractPhyloCTMCSiteHomogeneous<charType>::drawJointConditionalAncestralStates(std::vector<std::vector<charType> >& startStates, std::vector<std::vector<charType> >& endStates)
-{
-
-	// if we already have ancestral states, don't make new ones
-    
-    // MJL 181028: Disabling this flag to allow multiple monitors to work for same dnPhyloCTMC (e.g. ancestral states + stochastic mapping)
-//	if ( has_ancestral_states == true )
-//    {
-//		return;
-//    }
-    
-    RandomNumberGenerator* rng = GLOBAL_RNG;
-
-    // get working variables
-    std::vector<double> siteProbVector = getMixtureProbs();
-
-<<<<<<< HEAD
+    size_t start_state = start_states[node_index][site].getStateIndex();
+    size_t end_state = start_state;
+
+    // NOTE: ambiguous tip states are sampled along with internal node states
+    end_state = end_states[node_index][site].getStateIndex();
+
+    // set up vectors to hold the character transition events
+    std::vector<size_t> transition_states;
+    std::vector<double> transition_times;
+    transition_states.push_back(start_state);
+
+    // get the rate matrix for this branch (or site if using a mixture of matrices over sites)
+    RateMatrix_JC jc(this->num_chars);
+    const RateGenerator *rate_matrix = &jc;
+    if ( this->branch_heterogeneous_substitution_matrices == true )
+    {
+        if (this->heterogeneous_rate_matrices != NULL)
+        {
+            rate_matrix = &this->heterogeneous_rate_matrices->getValue()[node_index];
+        }
+        else if (this->homogeneous_rate_matrix != NULL)
+        {
+            rate_matrix = &this->homogeneous_rate_matrix->getValue();
+        }
+    }
+    else
+    {
+        if (this->homogeneous_rate_matrix != NULL)
+        {
+            rate_matrix = &this->homogeneous_rate_matrix->getValue();
+        }
+        else if (this->site_matrix_probs != NULL)
+        {
+        	rate_matrix = &this->heterogeneous_rate_matrices->getValue()[this->sampled_site_matrix_component];
+        }
+    }
+
+    // get the clock rate for the branch
+    double clock_rate = 1.0;
+    if ( this->branch_heterogeneous_clock_rates == true )
+    {
+        if (this->heterogeneous_clock_rates != NULL)
+        {
+            clock_rate = this->heterogeneous_clock_rates->getValue()[node_index];
+        }
+    }
+    else
+    {
+        if (this->homogeneous_clock_rate != NULL)
+        {
+            clock_rate = this->homogeneous_clock_rate->getValue();
+        }
+    }
+
+    // multiply by the clock-rate for the site
+    if (this->site_rates != NULL)
+    {
+    	// there is a mixture over site rates
+    	clock_rate *= this->site_rates->getValue()[this->sampled_site_rate_component];
+    }
+
+    // now sample a character history for the branch leading to this node
+    double start_age;
+    double end_age;
+    if (RbMath::isFinite( node.getAge() ) == true)
+    {
+        start_age = node.getParent().getAge();
+        end_age = node.getAge();
+    }
+    else
+    {
+        double branch_length = node.getBranchLength();
+        if (branch_length < 0.0)
+        {
+            branch_length = 1.0;
+        }
+        start_age = branch_length;
+        end_age = 0.0;
+    }
+
+
+    // simulate stochastic map
+    transition_states.push_back(end_state);
+    success = const_cast<RateGenerator*>(rate_matrix)->simulateStochasticMapping(start_age, end_age, clock_rate, transition_states, transition_times);
+
+    // make SIMMAP string
+    std::string simmap_string = "{";
+
+    if (use_simmap_default == true)
+    {
+        for (size_t i = transition_times.size(); i > 0; i--)
+        {
+            simmap_string = simmap_string + StringUtilities::toString(transition_states[i - 1]) + "," + StringUtilities::toString(transition_times[i - 1]);
+            if (i != 1)
+            {
+                simmap_string = simmap_string + ":";
+            }
+        }
+    }
+    else
+    {
+        for (size_t i = 0; i < transition_times.size(); i++)
+        {
+            if (i != 0)
+            {
+                simmap_string = simmap_string + ":";
+            }
+            simmap_string = simmap_string + StringUtilities::toString(transition_states[i]) + "," + StringUtilities::toString(transition_times[i]);
+        }
+    }
+    simmap_string = simmap_string + "}";
+
+    // save the character history for this branch
+    character_histories[node_index] = simmap_string;
+
+    // recurse towards tips
+    if ( node.isTip() == false )
+    {
+        const TopologyNode &right = node.getChild(0);
+        const TopologyNode &left = node.getChild(1);
+        success &= recursivelyDrawStochasticCharacterMap(left, character_histories, start_states, end_states, site, use_simmap_default);
+        success &= recursivelyDrawStochasticCharacterMap(right, character_histories, start_states, end_states, site, use_simmap_default);
+    }
+
+    return success;
+}
+
+
+template<class charType>
+void RevBayesCore::AbstractPhyloCTMCSiteHomogeneous<charType>::executeMethod(const std::string &n, const std::vector<const DagNode *> &args, RbVector<double> &rv) const
+{
+
+    if ( n == "siteLikelihoods" )
+    {
+
+        bool delete_partial_likelihoods = false;
+
         // if we are not in MCMC mode, then we need to (temporarily) allocate memory
         if ( in_mcmc_mode == false )
         {
@@ -2333,44 +2282,23 @@
             data_partial_likelihoods = new double[2*data_active_likelihood_offset];
             bias_partial_likelihoods = new double[2*bias_active_likelihood_offset];
             in_mcmc_mode = true;
-=======
-    const TopologyNode &root = tau->getValue().getRoot();
-    size_t node_index = root.getIndex();
->>>>>>> 37f5740a
-
-    // get the pointers to the partial likelihoods and the marginal likelihoods
-    double*         p_node  = this->data_partial_likelihoods + this->active_likelihood[node_index]*this->data_active_likelihood_offset + node_index*this->data_node_offset;
-
-    // get pointers the likelihood for both subtrees
-    const double*   p_site           = p_node;
-
-<<<<<<< HEAD
+
+            for (std::vector<bool>::iterator it = dirty_nodes.begin(); it != dirty_nodes.end(); ++it)
+            {
+                (*it) = true;
+            }
+        }
+
+        // make sure the likelihoods are updated
+        const_cast<AbstractPhyloCTMCSiteHomogeneous<charType> *>( this )->computeLnProbability();
+
         // get the per site likelihood
         RbVector<double> tmp = RbVector<double>(data_num_patterns, 0.0);
         computeRootLikelihoods( tmp, data_partial_likelihoods, data_active_likelihood_offset, data_node_offset, data_pattern_block_size, data_mixture_offset, data_pattern_counts, data_per_node_site_log_scaling_factors );
-=======
-    // sample root states
-    std::vector<double> p( this->num_site_mixtures*this->num_chars, 0.0);
->>>>>>> 37f5740a
-
-    // clear the container for sampling the site-rates
-    sampled_site_mixtures.resize(this->data_num_sites);
-    
-    for (size_t i = 0; i < this->data_num_sites; ++i)
-//    for (size_t i = pattern_block_start; i < this->pattern_block_end; ++i)
-    {
-
-        // create the character
-        charType c = charType( template_state );
-
-        // sum to sample
-        double sum = 0.0;
-
-        // if the matrix is compressed use the pattern for this site
-        size_t pattern = i - data_pattern_block_start;
-        if ( compressed == true )
-        {
-<<<<<<< HEAD
+
+        // if we are not in MCMC mode, then we need to (temporarily) free memory
+        if ( delete_partial_likelihoods == true )
+        {
             // free the partial likelihoods
             delete [] data_partial_likelihoods;
             delete [] bias_partial_likelihoods;
@@ -2388,599 +2316,6 @@
             {
                 size_t pattern_index = data_site_pattern[i];
                 rv[i] = tmp[pattern_index] / data_pattern_counts[pattern_index];
-=======
-            pattern = data_site_pattern[i - data_pattern_block_start];
-        }
-
-        // get ptr to first mixture cat for site
-        p_site          = p_node  + pattern * this->site_offset;
-
-        // iterate over all mixture categories
-        for (size_t mixture = 0; mixture < this->num_site_mixtures; ++mixture)
-        {
-
-            // get pointers to the likelihood for this mixture category
-            const double* p_site_mixture_j       = p_site;
-
-            // iterate over all starting states
-            for (size_t state = 0; state < this->num_chars; ++state)
-            {
-                size_t k = this->num_chars*mixture + state;
-                p[k] = *p_site_mixture_j * siteProbVector[mixture];
-                sum += p[k];
-
-                // increment the pointers to the next state for (site,rate)
-                p_site_mixture_j++;
->>>>>>> 37f5740a
-            }
-
-            // increment the pointers to the next mixture category for given site
-            p_site       += this->data_mixture_offset;
-
-        } // end-for over all mixtures (=rate categories)
-
-        // sample char from p
-        bool stop = false;
-        double u = rng->uniform01() * sum;
-        for (size_t mixture = 0; mixture < this->num_site_mixtures; mixture++)
-        {
-<<<<<<< HEAD
-            delete_partial_likelihoods = true;
-            data_partial_likelihoods = new double[2*data_active_likelihood_offset];
-            bias_partial_likelihoods = new double[2*bias_active_likelihood_offset];
-            in_mcmc_mode = true;
-
-            for (std::vector<bool>::iterator it = dirty_nodes.begin(); it != dirty_nodes.end(); ++it)
-=======
-            c.setToFirstState();
-            for (size_t state = 0; state < this->num_chars; state++)
->>>>>>> 37f5740a
-            {
-                size_t k = this->num_chars * mixture + state;
-                u -= p[k];
-                if (u < 0.0)
-                {
-                    startStates[root.getIndex()][i] = c;
-                    sampled_site_mixtures[i] = mixture;
-                    stop = true;
-                    break;
-                }
-                if (c.getStateIndex() + 1 >= c.getNumberOfStates())
-                {
-                    c.setToFirstState();
-                }
-                else
-                {
-                    c++;
-                }
-            }
-            if (stop) break;
-        }
-
-        endStates[node_index][i] = startStates[node_index][i];
-    }
-
-    // recurse
-    std::vector<TopologyNode*> children = root.getChildren();
-    for (size_t i = 0; i < children.size(); i++)
-    {
-        // daughters identically inherit ancestral state
-        startStates[ children[i]->getIndex() ] = endStates[ root.getIndex() ];
-
-        // recurse towards tips
-        if ( children[i]->isTip() == false )
-        {
-            recursivelyDrawJointConditionalAncestralStates(*children[i], startStates, endStates, sampled_site_mixtures);
-        }
-        else
-        {
-            tipDrawJointConditionalAncestralStates(*children[i], startStates, endStates, sampled_site_mixtures);
-        }
-
-    }
-
-<<<<<<< HEAD
-        // get the per site rate likelihood
-        MatrixReal tmp = MatrixReal(data_num_patterns, num_site_rates_withInv, 0.0);
-        computeRootLikelihoodsPerSiteRate( tmp );
-
-        // if we are not in MCMC mode, then we need to (temporarily) free memory
-        if ( delete_partial_likelihoods == true )
-        {
-            // free the partial likelihoods
-            delete [] data_partial_likelihoods;
-            delete [] bias_partial_likelihoods;
-            data_partial_likelihoods = NULL;
-            bias_partial_likelihoods = NULL;
-            in_mcmc_mode = false;
-        }
-
-        // now match it back to the actual sites
-        MatrixReal siteRateConditionalProb = MatrixReal(data_num_sites, num_site_rates_withInv, 0.0);
-        for (size_t i=0; i<data_num_sites; ++i)
-        {
-            size_t pattern_index = data_site_pattern[i];
-            double siteLikelihoods = 0.0;
-
-            for (size_t j=0; j<num_site_rates_withInv; ++j)
-            {
-                siteRateConditionalProb[i][j] = exp(tmp[pattern_index][j] / data_pattern_counts[pattern_index]);
-                siteLikelihoods += siteRateConditionalProb[i][j];
-            }
-            for (size_t j=0; j<num_site_rates_withInv; ++j)
-            {
-                siteRateConditionalProb[i][j] = siteRateConditionalProb[i][j] / siteLikelihoods;
-            }
-        }
-
-        rv = RbVector<double>(data_num_sites, 0.0);
-=======
-    // flag the ancestral states as sampled
-    has_ancestral_states = true;
-
-}
-
-
-
-template<class charType>
-void RevBayesCore::AbstractPhyloCTMCSiteHomogeneous<charType>::drawSiteMixtureAllocations()
-{
->>>>>>> 37f5740a
-
-    RandomNumberGenerator* rng = GLOBAL_RNG;
-
-    // get working variables
-    std::vector<double> siteProbVector = getMixtureProbs();
-
-    const TopologyNode &root = tau->getValue().getRoot();
-    size_t node_index = root.getIndex();
-
-    // get the pointers to the partial likelihoods and the marginal likelihoods
-    double*         p_node  = this->data_partial_likelihoods + this->active_likelihood[node_index]*this->data_active_likelihood_offset + node_index*this->data_node_offset;
-
-    // get pointers the likelihood for both subtrees
-    const double*   p_site           = p_node;
-
-    // sample root states
-    std::vector<double> p( this->num_site_mixtures*this->num_chars, 0.0);
-
-    // clear the container for sampling the site-rates
-    this->sampled_site_mixtures.resize(this->data_num_sites);
-
-    for (size_t i = 0; i < this->data_num_sites; ++i)
-//    for (size_t i = pattern_block_start; i < this->pattern_block_end; ++i)
-    {
-
-        // sum to sample
-        double sum = 0.0;
-
-        // if the matrix is compressed use the pattern for this site
-        size_t pattern = i - data_pattern_block_start;
-        if ( compressed == true )
-        {
-<<<<<<< HEAD
-            RandomNumberGenerator* rng = GLOBAL_RNG;
-            for (size_t i=0; i<data_num_sites; ++i)
-            {
-                size_t rateIndex = 0;
-                double u = rng->uniform01();
-=======
-            pattern = data_site_pattern[i - data_pattern_block_start];
-        }
->>>>>>> 37f5740a
-
-        // get ptr to first mixture cat for site
-        p_site          = p_node  + pattern * this->site_offset;
-
-        // iterate over all mixture categories
-        for (size_t mixture = 0; mixture < this->num_site_mixtures; ++mixture)
-        {
-
-            // get pointers to the likelihood for this mixture category
-            const double* p_site_mixture_j       = p_site;
-
-            // iterate over all starting states
-            for (size_t state = 0; state < this->num_chars; ++state)
-            {
-                size_t k = this->num_chars * mixture + state;
-                p[k] = *p_site_mixture_j * siteProbVector[mixture];
-                sum += p[k];
-
-                // increment the pointers to the next state for (site,rate)
-                p_site_mixture_j++;
-            }
-
-            // increment the pointers to the next mixture category for given site
-            p_site       += this->data_mixture_offset;
-
-        } // end-for over all mixtures (=rate categories)
-
-        // sample char from p
-        bool stop = false;
-        double u = rng->uniform01() * sum;
-        for (size_t mixture = 0; mixture < this->num_site_mixtures; mixture++)
-        {
-<<<<<<< HEAD
-            for (size_t i=0; i<data_num_sites; ++i)
-=======
-            for (size_t state = 0; state < this->num_chars; state++)
->>>>>>> 37f5740a
-            {
-                size_t k = this->num_chars * mixture + state;
-                u -= p[k];
-                if (u < 0.0)
-                {
-                	this->sampled_site_mixtures[i] = mixture;
-                    stop = true;
-                    break;
-                }
-            }
-            if (stop) break;
-        }
-
-    }
-
-}
-
-template<class charType>
-void RevBayesCore::AbstractPhyloCTMCSiteHomogeneous<charType>::drawStochasticCharacterMap(std::vector<std::string>& character_histories, size_t site, bool use_simmap_default)
-{
-
-    bool success = false;
-    size_t max_draws = 10;
-    size_t n_draws = 0;
-
-    while (!success && n_draws != max_draws)
-    {
-        // first draw joint ancestral states
-        std::vector<std::vector<charType> > start_states(this->num_nodes, std::vector<charType>(this->data_num_sites, template_state));
-        std::vector<std::vector<charType> > end_states(this->num_nodes, std::vector<charType>(this->data_num_sites, template_state));
-        this->drawJointConditionalAncestralStates( start_states, end_states );
-
-<<<<<<< HEAD
-        // if we are not in MCMC mode, then we need to (temporarily) allocate memory
-        if ( in_mcmc_mode == false )
-        {
-            delete_partial_likelihoods = true;
-            data_partial_likelihoods = new double[2*data_active_likelihood_offset];
-            bias_partial_likelihoods = new double[2*bias_active_likelihood_offset];
-            in_mcmc_mode = true;
-=======
-        // save the character history for the root
-        const TopologyNode &root = this->tau->getValue().getRoot();
-        size_t root_index = root.getIndex();
-        std::string simmap_string = "{" + end_states[root_index][site].getStringValue() + "," + StringUtilities::toString( root.getBranchLength() ) + "}";
-        character_histories[root_index] = simmap_string;
->>>>>>> 37f5740a
-
-        // get the sampled site-matrix and site-rate indexes
-        getSampledMixtureComponents(site, sampled_site_rate_component, sampled_site_matrix_component);
-
-        // recurse towards tips
-        const TopologyNode &right = root.getChild(0);
-        const TopologyNode &left = root.getChild(1);
-        success = recursivelyDrawStochasticCharacterMap(left,  character_histories, start_states, end_states, site, use_simmap_default);
-        success &= recursivelyDrawStochasticCharacterMap(right, character_histories, start_states, end_states, site, use_simmap_default);
-
-        if (n_draws != 0)
-        {
-            std::cout << "Warning: numerical instability in P(t)=exp(Qt) caused stochastic mapping to fail (attempt: " << n_draws << "/" << max_draws << ")\n";
-        }
-        n_draws++;
-    }
-
-<<<<<<< HEAD
-        // get the per site rate likelihood
-        MatrixReal tmp = MatrixReal(data_num_patterns, num_site_rates_withInv, 0.0);
-        computeRootLikelihoodsPerSiteRate( tmp );
-=======
-    if (n_draws == max_draws)
-    {
-        throw RbException("Stochastic mapping failed due to numerical instability.");
-    }
->>>>>>> 37f5740a
-
-}
-
-template<class charType>
-bool RevBayesCore::AbstractPhyloCTMCSiteHomogeneous<charType>::hasSiteRateMixture()
-{
-	bool ret = this->num_site_rates > 1;
-	return ret;
-}
-
-template<class charType>
-bool RevBayesCore::AbstractPhyloCTMCSiteHomogeneous<charType>::hasSiteMatrixMixture()
-{
-	bool ret = false;
-
-	if ( this->site_matrix_probs != NULL )
-    {
-		ret = this->site_matrix_probs->getValue().size() > 1;
-	}
-
-	return ret;
-}
-
-template<class charType>
-void RevBayesCore::AbstractPhyloCTMCSiteHomogeneous<charType>::getSampledMixtureComponents(size_t &site_index, size_t &rate_component, size_t &matrix_component )
-{
-
-	// get the mixture component (in vector form)
-	size_t mixture_component_index = sampled_site_mixtures[site_index];
-
-	matrix_component = 0;
-    if (this->site_matrix_probs != NULL)
-    {
-    	matrix_component = mixture_component_index % num_matrices;
-    }
-
-    // determine the rate (row index)
-    rate_component = 0;
-    if (this->site_rates != NULL)
-    {
-    	rate_component = (mixture_component_index - matrix_component) / num_matrices;
-    }
-
-
-}
-
-
-
-template<class charType>
-bool RevBayesCore::AbstractPhyloCTMCSiteHomogeneous<charType>::isSitePatternValid(const std::vector<charType> &site_pattern) const
-{
-    
-    if ( ascertainment_bias_correction == AbstractAscertainmentBias::VARIABLE )
-    {
-        
-        size_t ref = site_pattern[0].getStateIndex();
-        for (size_t i=1; i<site_pattern.size(); ++i)
-        {
-<<<<<<< HEAD
-            // free the partial likelihoods
-            delete [] data_partial_likelihoods;
-            delete [] bias_partial_likelihoods;
-            data_partial_likelihoods = NULL;
-            bias_partial_likelihoods = NULL;
-            in_mcmc_mode = false;
-=======
-            if ( ref != site_pattern[i].getStateIndex() )
-            {
-                return true;
-            }
->>>>>>> 37f5740a
-        }
-        
-        return false;
-    }
-    
-    return true;
-}
-
-<<<<<<< HEAD
-        // now match it back to the actual sites
-        rv = MatrixReal(data_num_sites, num_site_rates_withInv, 0.0);
-        for (size_t i=0; i<data_num_sites; ++i)
-        {
-            size_t pattern_index = data_site_pattern[i];
-            for (size_t j=0; j<num_site_rates_withInv; ++j)
-            {
-                rv[i][j] = tmp[pattern_index][j] / data_pattern_counts[pattern_index];
-=======
-
-
-template<class charType>
-bool RevBayesCore::AbstractPhyloCTMCSiteHomogeneous<charType>::recursivelyDrawStochasticCharacterMap(const TopologyNode &node, std::vector<std::string>& character_histories, std::vector<std::vector<charType> >& start_states, std::vector<std::vector<charType> >& end_states, size_t site, bool use_simmap_default)
-{
-
-    bool success = false;
-
-    // get the start and end states
-    size_t node_index = node.getIndex();
-    size_t start_state = start_states[node_index][site].getStateIndex();
-    size_t end_state = start_state;
-
-    // NOTE: ambiguous tip states are sampled along with internal node states
-    end_state = end_states[node_index][site].getStateIndex();
-
-    // set up vectors to hold the character transition events
-    std::vector<size_t> transition_states;
-    std::vector<double> transition_times;
-    transition_states.push_back(start_state);
-
-    // get the rate matrix for this branch (or site if using a mixture of matrices over sites)
-    RateMatrix_JC jc(this->num_chars);
-    const RateGenerator *rate_matrix = &jc;
-    if ( this->branch_heterogeneous_substitution_matrices == true )
-    {
-        if (this->heterogeneous_rate_matrices != NULL)
-        {
-            rate_matrix = &this->heterogeneous_rate_matrices->getValue()[node_index];
-        }
-        else if (this->homogeneous_rate_matrix != NULL)
-        {
-            rate_matrix = &this->homogeneous_rate_matrix->getValue();
-        }
-    }
-    else
-    {
-        if (this->homogeneous_rate_matrix != NULL)
-        {
-            rate_matrix = &this->homogeneous_rate_matrix->getValue();
-        }
-        else if (this->site_matrix_probs != NULL)
-        {
-        	rate_matrix = &this->heterogeneous_rate_matrices->getValue()[this->sampled_site_matrix_component];
-        }
-    }
-
-    // get the clock rate for the branch
-    double clock_rate = 1.0;
-    if ( this->branch_heterogeneous_clock_rates == true )
-    {
-        if (this->heterogeneous_clock_rates != NULL)
-        {
-            clock_rate = this->heterogeneous_clock_rates->getValue()[node_index];
-        }
-    }
-    else
-    {
-        if (this->homogeneous_clock_rate != NULL)
-        {
-            clock_rate = this->homogeneous_clock_rate->getValue();
-        }
-    }
-
-    // multiply by the clock-rate for the site
-    if (this->site_rates != NULL)
-    {
-    	// there is a mixture over site rates
-    	clock_rate *= this->site_rates->getValue()[this->sampled_site_rate_component];
-    }
-
-    // now sample a character history for the branch leading to this node
-    double start_age;
-    double end_age;
-    if (RbMath::isFinite( node.getAge() ) == true)
-    {
-        start_age = node.getParent().getAge();
-        end_age = node.getAge();
-    }
-    else
-    {
-        double branch_length = node.getBranchLength();
-        if (branch_length < 0.0)
-        {
-            branch_length = 1.0;
-        }
-        start_age = branch_length;
-        end_age = 0.0;
-    }
-
-
-    // simulate stochastic map
-    transition_states.push_back(end_state);
-    success = const_cast<RateGenerator*>(rate_matrix)->simulateStochasticMapping(start_age, end_age, clock_rate, transition_states, transition_times);
-
-    // make SIMMAP string
-    std::string simmap_string = "{";
-
-    if (use_simmap_default == true)
-    {
-        for (size_t i = transition_times.size(); i > 0; i--)
-        {
-            simmap_string = simmap_string + StringUtilities::toString(transition_states[i - 1]) + "," + StringUtilities::toString(transition_times[i - 1]);
-            if (i != 1)
-            {
-                simmap_string = simmap_string + ":";
-            }
-        }
-    }
-    else
-    {
-        for (size_t i = 0; i < transition_times.size(); i++)
-        {
-            if (i != 0)
-            {
-                simmap_string = simmap_string + ":";
->>>>>>> 37f5740a
-            }
-            simmap_string = simmap_string + StringUtilities::toString(transition_states[i]) + "," + StringUtilities::toString(transition_times[i]);
-        }
-    }
-    simmap_string = simmap_string + "}";
-
-    // save the character history for this branch
-    character_histories[node_index] = simmap_string;
-
-    // recurse towards tips
-    if ( node.isTip() == false )
-    {
-        const TopologyNode &right = node.getChild(0);
-        const TopologyNode &left = node.getChild(1);
-        success &= recursivelyDrawStochasticCharacterMap(left, character_histories, start_states, end_states, site, use_simmap_default);
-        success &= recursivelyDrawStochasticCharacterMap(right, character_histories, start_states, end_states, site, use_simmap_default);
-    }
-
-    return success;
-}
-
-
-template<class charType>
-void RevBayesCore::AbstractPhyloCTMCSiteHomogeneous<charType>::executeMethod(const std::string &n, const std::vector<const DagNode *> &args, RbVector<double> &rv) const
-{
-
-    if ( n == "siteLikelihoods" )
-    {
-
-        bool delete_partial_likelihoods = false;
-
-        // if we are not in MCMC mode, then we need to (temporarily) allocate memory
-        if ( in_mcmc_mode == false )
-        {
-            delete_partial_likelihoods = true;
-            data_partial_likelihoods = new double[2*data_active_likelihood_offset];
-            bias_partial_likelihoods = new double[2*bias_active_likelihood_offset];
-            in_mcmc_mode = true;
-
-            for (std::vector<bool>::iterator it = dirty_nodes.begin(); it != dirty_nodes.end(); ++it)
-            {
-                (*it) = true;
-            }
-        }
-
-        // make sure the likelihoods are updated
-        const_cast<AbstractPhyloCTMCSiteHomogeneous<charType> *>( this )->computeLnProbability();
-
-<<<<<<< HEAD
-        // get the per site rate likelihood
-        size_t num_site_mixture_withInv = num_site_mixtures;
-        double prob_invariant = getPInv();
-        if (prob_invariant > 0.0)
-        {
-            num_site_mixture_withInv += size_t(num_site_mixtures/num_site_rates);
-        }
-
-        // get the per site rate likelihood
-        MatrixReal tmp = MatrixReal(data_num_patterns, num_site_mixture_withInv, 0.0);
-        computeRootLikelihoodsPerSiteMixture( tmp );
-=======
-        // get the per site likelihood
-        RbVector<double> tmp = RbVector<double>(data_num_patterns, 0.0);
-        computeRootLikelihoods( tmp, data_partial_likelihoods, data_active_likelihood_offset, data_node_offset, data_pattern_block_size, data_mixture_offset, data_pattern_counts, data_per_node_site_log_scaling_factors );
->>>>>>> 37f5740a
-
-        // if we are not in MCMC mode, then we need to (temporarily) free memory
-        if ( delete_partial_likelihoods == true )
-        {
-            // free the partial likelihoods
-            delete [] data_partial_likelihoods;
-            delete [] bias_partial_likelihoods;
-            data_partial_likelihoods = NULL;
-            bias_partial_likelihoods = NULL;
-            in_mcmc_mode = false;
-        }
-
-        // now match it back to the actual sites
-<<<<<<< HEAD
-        rv = MatrixReal(data_num_sites, num_site_mixture_withInv, 0.0);
-        for (size_t i=0; i<data_num_sites; ++i)
-        {
-            size_t pattern_index = data_site_pattern[i];
-            for (size_t j=0; j<num_site_mixture_withInv; ++j)
-            {
-                rv[i][j] = tmp[pattern_index][j] / data_pattern_counts[pattern_index];
-=======
-        if ( this->compressed == true && data_num_sites > data_num_patterns )
-        {
-            rv = RbVector<double>(data_num_sites, 0.0);
-
-            for (size_t i=0; i<data_num_sites; ++i)
-            {
-                size_t pattern_index = data_site_pattern[i];
-                rv[i] = tmp[pattern_index] / data_pattern_counts[pattern_index];
->>>>>>> 37f5740a
             }
         }
         else
@@ -3789,7 +3124,6 @@
                 // draw the rate for this site
                 u = rng->uniform01();
                 size_t mixtureIndex = 0;
-<<<<<<< HEAD
 
                 std::vector<double> mixtureProbs = getMixtureProbs();
 
@@ -3824,42 +3158,6 @@
             charType c = charType( num_chars );
             c.setToFirstState();
 
-=======
-
-                std::vector<double> mixtureProbs = getMixtureProbs();
-
-                std::vector< double >::const_iterator freq = mixtureProbs.begin();
-                while ( true )
-                {
-                    u -= *freq;
-
-                    if ( u > 0.0 )
-                    {
-                        ++mixtureIndex;
-                        ++freq;
-                    }
-                    else
-                    {
-                        break;
-                    }
-                }
-
-                site_mixture_index = mixtureIndex;
-            }
-            else
-            {
-                // there is only a single site rate so this is 1.0
-                site_mixture_index = 0;
-
-            }
-
-            const std::vector< double > &stationary_freqs = freqs[site_mixture_index % freqs.size()];
-
-            // create the character
-            charType c = charType( num_chars );
-            c.setToFirstState();
-
->>>>>>> 37f5740a
             // draw the state
             u = rng->uniform01();
             std::vector< double >::const_iterator freq = stationary_freqs.begin();
@@ -4017,19 +3315,11 @@
 
         // reinitialize likelihood vectors
         for (size_t i = 0; i < 2*data_active_likelihood_offset; i++)
-<<<<<<< HEAD
         {
             data_partial_likelihoods[i] = 0.0;
         }
         for (size_t i = 0; i < 2*bias_active_likelihood_offset; i++)
         {
-=======
-        {
-            data_partial_likelihoods[i] = 0.0;
-        }
-        for (size_t i = 0; i < 2*bias_active_likelihood_offset; i++)
-        {
->>>>>>> 37f5740a
             bias_partial_likelihoods[i] = 0.0;
         }
 
@@ -4052,13 +3342,10 @@
 
     data_per_node_site_log_scaling_factors = std::vector<std::vector< std::vector<double> > >(2, std::vector<std::vector<double> >(num_nodes, std::vector<double>(data_pattern_block_size, 0.0) ) );
     bias_per_node_site_log_scaling_factors = std::vector<std::vector< std::vector<double> > >(2, std::vector<std::vector<double> >(num_nodes, std::vector<double>(bias_num_sites, 0.0) ) );
-<<<<<<< HEAD
 
     activePmatrixOffset         =  num_nodes * num_site_mixtures;
     pmatNodeOffset              =  num_site_mixtures;
     pmatrices                   =  std::vector<TransitionProbabilityMatrix>(activePmatrixOffset * 2, TransitionProbabilityMatrix(num_chars));
-=======
->>>>>>> 37f5740a
 
     transition_prob_matrices = std::vector<TransitionProbabilityMatrix>(num_site_mixtures, TransitionProbabilityMatrix(num_chars) );
 
@@ -4094,12 +3381,23 @@
         // set all flags to false
         changed_nodes[index] = false;
     }
-<<<<<<< HEAD
     
     for (std::vector<bool>::iterator it = pmat_dirty_nodes.begin(); it != pmat_dirty_nodes.end(); ++it)
     {
         (*it) = false;
-=======
+    }
+    
+    // restore the active transition probability matrices vector
+    for (size_t index = 0; index < pmat_changed_nodes.size(); ++index)
+    {
+        // we have to restore, that means if we have changed the active transition probability matrices vector
+        // then we need to revert this change
+        if ( pmat_changed_nodes[index] == true )
+        {
+            active_pmatrices[index] = (active_pmatrices[index] == 0 ? 1 : 0);
+            pmat_changed_nodes[index] = false;
+        }
+    }
 
 }
 
@@ -4136,7 +3434,10 @@
 
             }
 
-            scaling_factors[this->active_likelihood[node_index]][node_index][site] = -log(max);
+            // Don't divide by zero or NaN.
+            if (not (max > 0)) continue;
+
+            this->scaling_factors[this->activeLikelihood[node_index]][node_index][site] = -log(max);
 
             // compute the per site probabilities
             for (size_t mixture = 0; mixture < this->num_site_mixtures; ++mixture)
@@ -4154,51 +3455,29 @@
             }
 
         }
->>>>>>> 37f5740a
-    }
-    
-    // restore the active transition probability matrices vector
-    for (size_t index = 0; index < pmat_changed_nodes.size(); ++index)
-    {
-<<<<<<< HEAD
-        // we have to restore, that means if we have changed the active transition probability matrices vector
-        // then we need to revert this change
-        if ( pmat_changed_nodes[index] == true )
-        {
-            active_pmatrices[index] = (active_pmatrices[index] == 0 ? 1 : 0);
-            pmat_changed_nodes[index] = false;
-=======
+    }
+    else if ( RbSettings::userSettings().getUseScaling() == true )
+    {
         // iterate over all sites
         for (size_t site = 0; site < pattern_block_size ; ++site)
         {
             scaling_factors[this->active_likelihood[node_index]][node_index][site] = 0;
->>>>>>> 37f5740a
-        }
-    }
-
-}
-
-template<class charType>
-<<<<<<< HEAD
-void RevBayesCore::AbstractPhyloCTMCSiteHomogeneous<charType>::scale( size_t node_index, double* likelihoods, size_t likelihood_offset, size_t node_offset, size_t pattern_block_size, size_t mixture_offset, std::vector< std::vector< std::vector<double> > >& scaling_factors)
-{
-
-    double* p_node = likelihoods + this->active_likelihood[node_index]*likelihood_offset + node_index*node_offset;
-=======
+        }
+
+    }
+}
+
+
+template<class charType>
 void RevBayesCore::AbstractPhyloCTMCSiteHomogeneous<charType>::scale( size_t node_index, size_t left, size_t right, double* likelihoods, size_t active_likelihood_offset, size_t node_offset, size_t pattern_block_size, size_t mixture_offset, std::vector< std::vector< std::vector<double> > >& scaling_factors )
 {
 
     double* p_node = likelihoods + this->active_likelihood[node_index]*active_likelihood_offset + node_index*node_offset;
->>>>>>> 37f5740a
 
     if ( RbSettings::userSettings().getUseScaling() == true && node_index % RbSettings::userSettings().getScalingDensity() == 0 )
     {
         // iterate over all mixture categories
-<<<<<<< HEAD
-        for (size_t site = 0; site < pattern_block_size; ++site)
-=======
         for (size_t site = 0; site < pattern_block_size ; ++site)
->>>>>>> 37f5740a
         {
 
             // the max probability
@@ -4210,7 +3489,7 @@
                 // get the pointers to the likelihood for this mixture category
                 size_t offset = mixture*mixture_offset + site*this->site_offset;
 
-                double* p_site_mixture = p_node + offset;
+                double*          p_site_mixture          = p_node + offset;
 
                 for ( size_t i=0; i<this->num_chars; ++i)
                 {
@@ -4218,6 +3497,7 @@
                     {
                         max = p_site_mixture[i];
                     }
+
                 }
 
             }
@@ -4228,14 +3508,10 @@
                 max = 1.0;
             }
 
-<<<<<<< HEAD
             // Don't divide by zero or NaN.
             if (not (max > 0)) continue;
 
-            this->scaling_factors[this->activeLikelihood[node_index]][node_index][site] = -log(max);
-=======
-            scaling_factors[this->active_likelihood[node_index]][node_index][site] = scaling_factors[this->active_likelihood[left]][left][site] + scaling_factors[this->active_likelihood[right]][right][site] - log(max);
->>>>>>> 37f5740a
+            this->scaling_factors[this->activeLikelihood[node_index]][node_index][site] = this->perNodeSiteLogScalingFactors[this->activeLikelihood[left]][left][site] + this->perNodeSiteLogScalingFactors[this->activeLikelihood[right]][right][site] - log(max);
 
             // compute the per site probabilities
             for (size_t mixture = 0; mixture < this->num_site_mixtures; ++mixture)
@@ -4253,32 +3529,23 @@
             }
 
         }
+
     }
     else if ( RbSettings::userSettings().getUseScaling() == true )
     {
-<<<<<<< HEAD
-        // iterate over all sites
-        for (size_t site = 0; site < pattern_block_size ; ++site)
-        {
-            scaling_factors[this->active_likelihood[node_index]][node_index][site] = 0;
-=======
         // iterate over all mixture categories
         for (size_t site = 0; site < pattern_block_size ; ++site)
         {
             scaling_factors[this->active_likelihood[node_index]][node_index][site] = scaling_factors[this->active_likelihood[left]][left][site] + scaling_factors[this->active_likelihood[right]][right][site];
->>>>>>> 37f5740a
-        }
-
-    }
-}
-
-
-template<class charType>
-<<<<<<< HEAD
-void RevBayesCore::AbstractPhyloCTMCSiteHomogeneous<charType>::scale( size_t node_index, size_t left, size_t right, double* likelihoods, size_t active_likelihood_offset, size_t node_offset, size_t pattern_block_size, size_t mixture_offset, std::vector< std::vector< std::vector<double> > >& scaling_factors )
-=======
+        }
+
+    }
+
+}
+
+
+template<class charType>
 void RevBayesCore::AbstractPhyloCTMCSiteHomogeneous<charType>::scale( size_t node_index, size_t left, size_t right, size_t middle, double* likelihoods, size_t active_likelihood_offset, size_t node_offset, size_t pattern_block_size, size_t mixture_offset, std::vector< std::vector< std::vector<double> > >& scaling_factors )
->>>>>>> 37f5740a
 {
 
     double* p_node = likelihoods + this->active_likelihood[node_index]*active_likelihood_offset + node_index*node_offset;
@@ -4298,7 +3565,7 @@
                 // get the pointers to the likelihood for this mixture category
                 size_t offset = mixture*mixture_offset + site*this->site_offset;
 
-                double*          p_site_mixture          = p_node + offset;
+                double* p_site_mixture = p_node + offset;
 
                 for ( size_t i=0; i<this->num_chars; ++i)
                 {
@@ -4306,13 +3573,14 @@
                     {
                         max = p_site_mixture[i];
                     }
-<<<<<<< HEAD
-=======
-                }
-
-            }
-
-            scaling_factors[this->active_likelihood[node_index]][node_index][site] = scaling_factors[this->active_likelihood[left]][left][site] + scaling_factors[this->active_likelihood[right]][right][site] + scaling_factors[this->active_likelihood[middle]][middle][site] - log(max);
+                }
+
+            }
+
+            // Don't divide by zero or NaN.
+            if (not (max > 0)) continue;
+
+            this->scaling_factors[this->activeLikelihood[node_index]][node_index][site] = this->perNodeSiteLogScalingFactors[this->activeLikelihood[left]][left][site] + this->perNodeSiteLogScalingFactors[this->activeLikelihood[right]][right][site] + this->perNodeSiteLogScalingFactors[this->activeLikelihood[middle]][middle][site] - log(max);
 
             // compute the per site probabilities
             for (size_t mixture = 0; mixture < this->num_site_mixtures; ++mixture)
@@ -4500,348 +3768,67 @@
     // set the value
     branch_heterogeneous_clock_rates = false;
     homogeneous_clock_rate = r;
->>>>>>> 37f5740a
-
-                }
-
-            }
-            
-            // safety check that we won't divide by zero
-            if ( max == 0 )
-            {
-                max = 1.0;
-            }
-
-            // Don't divide by zero or NaN.
-            if (not (max > 0)) continue;
-
-            this->scaling_factors[this->activeLikelihood[node_index]][node_index][site] = this->perNodeSiteLogScalingFactors[this->activeLikelihood[left]][left][site] + this->perNodeSiteLogScalingFactors[this->activeLikelihood[right]][right][site] - log(max);
-
-            // compute the per site probabilities
-            for (size_t mixture = 0; mixture < this->num_site_mixtures; ++mixture)
-            {
-                // get the pointers to the likelihood for this mixture category
-                size_t offset = mixture*mixture_offset + site*this->site_offset;
-
-                double* p_site_mixture = p_node + offset;
-
-                for ( size_t i=0; i<this->num_chars; ++i)
-                {
-                    p_site_mixture[i] /= max;
-                }
-
-            }
-
-        }
-
-    }
-    else if ( RbSettings::userSettings().getUseScaling() == true )
-    {
-        // iterate over all mixture categories
-        for (size_t site = 0; site < pattern_block_size ; ++site)
-        {
-            scaling_factors[this->active_likelihood[node_index]][node_index][site] = scaling_factors[this->active_likelihood[left]][left][site] + scaling_factors[this->active_likelihood[right]][right][site];
-        }
-
-    }
-
-}
-
-
-template<class charType>
-void RevBayesCore::AbstractPhyloCTMCSiteHomogeneous<charType>::scale( size_t node_index, size_t left, size_t right, size_t middle, double* likelihoods, size_t active_likelihood_offset, size_t node_offset, size_t pattern_block_size, size_t mixture_offset, std::vector< std::vector< std::vector<double> > >& scaling_factors )
-{
-
-    double* p_node = likelihoods + this->active_likelihood[node_index]*active_likelihood_offset + node_index*node_offset;
-
-    if ( RbSettings::userSettings().getUseScaling() == true && node_index % RbSettings::userSettings().getScalingDensity() == 0 )
-    {
-<<<<<<< HEAD
-        // iterate over all mixture categories
-        for (size_t site = 0; site < pattern_block_size ; ++site)
-        {
-=======
+
+    // add the new parameter
+    this->addParameter( homogeneous_clock_rate );
+
+    // redraw the current value
+    if ( this->dag_node == NULL || this->dag_node->isClamped() == false )
+    {
+        this->redrawValue();
+    }
+
+}
+
+
+
+template<class charType>
+void RevBayesCore::AbstractPhyloCTMCSiteHomogeneous<charType>::setClockRate(const TypedDagNode< RbVector< double > > *r)
+{
+
+    // remove the old parameter first
+    if ( homogeneous_clock_rate != NULL )
+    {
+        this->removeParameter( homogeneous_clock_rate );
+        homogeneous_clock_rate = NULL;
+    }
+    else // heterogeneousClockRate != NULL
+    {
+        this->removeParameter( heterogeneous_clock_rates );
+        heterogeneous_clock_rates = NULL;
+    }
+
+    // set the value
+    branch_heterogeneous_clock_rates = true;
+    heterogeneous_clock_rates = r;
+
+    // add the new parameter
+    this->addParameter( heterogeneous_clock_rates );
+
+    // redraw the current value
+    if ( this->dag_node == NULL || this->dag_node->isClamped() == false )
+    {
+        this->redrawValue();
+    }
+
+}
+
+
+/**
+ * Change the likelihood computation to or from MCMC mode.
+ */
+template<class charType>
+void RevBayesCore::AbstractPhyloCTMCSiteHomogeneous<charType>::setMcmcMode(bool tf)
+{
+
+    // free old memory
+    if ( in_mcmc_mode == true )
+    {
         delete [] data_partial_likelihoods;
         delete [] bias_partial_likelihoods;
         data_partial_likelihoods = NULL;
         bias_partial_likelihoods = NULL;
     }
->>>>>>> 37f5740a
-
-            // the max probability
-            double max = 0.0;
-
-            // compute the per site probabilities
-            for (size_t mixture = 0; mixture < this->num_site_mixtures; ++mixture)
-            {
-                // get the pointers to the likelihood for this mixture category
-                size_t offset = mixture*mixture_offset + site*this->site_offset;
-
-                double* p_site_mixture = p_node + offset;
-
-                for ( size_t i=0; i<this->num_chars; ++i)
-                {
-                    if ( p_site_mixture[i] > max )
-                    {
-                        max = p_site_mixture[i];
-                    }
-                }
-
-            }
-
-            // Don't divide by zero or NaN.
-            if (not (max > 0)) continue;
-
-            this->scaling_factors[this->activeLikelihood[node_index]][node_index][site] = this->perNodeSiteLogScalingFactors[this->activeLikelihood[left]][left][site] + this->perNodeSiteLogScalingFactors[this->activeLikelihood[right]][right][site] + this->perNodeSiteLogScalingFactors[this->activeLikelihood[middle]][middle][site] - log(max);
-
-            // compute the per site probabilities
-            for (size_t mixture = 0; mixture < this->num_site_mixtures; ++mixture)
-            {
-                // get the pointers to the likelihood for this mixture category
-                size_t offset = mixture*mixture_offset + site*this->site_offset;
-
-                double* p_site_mixture = p_node + offset;
-
-                for ( size_t i=0; i<this->num_chars; ++i)
-                {
-                    p_site_mixture[i] /= max;
-                }
-
-            }
-
-        }
-    }
-    else if ( RbSettings::userSettings().getUseScaling() == true )
-    {
-        // iterate over all mixture categories
-        for (size_t site = 0; site < pattern_block_size ; ++site)
-        {
-            scaling_factors[this->active_likelihood[node_index]][node_index][site] = scaling_factors[this->active_likelihood[left]][left][site] + scaling_factors[this->active_likelihood[right]][right][site] + scaling_factors[this->active_likelihood[middle]][middle][site];
-        }
-
-    }
-}
-
-
-template <class charType>
-void RevBayesCore::AbstractPhyloCTMCSiteHomogeneous<charType>::setActivePIDSpecialized(size_t a, size_t n)
-{
-
-    // we need to recompress the data
-    this->compress();
-}
-
-
-template<class charType>
-void RevBayesCore::AbstractPhyloCTMCSiteHomogeneous<charType>::setValue(AbstractHomologousDiscreteCharacterData *v, bool force)
-{
-
-    if ( v->getMaxObservedStateIndex() > this->num_chars - 1)
-    {
-        // We might use different sized matrices for different partitions depending on the observed number of states.
-        std::stringstream ss;
-        ss << "The number of observed states (" << v->getMaxObservedStateIndex() + 1 << ") is greater than the dimension of the Q matrix (" << this->num_chars << ")" << std::endl;
-        throw RbException(ss.str());
-    }
-
-    if (v->getDataType() != this->template_state.getDataType() )
-    {
-      // There is a mismatch between the data type of the data matrix and the data type of the CTMC.
-      std::stringstream ss;
-      ss << "The data type of the data matrix ("<< v->getDataType() <<") differs from that of the PhyloctMC object ("<< this->template_state.getDataType() <<")." << std::endl;
-      throw RbException(ss.str());
-    }
-
-    // delegate to the parent class
-    TypedDistribution< AbstractHomologousDiscreteCharacterData >::setValue(v, force);
-
-    // reset the number of sites
-    data_num_sites = v->getNumberOfIncludedCharacters();
-
-    data_site_pattern.clear();
-    data_site_pattern.resize(data_num_sites);
-
-    // now compress the data and resize the likelihood vectors
-    this->compress();
-
-    // now we also set the template state
-    template_state = charType( static_cast<const charType&>( this->value->getTaxonData(0).getCharacter(0) ) );
-    template_state.setToFirstState();
-    template_state.setGapState( false );
-    template_state.setMissingState( false );
-
-}
-
-
-template<class charType>
-void RevBayesCore::AbstractPhyloCTMCSiteHomogeneous<charType>::simulate( const TopologyNode &node, std::vector< charType > &site_pattern, bool invariant, size_t site_mixture_index)
-{
-
-    // get the children of the node
-    const std::vector<TopologyNode*>& children = node.getChildren();
-
-    // get the sequence of this node
-    size_t node_index = node.getIndex();
-    const charType& parent = site_pattern[ node_index ];
-
-    // simulate the sequence for each child
-    RandomNumberGenerator* rng = GLOBAL_RNG;
-    for (std::vector< TopologyNode* >::const_iterator it = children.begin(); it != children.end(); ++it)
-    {
-        const TopologyNode &child = *(*it);
-
-        // update the transition probability matrix
-        updateTransitionProbabilities( child.getIndex() );
-
-        charType& taxon = site_pattern[ child.getIndex() ];
-        
-        if ( invariant == true )
-        {
-
-            // add the character to the sequence
-            taxon = parent;
-        }
-        else
-        {
-            // get the ancestral character for this site
-            unsigned long parentState = parent.getStateIndex();
-
-            double *freqs = transition_prob_matrices[ site_mixture_index][ parentState ];
-
-            // create the character
-            charType c = charType( num_chars );
-            c.setToFirstState();
-            // draw the state
-            double u = rng->uniform01();
-            size_t stateIndex = 0;
-            while ( true )
-            {
-                u -= *freqs;
-                ++stateIndex;
-                
-                if ( u > 0.0 && stateIndex < this->num_chars)
-                {
-                    ++c;
-                    ++freqs;
-                }
-                else
-                {
-                    break;
-                }
-
-            }
-
-            // add the character to the sequence
-            taxon = c;
-
-        }
-
-        if ( child.isTip() )
-        {
-//            taxon.setTaxon( child.getTaxon() );
-        }
-        else
-        {
-            // recursively simulate the sequences
-//            std::stringstream ss;
-//            ss << "Node" << child.getIndex();
-//            taxon.setTaxon( Taxon(ss.str()) );
-            simulate( child, site_pattern, invariant, site_mixture_index );
-        }
-
-    }
-
-}
-
-
-template<class charType>
-const RevBayesCore::TypedDagNode<RevBayesCore::Tree>* RevBayesCore::AbstractPhyloCTMCSiteHomogeneous<charType>::getTree()
-{
-    return tau;
-}
-
-
-template<class charType>
-void RevBayesCore::AbstractPhyloCTMCSiteHomogeneous<charType>::setClockRate(const TypedDagNode< double > *r)
-{
-
-    // remove the old parameter first
-    if ( homogeneous_clock_rate != NULL )
-    {
-        this->removeParameter( homogeneous_clock_rate );
-        homogeneous_clock_rate = NULL;
-    }
-    else // heterogeneousClockRate != NULL
-    {
-        this->removeParameter( heterogeneous_clock_rates );
-        heterogeneous_clock_rates = NULL;
-    }
-
-    // set the value
-    branch_heterogeneous_clock_rates = false;
-    homogeneous_clock_rate = r;
-
-    // add the new parameter
-<<<<<<< HEAD
-    this->addParameter( homogeneous_clock_rate );
-
-    // redraw the current value
-    if ( this->dag_node == NULL || this->dag_node->isClamped() == false )
-    {
-        this->redrawValue();
-    }
-
-}
-
-
-
-template<class charType>
-void RevBayesCore::AbstractPhyloCTMCSiteHomogeneous<charType>::setClockRate(const TypedDagNode< RbVector< double > > *r)
-{
-
-    // remove the old parameter first
-    if ( homogeneous_clock_rate != NULL )
-    {
-        this->removeParameter( homogeneous_clock_rate );
-        homogeneous_clock_rate = NULL;
-    }
-    else // heterogeneousClockRate != NULL
-    {
-        this->removeParameter( heterogeneous_clock_rates );
-        heterogeneous_clock_rates = NULL;
-    }
-
-    // set the value
-    branch_heterogeneous_clock_rates = true;
-    heterogeneous_clock_rates = r;
-
-    // add the new parameter
-    this->addParameter( heterogeneous_clock_rates );
-
-    // redraw the current value
-    if ( this->dag_node == NULL || this->dag_node->isClamped() == false )
-    {
-        this->redrawValue();
-    }
-
-}
-
-
-/**
- * Change the likelihood computation to or from MCMC mode.
- */
-template<class charType>
-void RevBayesCore::AbstractPhyloCTMCSiteHomogeneous<charType>::setMcmcMode(bool tf)
-{
-
-    // free old memory
-    if ( in_mcmc_mode == true )
-    {
-        delete [] data_partial_likelihoods;
-        delete [] bias_partial_likelihoods;
-        data_partial_likelihoods = NULL;
-        bias_partial_likelihoods = NULL;
-    }
 
     // set our internal flag
     in_mcmc_mode = tf;
@@ -5089,77 +4076,6 @@
         site_matrix_probs = s;
     }
 
-=======
-    this->addParameter( site_rates );
-
-    // redraw the current value
-    if ( this->dag_node == NULL || this->dag_node->isClamped() == false )
-    {
-        this->redrawValue();
-    }
-}
-
-
-template<class charType>
-void RevBayesCore::AbstractPhyloCTMCSiteHomogeneous<charType>::setSiteRatesProbs(const TypedDagNode< Simplex > *rp)
-{
-
-    // remove the old parameter first
-    if ( site_rates_probs != NULL )
-    {
-        this->removeParameter( site_rates_probs );
-        site_rates_probs = NULL;
-    }
-
-    if (rp != NULL)
-    {
-        // set the value
-        site_rates_probs = rp;
-    }
-
-    // add the new parameter
-    this->addParameter( site_rates_probs );
-
-    // redraw the current value
-    if ( this->dag_node == NULL || this->dag_node->isClamped() == false )
-    {
-        this->redrawValue();
-    }
-}
-
-
-template<class charType>
-void RevBayesCore::AbstractPhyloCTMCSiteHomogeneous<charType>::setUseMarginalLikelihoods(bool tf)
-{
-
-    this->use_marginal_likelihoods = tf;
-    this->resizeLikelihoodVectors();
-
-}
-
-template<class charType>
-void RevBayesCore::AbstractPhyloCTMCSiteHomogeneous<charType>::setUseSiteMatrices(bool use_sm, const TypedDagNode< Simplex > *s)
-{
-
-    if ( use_sm == false && s != NULL)
-    {
-        throw(RbException("Provided site matrix probs but not using site matrix mixture."));
-    }
-
-    // remove the old parameter first
-    if ( site_matrix_probs != NULL )
-    {
-        this->removeParameter( site_matrix_probs );
-        site_matrix_probs = NULL;
-    }
-
-    if ( use_sm == true )
-    {
-        // set the value
-        site_matrix_probs = s;
-    }
-
->>>>>>> 37f5740a
     // add the new parameter
     this->addParameter( site_matrix_probs );
 
@@ -5590,7 +4506,6 @@
 
             rm->calculateTransitionProbabilities( start_age, end_age,  rate * r, this->transition_prob_matrices[j] );
             
-<<<<<<< HEAD
         }
     }
 }
@@ -5707,8 +4622,6 @@
 
             // mark as computed
             pmat_dirty_nodes[node_index] = false;
-=======
->>>>>>> 37f5740a
         }
     }
     
