--- conflicted
+++ resolved
@@ -175,13 +175,8 @@
         virtual std::vector<size_t>                                         getIncludedSiteIndices();
 
         // members
-<<<<<<< HEAD
         double                                                              ln_prob;
         double                                                              stored_ln_prob;
-=======
-        double                                                              lnProb = 0;
-        double                                                              storedLnProb = 0;
->>>>>>> 88f8daa0
         size_t                                                              num_nodes;
         size_t                                                              data_num_sites;
         size_t                                                              bias_num_sites;
@@ -202,16 +197,10 @@
         size_t                                                              pmatNodeOffset;
 
         // the likelihoods
-<<<<<<< HEAD
         mutable double*                                                     data_partial_likelihoods;
         mutable double*                                                     bias_partial_likelihoods;
         std::vector<size_t>                                                 active_likelihood;
         double*                                                             marginal_likelihoods;
-=======
-        mutable double*                                                     partialLikelihoods = nullptr;
-        std::vector<size_t>                                                 activeLikelihood;
-        double*                                                             marginalLikelihoods = nullptr;
->>>>>>> 88f8daa0
 
         std::vector< std::vector< std::vector<double> > >                   data_per_node_site_log_scaling_factors;
         std::vector< std::vector< std::vector<double> > >                   bias_per_node_site_log_scaling_factors;
@@ -251,26 +240,16 @@
         // flags
         AbstractAscertainmentBias                                           ascertainment_bias_correction;
         bool                                                                using_ambiguous_characters;
-<<<<<<< HEAD
-        bool                                                                treat_unknown_as_gap;
-        bool                                                                treat_ambiguous_as_gaps;
+        bool                                                                treat_unknown_as_gap = true;
+        bool                                                                treat_ambiguous_as_gaps = true;
         bool                                                                using_weighted_characters;
-        bool                                                                use_marginal_likelihoods;
-        mutable bool                                                        in_mcmc_mode;
-=======
-        bool                                                                treatUnknownAsGap = true;
-        bool                                                                treatAmbiguousAsGaps = false;
-
-        bool                                                                using_weighted_characters;
-
-        bool                                                                useMarginalLikelihoods = false;
+        bool                                                                use_marginal_likelihoods = false;
         mutable bool                                                        in_mcmc_mode = false;
->>>>>>> 88f8daa0
 
         // members
         const TypedDagNode< double >*                                       homogeneous_clock_rate = nullptr;
         const TypedDagNode< RbVector< double > >*                           heterogeneous_clock_rates = nullptr;
-        const TypedDagNode< SiteMixtureModel >*                     mixture_model = nullptr;
+        const TypedDagNode< SiteMixtureModel >*                             mixture_model = nullptr;
         const TypedDagNode< RateGenerator >*                                homogeneous_rate_matrix = nullptr;
         const TypedDagNode< RbVector< RateGenerator > >*                    heterogeneous_rate_matrices = nullptr;
         const TypedDagNode< Simplex >*                                      root_frequencies = nullptr;
@@ -345,11 +324,8 @@
 template<class charType>
 RevBayesCore::AbstractPhyloCTMCSiteHomogeneous<charType>::AbstractPhyloCTMCSiteHomogeneous(const TypedDagNode<Tree> *t, size_t nChars, size_t nMix, bool c, size_t nSites, bool amb, bool wd, bool internal, bool gapmatch, AbstractAscertainmentBias abc) :
 TypedDistribution< AbstractHomologousDiscreteCharacterData >(  NULL ),
-<<<<<<< HEAD
 ln_prob( 0.0 ),
 stored_ln_prob( 0.0 ),
-=======
->>>>>>> 88f8daa0
 num_nodes( t->getValue().getNumberOfNodes() ),
 data_num_sites( nSites ),
 bias_num_sites( 0 ),
@@ -358,7 +334,6 @@
 num_site_mixtures( nMix ),
 tau( t ),
 transition_prob_matrices( std::vector<TransitionProbabilityMatrix>(num_site_mixtures, TransitionProbabilityMatrix(num_chars) ) ),
-<<<<<<< HEAD
 data_partial_likelihoods( NULL ),
 bias_partial_likelihoods( NULL ),
 active_likelihood( std::vector<size_t>(num_nodes, 0) ),
@@ -377,15 +352,6 @@
 invariant_site_index( data_num_sites ),
 data_num_patterns( data_num_sites ),
 bias_num_patterns( bias_num_sites ),
-=======
-//    partialLikelihoods( new double[2*num_nodes*num_site_mixtures*num_sites*num_chars] ),
-activeLikelihood( std::vector<size_t>(num_nodes, 0) ),
-//    marginalLikelihoods( new double[num_nodes*num_site_mixtures*num_sites*num_chars] ),
-perNodeSiteLogScalingFactors( std::vector<std::vector< std::vector<double> > >(2, std::vector<std::vector<double> >(num_nodes, std::vector<double>(num_sites, 0.0) ) ) ),
-site_invariant( num_sites, false ),
-invariant_site_index( num_sites ),
-num_patterns( num_sites ),
->>>>>>> 88f8daa0
 compressed( c ),
 data_site_pattern( std::vector<size_t>(data_num_sites, 0) ),
 bias_site_pattern( std::vector<size_t>(bias_num_sites, 0) ),
@@ -394,7 +360,6 @@
 dirty_nodes( std::vector<bool>(num_nodes, true) ),
 ascertainment_bias_correction( abc ),
 using_ambiguous_characters( amb ),
-<<<<<<< HEAD
 treat_unknown_as_gap( true ),
 treat_ambiguous_as_gaps( false ),
 using_weighted_characters( wd ),
@@ -403,12 +368,6 @@
 data_pattern_block_start( 0 ),
 data_pattern_block_end( data_num_patterns ),
 data_pattern_block_size( data_num_patterns ),
-=======
-using_weighted_characters( wd ),
-pattern_block_start( 0 ),
-pattern_block_end( num_patterns ),
-pattern_block_size( num_patterns ),
->>>>>>> 88f8daa0
 store_internal_nodes( internal ),
 gap_match_clamped( gapmatch )
 {
@@ -564,7 +523,6 @@
 {
 
     // initialize with default parameters
-<<<<<<< HEAD
     homogeneous_clock_rate          = n.homogeneous_clock_rate;
     heterogeneous_clock_rates       = n.heterogeneous_clock_rates;
     homogeneous_rate_matrix         = n.homogeneous_rate_matrix;
@@ -579,23 +537,6 @@
     data_node_offset                = n.data_node_offset;
     data_mixture_offset             = n.data_mixture_offset;
     site_offset                     = n.site_offset;
-=======
-    homogeneous_clock_rate       = n.homogeneous_clock_rate;
-    heterogeneous_clock_rates    = n.heterogeneous_clock_rates;
-    mixture_model                = n.mixture_model;
-    homogeneous_rate_matrix      = n.homogeneous_rate_matrix;
-    heterogeneous_rate_matrices  = n.heterogeneous_rate_matrices;
-    root_frequencies             = n.root_frequencies;
-    site_rates                   = n.site_rates;
-    site_matrix_probs            = n.site_matrix_probs;
-    site_rates_probs             = n.site_rates_probs;
-    p_inv                        = n.p_inv;
-
-    activeLikelihoodOffset      =  n.activeLikelihoodOffset;
-    nodeOffset                  =  n.nodeOffset;
-    mixtureOffset               =  n.mixtureOffset;
-    siteOffset                  =  n.siteOffset;
->>>>>>> 88f8daa0
     
     bias_active_likelihood_offset   = n.bias_active_likelihood_offset;
     bias_node_offset                = n.bias_node_offset;
@@ -1012,11 +953,7 @@
             
             if ( c < 0 || c >= this->num_chars )
             {
-<<<<<<< HEAD
                 throw RbException() << "Possible bug: Invar sites with ambiguous chars at index " << c << " out of bounds! Site was " << (data_gap_matrix[taxon_index][i] ? "Gap" : "No Gap");
-=======
-                throw RbException() << "Possible bug: Invar sites with ambiguous chars at site " << i << " out of bounds! Site was " << (gap_matrix[taxon_index][i] ? "Gap" : "No Gap");
->>>>>>> 88f8daa0
             }
             invariant_site_index[i].push_back(c);
 
@@ -1137,17 +1074,11 @@
         {
             throw RbException("The root node has an unexpected number of children. Only 2 (for rooted trees) or 3 (for unrooted trees) are allowed.");
         }
-<<<<<<< HEAD
-
-        // sum the partials up
-        this->ln_prob = sumRootLikelihood();
-
-=======
->>>>>>> 88f8daa0
+
     }
 
     // sum the partials up
-    this->lnProb = sumRootLikelihood();
+    this->ln_prob = sumRootLikelihood();
 
     // if we are not in MCMC mode, then we need to (temporarily) free memory
     if ( in_mcmc_mode == false )
@@ -1751,15 +1682,12 @@
 
 }
 
-<<<<<<< HEAD
 
 
 /**
  * Draw a vector of ancestral states from the marginal distribution (non-conditional of the other ancestral states).
  * Here we assume that the marginal likelihoods have been updated.
  */
-=======
->>>>>>> 88f8daa0
 template<class charType>
 std::vector<charType> RevBayesCore::AbstractPhyloCTMCSiteHomogeneous<charType>::drawAncestralStatesForNode(const TopologyNode &node)
 {
@@ -1772,25 +1700,7 @@
     RandomNumberGenerator* rng = GLOBAL_RNG;
     std::vector< charType > ancestralSeq = std::vector<charType>();
 
-<<<<<<< HEAD
     for ( size_t i = 0; i < data_num_sites; ++i )
-=======
-    // get the rate matrix for this branch (or site if using a mixture of matrices over sites)
-    RateMatrix_JC jc(this->num_chars); // BAD!!
-    const RateGenerator *rate_matrix = &jc;
-    if ( this->branch_heterogeneous_substitution_matrices == true )
-    {
-        if (this->heterogeneous_rate_matrices != NULL)
-        {
-            rate_matrix = &this->heterogeneous_rate_matrices->getValue()[node_index];
-        }
-        else if (this->homogeneous_rate_matrix != NULL)
-        {
-            rate_matrix = &this->homogeneous_rate_matrix->getValue();
-        }
-    }
-    else
->>>>>>> 88f8daa0
     {
 		size_t pattern = i;
 		// if the matrix is compressed use the pattern for this site
@@ -1822,7 +1732,6 @@
         else
         {
 
-<<<<<<< HEAD
             // the marginals don't add up to 1, so rescale u
             u *= sumMarginals;
 
@@ -1835,29 +1744,6 @@
 
                 if ( u > 0.0 )
                 {
-=======
-    // simulate stochastic map
-    transition_states.push_back(end_state);
-    if (mixture_model)
-    {
-        auto& model = mixture_model->getValue();
-        int m = sampled_site_rate_component;
-        success = const_cast<SiteMixtureModel&>(model).getComponent(m).simulateStochasticMapping(tau->getValue(), node_index, clock_rate, transition_states, transition_times);
-    }
-    else
-    {
-        auto [start_age, end_age] = getStartEndAge(node);
-
-        // multiply by the clock-rate for the site
-        if (this->site_rates != NULL)
-        {
-            // there is a mixture over site rates
-            clock_rate *= this->site_rates->getValue()[this->sampled_site_rate_component];
-        }
-
-        success = const_cast<RateGenerator*>(rate_matrix)->simulateStochasticMapping(start_age, end_age, clock_rate, transition_states, transition_times);
-    }
->>>>>>> 88f8daa0
 
                     if (c.getStateIndex() + 1 >= c.getNumberOfStates())
                     {
@@ -2200,7 +2086,6 @@
 }
 
 
-
 template<class charType>
 bool RevBayesCore::AbstractPhyloCTMCSiteHomogeneous<charType>::isSitePatternValid(const std::vector<charType> &site_pattern) const
 {
@@ -2245,7 +2130,7 @@
     transition_states.push_back(start_state);
 
     // get the rate matrix for this branch (or site if using a mixture of matrices over sites)
-    RateMatrix_JC jc(this->num_chars);
+    RateMatrix_JC jc(this->num_chars); // BAD!!
     const RateGenerator *rate_matrix = &jc;
     if ( this->branch_heterogeneous_substitution_matrices == true )
     {
@@ -2287,36 +2172,27 @@
         }
     }
 
-    // multiply by the clock-rate for the site
-    if (this->site_rates != NULL)
-    {
-    	// there is a mixture over site rates
-    	clock_rate *= this->site_rates->getValue()[this->sampled_site_rate_component];
-    }
-
-    // now sample a character history for the branch leading to this node
-    double start_age;
-    double end_age;
-    if (RbMath::isFinite( node.getAge() ) == true)
-    {
-        start_age = node.getParent().getAge();
-        end_age = node.getAge();
-    }
-    else
-    {
-        double branch_length = node.getBranchLength();
-        if (branch_length < 0.0)
-        {
-            branch_length = 1.0;
-        }
-        start_age = branch_length;
-        end_age = 0.0;
-    }
-
-
     // simulate stochastic map
     transition_states.push_back(end_state);
-    success = const_cast<RateGenerator*>(rate_matrix)->simulateStochasticMapping(start_age, end_age, clock_rate, transition_states, transition_times);
+    if (mixture_model)
+    {
+        auto& model = mixture_model->getValue();
+        int m = sampled_site_rate_component;
+        success = const_cast<SiteMixtureModel&>(model).getComponent(m).simulateStochasticMapping(tau->getValue(), node_index, clock_rate, transition_states, transition_times);
+    }
+    else
+    {
+        auto [start_age, end_age] = getStartEndAge(node);
+
+        // multiply by the clock-rate for the site
+        if (this->site_rates != NULL)
+        {
+            // there is a mixture over site rates
+            clock_rate *= this->site_rates->getValue()[this->sampled_site_rate_component];
+        }
+
+        success = const_cast<RateGenerator*>(rate_matrix)->simulateStochasticMapping(start_age, end_age, clock_rate, transition_states, transition_times);
+    }
 
     // make SIMMAP string
     std::string simmap_string = "{";
