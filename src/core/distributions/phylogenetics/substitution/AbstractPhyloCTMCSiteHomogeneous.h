--- conflicted
+++ resolved
@@ -204,25 +204,16 @@
         virtual void                                                        scale(size_t i, size_t l, size_t r, size_t m);
         
         // members
-<<<<<<< HEAD
-        double                                                              lnProb;
-        PARTIAL_LIKELIHOOD_STORING                                          partial_likelihood_storing_approach;
-        double                                                              storedLnProb;
-        size_t                                                              num_matrices;
-=======
         double                                                              lnProb = 0;
         double                                                              storedLnProb = 0;
->>>>>>> 514c006b
+        PARTIAL_LIKELIHOOD_STORING                                          partial_likelihood_storing_approach;
+        size_t                                                              num_matrices = 1;
         size_t                                                              num_nodes;
         size_t                                                              num_sites;
         const size_t                                                        num_states;
         size_t                                                              num_site_rates;
         size_t                                                              num_site_mixtures;
-<<<<<<< HEAD
         size_t                                                              num_tips;
-=======
-        size_t                                                              num_matrices = 1;
->>>>>>> 514c006b
         const TypedDagNode<Tree>*                                           tau;
         
         std::vector<TransitionProbabilityMatrix>                            transition_prob_matrices;
@@ -236,18 +227,12 @@
         size_t                                                              pmat_node_offset;
 
         // the likelihoods
-<<<<<<< HEAD
-        mutable double*                                                     partial_branch_likelihoods;
-        mutable double*                                                     partial_node_likelihoods;
-        mutable double*                                                     tip_likelihoods;
+        mutable double*                                                     partial_branch_likelihoods = nullptr;
+        mutable double*                                                     partial_node_likelihoods = nullptr;
+        mutable double*                                                     tip_likelihoods = nullptr;
         std::vector<size_t>                                                 active_branch_likelihood;
         std::vector<size_t>                                                 active_node_likelihood;
-        double*                                                             marginalLikelihoods;
-=======
-        mutable double*                                                     partialLikelihoods = nullptr;
-        std::vector<size_t>                                                 activeLikelihood;
         double*                                                             marginalLikelihoods = nullptr;
->>>>>>> 514c006b
 
         std::vector< std::vector< std::vector<double> > >                   per_node_site_log_scaling_factors;
         std::vector< std::vector< std::vector<std::vector<double> > > >     per_node_site_mixture_log_scaling_factors;
@@ -265,12 +250,8 @@
         std::map<std::string,size_t>                                        taxon_name_2_tip_index_map;
 
         // flags for likelihood recomputation
-<<<<<<< HEAD
-        bool                                                                touched;
+        bool                                                                touched = false;
         std::vector<bool>                                                   changed_branches;
-=======
-        bool                                                                touched = false;
->>>>>>> 514c006b
         std::vector<bool>                                                   changed_nodes;
         mutable std::vector<bool>                                           dirty_branches;
         mutable std::vector<bool>                                           dirty_nodes;
@@ -398,8 +379,6 @@
 num_states( nChars ),
 num_site_rates( nMix ),
 num_site_mixtures( nMix ),
-<<<<<<< HEAD
-num_matrices( 1 ),
 num_tips( t->getValue().getNumberOfTips() ),
 tau( t ),
 transition_prob_matrices( std::vector<TransitionProbabilityMatrix>(num_site_mixtures, TransitionProbabilityMatrix(num_states) ) ),
@@ -408,32 +387,15 @@
 tip_likelihoods( NULL ),
 active_branch_likelihood( std::vector<size_t>(num_nodes, 0) ),
 active_node_likelihood( std::vector<size_t>(num_nodes, 0) ),
-marginalLikelihoods( NULL ),
 per_node_site_mixture_log_scaling_factors( std::vector<std::vector< std::vector< std::vector<double> > > >(2, std::vector<std::vector< std::vector<double> > >(num_nodes, std::vector< std::vector<double> >( num_site_mixtures, std::vector<double>(num_sites, 0.0) ) ) ) ),
 per_node_site_log_scaling_factors( std::vector<std::vector< std::vector< double > > >(2, std::vector<std::vector< double > >(num_nodes, std::vector< double >( num_sites, 0.0 ) ) ) ),
-ambiguous_char_matrix(),
-char_matrix(),
-gap_matrix(),
-pattern_counts(),
-=======
-tau( t ),
-transition_prob_matrices( std::vector<TransitionProbabilityMatrix>(num_site_mixtures, TransitionProbabilityMatrix(num_chars) ) ),
-//    partialLikelihoods( new double[2*num_nodes*num_site_mixtures*num_sites*num_chars] ),
-activeLikelihood( std::vector<size_t>(num_nodes, 0) ),
-//    marginalLikelihoods( new double[num_nodes*num_site_mixtures*num_sites*num_chars] ),
-perNodeSiteLogScalingFactors( std::vector<std::vector< std::vector<double> > >(2, std::vector<std::vector<double> >(num_nodes, std::vector<double>(num_sites, 0.0) ) ) ),
->>>>>>> 514c006b
 site_invariant( num_sites, false ),
 invariant_site_index( num_sites ),
 num_patterns( num_sites ),
 compressed( c ),
 site_pattern( std::vector<size_t>(num_sites, 0) ),
 taxon_name_2_tip_index_map(),
-<<<<<<< HEAD
-touched( false ),
 changed_branches( std::vector<bool>(num_nodes, false) ),
-=======
->>>>>>> 514c006b
 changed_nodes( std::vector<bool>(num_nodes, false) ),
 dirty_branches( std::vector<bool>(num_nodes, true) ),
 dirty_nodes( std::vector<bool>(num_nodes, true) ),
@@ -448,35 +410,9 @@
 pattern_block_end( num_patterns ),
 pattern_block_size( num_patterns ),
 store_internal_nodes( internal ),
-<<<<<<< HEAD
-gap_match_clamped( gapmatch ),
-template_state(),
-has_ancestral_states(false),
-sampled_site_rate_component( 0 ),
-sampled_site_matrix_component( 0 )
-{
-
-    // initialize with default parameters
-    homogeneous_clock_rate        = NULL;
-    heterogeneous_clock_rates     = NULL;
-    homogeneous_rate_matrix       = NULL;
-    heterogeneous_rate_matrices   = NULL;
-    root_frequencies              = NULL;
-    site_rates                    = NULL;
-    site_matrix_probs             = NULL;
-    site_rates_probs              = NULL;
-    p_inv                         = NULL;
-
-    // flags specifying which model variants we use
-    branch_heterogeneous_clock_rates               = false;
-    branch_heterogeneous_substitution_matrices     = true;
-    rate_variation_across_sites                    = false;
-
-=======
 gap_match_clamped( gapmatch )
 {
 
->>>>>>> 514c006b
     tau->getValue().getTreeChangeEventHandler().addListener( this );
 
     active_branch_likelihood_offset =  num_nodes*num_site_mixtures*pattern_block_size*num_states;
@@ -573,9 +509,9 @@
 {
 
     // initialize with default parameters
-<<<<<<< HEAD
     homogeneous_clock_rate          = n.homogeneous_clock_rate;
     heterogeneous_clock_rates       = n.heterogeneous_clock_rates;
+    mixture_model                = n.mixture_model;
     homogeneous_rate_matrix         = n.homogeneous_rate_matrix;
     heterogeneous_rate_matrices     = n.heterogeneous_rate_matrices;
     root_frequencies                = n.root_frequencies;
@@ -590,23 +526,6 @@
     tip_offset                      =  n.tip_offset;
     mixture_offset                  =  n.mixture_offset;
     site_offset                     =  n.site_offset;
-=======
-    homogeneous_clock_rate       = n.homogeneous_clock_rate;
-    heterogeneous_clock_rates    = n.heterogeneous_clock_rates;
-    mixture_model                = n.mixture_model;
-    homogeneous_rate_matrix      = n.homogeneous_rate_matrix;
-    heterogeneous_rate_matrices  = n.heterogeneous_rate_matrices;
-    root_frequencies             = n.root_frequencies;
-    site_rates                   = n.site_rates;
-    site_matrix_probs            = n.site_matrix_probs;
-    site_rates_probs             = n.site_rates_probs;
-    p_inv                        = n.p_inv;
-
-    activeLikelihoodOffset      =  n.activeLikelihoodOffset;
-    nodeOffset                  =  n.nodeOffset;
-    mixtureOffset               =  n.mixtureOffset;
-    siteOffset                  =  n.siteOffset;
->>>>>>> 514c006b
     
     active_P_matrix_offset          =  n.active_P_matrix_offset;
     pmat_node_offset                =  n.pmat_node_offset;
@@ -1925,11 +1844,7 @@
     transition_states.push_back(start_state);
 
     // get the rate matrix for this branch (or site if using a mixture of matrices over sites)
-<<<<<<< HEAD
-    RateMatrix_JC jc(this->num_states);
-=======
-    RateMatrix_JC jc(this->num_chars); // BAD!!
->>>>>>> 514c006b
+    RateMatrix_JC jc(this->num_states); // BAD!!
     const RateGenerator *rate_matrix = &jc;
     if ( this->branch_heterogeneous_substitution_matrices == true )
     {
@@ -3303,7 +3218,7 @@
     {
         num_site_mixtures = mixture_model->getValue().getNumberOfComponents();
         // FIXME - not sure if this is right for covarion models.
-        assert(num_chars == mixture_model->getValue().getNumberOfStates());
+        assert(num_states == mixture_model->getValue().getNumberOfStates());
     }
     else if (this->branch_heterogeneous_substitution_matrices == false)
     {
@@ -4144,9 +4059,9 @@
 
     resizeLikelihoodVectors();
 
-    if (mm && mm->getValue().getNumberOfStates() != this->num_chars)
-    {
-        throw RbException()<<"Mixture model (" << mm->getValue().getNumberOfStates() << " do not match the number of character states (" << num_chars << ")";
+    if (mm && mm->getValue().getNumberOfStates() != this->num_states)
+    {
+        throw RbException()<<"Mixture model (" << mm->getValue().getNumberOfStates() << " do not match the number of character states (" << num_states << ")";
     }
 
     // add the new parameter
@@ -5369,7 +5284,7 @@
     
     if (node->isRoot()) throw RbException("dnPhyloCTMC called updateTransitionProbabilityMatrix for the root node\n");
     
-    size_t pmat_offset = this->active_pmatrices[node_idx] * this->activePmatrixOffset + node_idx * this->pmatNodeOffset;
+    size_t pmat_offset = this->active_pmatrices[node_idx] * this->active_P_matrix_offset + node_idx * this->pmat_node_offset;
 
     // 1. Get the clock rate for the branch
     double rate = 1.0;
@@ -5395,20 +5310,12 @@
     auto [start_age, end_age] = getStartEndAge(*node);
 
     // first, get the rate matrix for this branch
-<<<<<<< HEAD
-    RateMatrix_JC jc(this->num_states);
-    const RateGenerator *rm = &jc;
-    
-    size_t pmat_offset = this->active_pmatrices[node_idx] * this->active_P_matrix_offset + node_idx * this->pmat_node_offset;
-    
-=======
-    RateMatrix_JC jc(this->num_chars); // BAD!!!
+    RateMatrix_JC jc(this->num_states); // BAD!!!
     const RateGenerator *rm = &jc;
 
     // we rescale the rate by the inverse of the proportion of invariant sites
     rate /= ( 1.0 - getPInv() );
 
->>>>>>> 514c006b
     if (this->branch_heterogeneous_substitution_matrices == false )
     {
         for (size_t matrix = 0; matrix < this->num_matrices; ++matrix)
