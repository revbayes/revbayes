--- conflicted
+++ resolved
@@ -82,13 +82,8 @@
 }
 
 template<class charType>
-<<<<<<< HEAD
-RevBayesCore::PhyloCTMCSiteHomogeneousConditional<charType>::PhyloCTMCSiteHomogeneousConditional(const TypedDagNode<Tree> *t, size_t nChars, bool cmprss, size_t nSites, bool amb, AscertainmentBias::Coding ty, bool internal, bool gapmatch) :
-    PhyloCTMCSiteHomogeneous<charType>(  t, nChars, cmprss, nSites, amb, internal, gapmatch ), warned(false), coding(ty), N(nSites), numCorrectionMasks(0)
-=======
-RevBayesCore::PhyloCTMCSiteHomogeneousConditional<charType>::PhyloCTMCSiteHomogeneousConditional(const TypedDagNode<Tree> *t, size_t nChars, bool c, size_t nSites, bool amb, AscertainmentBias::Coding ty, bool internal, bool gapmatch, bool invert) :
-    PhyloCTMCSiteHomogeneous<charType>(  t, nChars, c, nSites, amb, internal, gapmatch, invert ), warned(false), coding(ty), N(nSites), numCorrectionMasks(0)
->>>>>>> 81ce708b
+RevBayesCore::PhyloCTMCSiteHomogeneousConditional<charType>::PhyloCTMCSiteHomogeneousConditional(const TypedDagNode<Tree> *t, size_t nChars, bool cmprss, size_t nSites, bool amb, AscertainmentBias::Coding ty, bool internal, bool gapmatch, bool invert) :
+    PhyloCTMCSiteHomogeneous<charType>(  t, nChars, cmprss, nSites, amb, internal, gapmatch, invert ), warned(false), coding(ty), N(nSites), numCorrectionMasks(0)
 {
     if (coding != AscertainmentBias::ALL)
     {
