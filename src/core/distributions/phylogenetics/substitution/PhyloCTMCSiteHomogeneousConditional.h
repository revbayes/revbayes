--- conflicted
+++ resolved
@@ -556,11 +556,8 @@
     std::vector<double>::const_iterator   p_right  = correctionLikelihoods.begin() + this->active_likelihood[right]      * activeCorrectionOffset + right      * correctionNodeOffset;
     std::vector<double>::const_iterator   p_middle = correctionLikelihoods.begin() + this->active_likelihood[middle]     * activeCorrectionOffset + middle     * correctionNodeOffset;
     std::vector<double>::iterator         p_node   = correctionLikelihoods.begin() + this->active_likelihood[node_index] * activeCorrectionOffset + node_index * correctionNodeOffset;
-<<<<<<< HEAD
 
     size_t pmat_offset = this->active_pmatrices[node_index] * this->activePmatrixOffset + node_index * this->pmatNodeOffset;
-=======
->>>>>>> 37f5740a
 
     // iterate over all mixture categories
     for (size_t mixture = 0; mixture < this->num_site_mixtures; ++mixture)
@@ -634,11 +631,9 @@
     std::vector<double>::const_iterator   p_left  = correctionLikelihoods.begin() + this->active_likelihood[left]*activeCorrectionOffset + left*correctionNodeOffset;
     std::vector<double>::const_iterator   p_right = correctionLikelihoods.begin() + this->active_likelihood[right]*activeCorrectionOffset + right*correctionNodeOffset;
     std::vector<double>::iterator         p_node  = correctionLikelihoods.begin() + this->active_likelihood[node_index]*activeCorrectionOffset + node_index*correctionNodeOffset;
-<<<<<<< HEAD
 
     size_t pmat_offset = this->active_pmatrices[node_index] * this->activePmatrixOffset + node_index * this->pmatNodeOffset;
-=======
->>>>>>> 37f5740a
+
 
     // iterate over all mixture categories
     for (size_t mixture = 0; mixture < this->num_site_mixtures; ++mixture)
