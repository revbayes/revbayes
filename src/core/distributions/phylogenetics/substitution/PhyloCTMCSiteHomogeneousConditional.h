#ifndef PhyloCTMCSiteHomogeneousConditional_H
#define PhyloCTMCSiteHomogeneousConditional_H

#include <bitset>
<<<<<<< HEAD
#include <climits>
#include <math.h>
=======
#include <cmath>
>>>>>>> 3ca08354
#include "PhyloCTMCSiteHomogeneous.h"
#include "DistributionBinomial.h"
#include "DistributionNegativeBinomial.h"
#include "RlUserInterface.h"

namespace RevBayesCore {

    struct AscertainmentBias {
        
        enum Coding { ALL                 = 0x00,
                      VARIABLE            = 0x03,
                      INFORMATIVE         = 0x0F,
                      NSTATES             = 0x1F,
                    };
    };

    template<class charType>
    class PhyloCTMCSiteHomogeneousConditional : public PhyloCTMCSiteHomogeneous<charType> {

    public:
        PhyloCTMCSiteHomogeneousConditional(const TypedDagNode< Tree > *t, size_t nChars, bool c, size_t nSites, bool amb, AscertainmentBias::Coding cod = AscertainmentBias::ALL, bool internal = false, bool gapmatch = true, bool invert = false);
        PhyloCTMCSiteHomogeneousConditional(const PhyloCTMCSiteHomogeneousConditional &n);
        virtual                                            ~PhyloCTMCSiteHomogeneousConditional(void);                                                                   //!< Virtual destructor

        // public member functions
        PhyloCTMCSiteHomogeneousConditional*                clone(void) const;                                                                        //!< Create an independent clone
        void                                                setValue(AbstractHomologousDiscreteCharacterData *v, bool f=false);
        virtual void                                        redrawValue(void);

    protected:

        virtual void                                        computeRootLikelihood(size_t root, size_t l, size_t r);
        virtual void                                        computeRootLikelihood(size_t root, size_t l, size_t r, size_t m);
        virtual void                                        computeInternalNodeLikelihood(const TopologyNode &n, size_t nIdx, size_t l, size_t r);
        virtual void                                        computeInternalNodeLikelihood(const TopologyNode &n, size_t nIdx, size_t l, size_t r, size_t m);
        virtual void                                        computeTipLikelihood(const TopologyNode &node, size_t nIdx);

        virtual void                                        computeRootCorrection(size_t root, size_t l, size_t r);
        virtual void                                        computeRootCorrection(size_t root, size_t l, size_t r, size_t m);
        virtual void                                        computeInternalNodeCorrection(const TopologyNode &n, size_t nIdx, size_t l, size_t r);
        virtual void                                        computeInternalNodeCorrection(const TopologyNode &n, size_t nIdx, size_t l, size_t r, size_t m);
        virtual void                                        computeTipCorrection(const TopologyNode &node, size_t nIdx);

        virtual void                                        resizeLikelihoodVectors(void);

        bool                                                warned;

        int                                                 coding;
        size_t                                              N;

        size_t                                              numCorrectionMasks;
        size_t                                              activeCorrectionOffset;
        size_t                                              correctionNodeOffset;
        size_t                                              correctionMixtureOffset;
        size_t                                              correctionMaskOffset;
        size_t                                              correctionOffset;
        size_t                                              numCorrectionPatterns;

        std::vector<double>                                 correctionLikelihoods;

        std::vector<std::vector<bool> >                     correctionMaskMatrix;
        std::vector<size_t>                                 correctionMaskCounts;
        std::vector<size_t>                                 maskObservationCounts;
        std::vector<double>                                 perMaskMixtureCorrections;

        virtual double                                      sumRootLikelihood( void );
        virtual bool                                        isSitePatternCompatible( std::map<size_t, size_t> );
        virtual bool                                        isSitePatternCompatible( std::map<RbBitSet, size_t> );
        std::vector<size_t>                                 getIncludedSiteIndices( void );
        void                                                updateCorrections( const TopologyNode& node, size_t nodeIndex );

    private:
        virtual void                                        simulate( const TopologyNode &node, std::vector<charType> &taxa, size_t rateIndex, std::map<size_t, size_t>& charCounts);
    };

}

template<class charType>
<<<<<<< HEAD
RevBayesCore::PhyloCTMCSiteHomogeneousConditional<charType>::PhyloCTMCSiteHomogeneousConditional(const TypedDagNode<Tree> *t, size_t nChars, bool cmprss, size_t nSites, bool amb, AscertainmentBias::Coding ty, bool internal, bool gapmatch, bool invert) :
    PhyloCTMCSiteHomogeneous<charType>(  t, nChars, cmprss, nSites, amb, internal, gapmatch, invert ), warned(false), coding(ty), N(nSites), numCorrectionMasks(0)
=======
RevBayesCore::PhyloCTMCSiteHomogeneousConditional<charType>::PhyloCTMCSiteHomogeneousConditional(const TypedDagNode<Tree> *t, size_t nChars, bool c, size_t nSites, bool amb, AscertainmentBias::Coding ty, bool internal, bool gapmatch, bool invert) :
    PhyloCTMCSiteHomogeneous<charType>(  t, nChars, c, nSites, amb, internal, gapmatch, invert ), warned(false), coding(ty), N(nSites), numCorrectionMasks(0)
>>>>>>> 3ca08354
{
    if (coding != AscertainmentBias::ALL)
    {
        numCorrectionMasks      = 1;
        correctionMaskMatrix    = std::vector<std::vector<bool> >(1, std::vector<bool>(this->num_nodes, 0) );
        
        // number of correction patterns per character state
        if (coding & (AscertainmentBias::INFORMATIVE ^
                      AscertainmentBias::VARIABLE ^
                      AscertainmentBias::NSTATES))
        {
            numCorrectionPatterns = 1 << (this->num_chars - 1);
        }
        else
        {
            numCorrectionPatterns = 1;
        }

        correctionOffset        = this->num_chars*numCorrectionPatterns;
        correctionMaskOffset    = correctionOffset*this->num_chars;
        correctionMixtureOffset = numCorrectionMasks*correctionMaskOffset;
        correctionNodeOffset    = this->num_site_mixtures*correctionMixtureOffset;
        activeCorrectionOffset  = this->num_nodes*correctionNodeOffset;

        correctionLikelihoods = std::vector<double>(activeCorrectionOffset*2, 0.0);

        perMaskMixtureCorrections = std::vector<double>(this->num_site_mixtures*numCorrectionMasks, 0.0);
    }
}


template<class charType>
RevBayesCore::PhyloCTMCSiteHomogeneousConditional<charType>::~PhyloCTMCSiteHomogeneousConditional( void ) {
    // We don't delete the parameters, because they might be used somewhere else too. The model needs to do that!

}


template<class charType>
RevBayesCore::PhyloCTMCSiteHomogeneousConditional<charType>* RevBayesCore::PhyloCTMCSiteHomogeneousConditional<charType>::clone( void ) const {

    return new PhyloCTMCSiteHomogeneousConditional<charType>( *this );
}

template<class charType>
RevBayesCore::PhyloCTMCSiteHomogeneousConditional<charType>::PhyloCTMCSiteHomogeneousConditional(const PhyloCTMCSiteHomogeneousConditional &n) :
    PhyloCTMCSiteHomogeneous< charType>( n ),
    warned(n.warned),
    coding(n.coding),
    N(n.N),
    numCorrectionMasks(n.numCorrectionMasks),
    activeCorrectionOffset(n.activeCorrectionOffset),
    correctionNodeOffset(n.activeCorrectionOffset),
    correctionMixtureOffset(n.activeCorrectionOffset),
    correctionMaskOffset(n.correctionMaskOffset),
    correctionOffset(n.correctionOffset),
    numCorrectionPatterns(n.numCorrectionPatterns),
    correctionLikelihoods(n.correctionLikelihoods),
    correctionMaskMatrix(n.correctionMaskMatrix),
    correctionMaskCounts(n.correctionMaskCounts),
    maskObservationCounts(n.maskObservationCounts),
    perMaskMixtureCorrections(n.perMaskMixtureCorrections)
{

}

template<class charType>
std::vector<size_t> RevBayesCore::PhyloCTMCSiteHomogeneousConditional<charType>::getIncludedSiteIndices( void )
{
    correctionMaskCounts.clear();
    maskObservationCounts.clear();
    correctionMaskMatrix.clear();

    // find the unique site patterns and compute their respective frequencies
    std::vector<TopologyNode*> nodes = this->tau->getValue().getNodes();
    size_t tips = this->tau->getValue().getNumberOfTips();

    // create a vector with the correct site indices
    // some of the sites may have been excluded
    std::vector<size_t> siteIndices;
    size_t siteIndex = 0;
    size_t incompatible = 0;

    std::map<std::string, size_t> maskIndices;

    if (coding != AscertainmentBias::ALL)
    {
        // if we are using a correction, add a correction mask with 0 gaps.
        // it is required when simulating data, but not necessarily used
        // in computing the likelihood (e.g. if all sites have at least one gap)

        std::string gapless(tips, ' ');
        std::vector<bool> mask(tips, false);

        maskIndices[gapless] = 0;

        correctionMaskCounts.push_back(0);
        maskObservationCounts.push_back(tips);
        correctionMaskMatrix.push_back(mask);
    }

    this->num_sites = this->value->getNumberOfIncludedCharacters();

    for (size_t i = 0; i < this->num_sites; ++i)
    {
        while ( this->value->isCharacterExcluded(siteIndex) )
        {
            siteIndex++;
            if ( siteIndex >= this->value->getNumberOfCharacters()  )
            {
                throw RbException( "The character matrix cannot set to this variable because it does not have enough included characters." );
            }
        }


        std::map<size_t,size_t> charCounts;
        std::map<RbBitSet,size_t> bitCounts;
        size_t numGap = 0;

        std::string mask = "";
        std::vector<bool> maskData;
        for (std::vector<TopologyNode*>::iterator it = nodes.begin(); it != nodes.end(); ++it)
        {
            if ( (*it)->isTip() )
            {
                AbstractDiscreteTaxonData& taxon = this->value->getTaxonData( (*it)->getName() );
                DiscreteCharacterState &c = taxon.getCharacter(siteIndex);

                bool gap = c.isGapState();
                // if we treat unknown characters as gaps and this is an unknown character then we change it
                // because we might then have a pattern more
                if ( this->treatAmbiguousAsGaps && (c.isAmbiguous() || c.isMissingState()) )
                {
                    gap = true;
                }
                else if ( this->treatUnknownAsGap && (c.getNumberOfStates() == c.getNumberObservedStates() || c.isMissingState()) )
                {
                    gap = true;
                }

                if (gap)
                {
                    if (coding != AscertainmentBias::ALL)
                        mask += "-";
                    numGap++;
                }
                else
                {
                    if (coding != AscertainmentBias::ALL)
                        mask += " ";

                    bitCounts[c.getState()]++;
                }

                if (coding != AscertainmentBias::ALL)
                    maskData.push_back(gap);
            }
        }

        if ( !isSitePatternCompatible(bitCounts) )
        {
            incompatible++;
        }
        else
        {
            siteIndices.push_back(siteIndex);

            if (coding != AscertainmentBias::ALL)
            {
                // increase the count for this mask
                std::map<std::string, size_t>::iterator it = maskIndices.find(mask);
                if (it != maskIndices.end())
                {
                    correctionMaskCounts[it->second]++;
                }
                else
                {
                    maskIndices[mask] = correctionMaskCounts.size();

                    correctionMaskCounts.push_back(1);
                    maskObservationCounts.push_back(tips - numGap);
                    correctionMaskMatrix.push_back(maskData);
                }
            }
        }

        siteIndex++;
    }

    // test if there were additional sites that we did not use
    while ( siteIndex < this->value->getNumberOfCharacters() )
    {
        if ( !this->value->isCharacterExcluded(siteIndex)  )
        {
            throw RbException( "The character matrix cannot set to this variable because it has too many included characters." );
        }
        siteIndex++;
    }

    // warn if we have to exclude some incompatible characters.
    if (incompatible > 0)
    {
        if (!warned)
        {
            std::stringstream ss;
            ss << "WARNING: There are " << incompatible << " characters incompatible with the specified coding bias. These characters will be excluded.";
            RBOUT(ss.str());

            warned = true;
        }

        // resize our datset to account for the newly excluded characters
        this->num_sites = siteIndices.size();
        this->site_pattern.clear();
        this->site_pattern.resize(this->num_sites);
    }

    // readjust the number of correction sites to account for masked sites
    if (coding != AscertainmentBias::ALL)
    {
        numCorrectionMasks = correctionMaskCounts.size();
    }

    return siteIndices;
}


template<class charType>
bool RevBayesCore::PhyloCTMCSiteHomogeneousConditional<charType>::isSitePatternCompatible( std::map<size_t, size_t> charCounts )
{

    if (charCounts.size() == 1 && (coding == AscertainmentBias::VARIABLE)) 
    {
        return false;
    }

    if (coding & AscertainmentBias::NSTATES) {
        std::uint64_t observed = 0;
        for (std::map<size_t, size_t>::iterator it = charCounts.begin(); it != charCounts.end(); it++)
        {
            observed |= it->first;
            throw RbException() << "MRS: Not tested, probably incorrect.";
        }

        // We are expecting a bitmatch ending in all ones.
        for (++observed;      // 011...11++ = 100...00
             !(observed & 1); // Stop when we hit the first 1
             observed >>= 1   // Chop off the final 0
             ) {
        }
        if (observed != 1) {
            // As there are additional 1s set, not every state was observed.
            return false;
        }
    }
    
    size_t num_informative = 0;
    for (std::map<size_t, size_t>::iterator it = charCounts.begin(); it != charCounts.end(); it++)
    {
        if (it->second > 1)
        {
            num_informative++;
        }
    }

    bool informative = num_informative > 1;

    if (!informative && (coding == AscertainmentBias::INFORMATIVE))
    {
        return false;
    }

    return true;
}


// Thanks to MH
template<class charType>
bool RevBayesCore::PhyloCTMCSiteHomogeneousConditional<charType>::isSitePatternCompatible( std::map<RbBitSet, size_t> charCounts )
{
    
    // if the pattern is constant, then it is incompatible with the variable coding
    if (charCounts.size() == 1) return !(coding & AscertainmentBias::VARIABLE);

    if (coding & AscertainmentBias::NSTATES) {
        std::uint64_t observed = 0;
        for (std::map<RbBitSet, size_t>::iterator it = charCounts.begin(); it != charCounts.end(); it++)
        {
            observed |= it->first.to_ulong();
        }

        // We are expecting a bitmatch ending in all ones.
        for (++observed;      // 011...11++ = 100...00
             !(observed & 1); // Stop when we hit the first 1
             observed >>= 1   // Chop off the final 0
             ) {
        }
        if (observed != 1) {
            // As there are additional 1s set, not every state was observed.
            return false;
        }
    }

    if (coding & AscertainmentBias::INFORMATIVE)
    {

        // find the common_states
        std::map<size_t,size_t> stateCounts;
        size_t max = 0;

        for (std::map<RbBitSet, size_t>::iterator it = charCounts.begin(); it != charCounts.end(); it++)
        {
            RbBitSet r = it->first;
            for (size_t i = 0; i < r.size(); i++)
            {
                stateCounts[i] += r.test(i) * it->second;
                if (stateCounts[i] > max)
                {
                    max = stateCounts[i];
                }
            }
        }

        std::vector<size_t> common_states;
        for (std::map<size_t, size_t>::iterator it = stateCounts.begin(); it != stateCounts.end(); it++)
        {
            if (it->second == max)
            {
                common_states.push_back(it->first);
            }
        }

        // find characters not intersecting common state
        // then get state counts
        stateCounts.clear();
        for (size_t i = 0; i < common_states.size(); i++)
        {
            for (std::map<RbBitSet, size_t>::iterator it = charCounts.begin(); it != charCounts.end(); it++)
            {
                RbBitSet r = it->first;

                if ( r.test(common_states[i]) ) continue;

                if ( it->second > 1 )
                {
                    return true;
                }

                for (size_t i = 0; i < r.size(); i++)
                {
                    // if a state is found more than once among characters lacking the common state
                    // then this site pattern is parsimony informative
                    if (stateCounts.find(i) != stateCounts.end() )
                    {
                        return true;
                    }
                    else
                    {
                        stateCounts[i] += r.test(i);
                    }
                }
            }
        }

        // if the pattern is uninformative, then it is incompatible with the informative coding
        return (coding != AscertainmentBias::INFORMATIVE);
    }
    return true;
}


template<class charType>
void RevBayesCore::PhyloCTMCSiteHomogeneousConditional<charType>::computeRootLikelihood( size_t root, size_t left, size_t right)
{

    PhyloCTMCSiteHomogeneous<charType>::computeRootLikelihood(root, left, right);

    if (coding != AscertainmentBias::ALL)
    {
        computeRootCorrection(root, left, right);
    }
}


template<class charType>
void RevBayesCore::PhyloCTMCSiteHomogeneousConditional<charType>::computeRootLikelihood( size_t root, size_t left, size_t right, size_t middle)
{

    PhyloCTMCSiteHomogeneous<charType>::computeRootLikelihood(root, left, right, middle);

    if (coding != AscertainmentBias::ALL)
    {
        computeRootCorrection(root, left, right, middle);
    }
}


template<class charType>
void RevBayesCore::PhyloCTMCSiteHomogeneousConditional<charType>::computeInternalNodeLikelihood(const TopologyNode &node, size_t node_index, size_t left, size_t right)
{

    PhyloCTMCSiteHomogeneous<charType>::computeInternalNodeLikelihood(node, node_index, left, right);

    if (coding != AscertainmentBias::ALL)
    {
        computeInternalNodeCorrection(node, node_index, left, right);
    }
}


template<class charType>
void RevBayesCore::PhyloCTMCSiteHomogeneousConditional<charType>::computeInternalNodeLikelihood(const TopologyNode &node, size_t node_index, size_t left, size_t right, size_t middle)
{

    PhyloCTMCSiteHomogeneous<charType>::computeInternalNodeLikelihood(node, node_index, left, right, middle);

    if (coding != AscertainmentBias::ALL)
    {
        computeInternalNodeCorrection(node, node_index, left, right, middle);
    }
}




template<class charType>
void RevBayesCore::PhyloCTMCSiteHomogeneousConditional<charType>::computeTipLikelihood(const TopologyNode &node, size_t node_index)
{

    PhyloCTMCSiteHomogeneous<charType>::computeTipLikelihood(node, node_index);

    if (coding != AscertainmentBias::ALL)
    {
        computeTipCorrection(node, node_index);
    }
}

template<class charType>
void RevBayesCore::PhyloCTMCSiteHomogeneousConditional<charType>::computeTipCorrection(const TopologyNode &node, size_t node_index)
{
    std::vector<double>::iterator p_node = correctionLikelihoods.begin() + this->activeLikelihood[node_index]*this->activeCorrectionOffset + node_index*correctionNodeOffset;
    
    size_t data_tip_index = this->taxon_name_2_tip_index_map[ node.getName() ];
    
    size_t pmat_offset = this->active_pmatrices[node_index] * this->activePmatrixOffset + node_index * this->pmatNodeOffset;

    // iterate over all mixture categories
    for (size_t mixture = 0; mixture < this->num_site_mixtures; ++mixture)
    {
        // const TransitionProbabilityMatrix&    pij = this->transition_prob_matrices[mixture];
        const TransitionProbabilityMatrix&    pij = this->pmatrices[pmat_offset + mixture];

        // iterate over correction masks
        for (size_t mask = 0; mask < numCorrectionMasks; mask++)
        {
            bool gap = correctionMaskMatrix[mask][data_tip_index];

            // iterate over ancestral (non-autapomorphic) states
            for (size_t a = 0; a < this->num_chars; a++)
            {
                size_t offset = mixture*correctionMixtureOffset + mask*correctionMaskOffset + a*correctionOffset;

                std::vector<double>::iterator                 u = p_node   + offset;

                // iterate over constant/autapomorphic states
                for (size_t i = 0; i < this->num_chars; i++)
                {
                    if (i > 0 && numCorrectionPatterns == 1)
                        break;

                    // get bit pattern for this constant/autapomorphic state
                    size_t c = ( i == 0 ? 0 : 1 << (i - 1) );

                    std::vector<double>::iterator         uc = u  + c*this->num_chars;

                    // if we have a gap, then fill with ones for constant patterns
                    // or zero for other patterns
                    if (gap)
                    {
                        std::fill(uc, uc + this->num_chars, i == 0);
                    }
                    // if this is a constant pattern, fill with transition prob from ci to a
                    else if (c == 0)
                    {
                        // iterate over initial states
                        for (size_t ci = 0; ci < this->num_chars; ci++)
                        {
                            uc[ci] = pij[ci][a];
                        }
                    }
                    // if this is an autapomorphic state cj, fill with transition prob from ci to cj
                    else
                    {
                        // get autamorphic state
                        size_t cj = (i-1 >= a ? i : i-1);

                        // iterate over initial states
                        for (size_t ci = 0; ci < this->num_chars; ci++)
                        {
                            uc[ci] = pij[ci][cj];
                        }
                    }
                }
            }
        }
    }
}

template<class charType>
void RevBayesCore::PhyloCTMCSiteHomogeneousConditional<charType>::computeInternalNodeCorrection(const TopologyNode &node, size_t node_index, size_t left, size_t right, size_t middle)
{
    // get the pointers to the partial likelihoods for this node and the two descendant subtrees
    std::vector<double>::const_iterator   p_left   = correctionLikelihoods.begin() + this->activeLikelihood[left]*activeCorrectionOffset + left*correctionNodeOffset;
    std::vector<double>::const_iterator   p_right  = correctionLikelihoods.begin() + this->activeLikelihood[right]*activeCorrectionOffset + right*correctionNodeOffset;
    std::vector<double>::const_iterator   p_middle = correctionLikelihoods.begin() + this->activeLikelihood[middle]*activeCorrectionOffset + middle*correctionNodeOffset;
    std::vector<double>::iterator         p_node   = correctionLikelihoods.begin() + this->activeLikelihood[node_index]*activeCorrectionOffset + node_index*correctionNodeOffset;
    
    size_t pmat_offset = this->active_pmatrices[node_index] * this->activePmatrixOffset + node_index * this->pmatNodeOffset;

    // iterate over all mixture categories
    for (size_t mixture = 0; mixture < this->num_site_mixtures; ++mixture)
    {
        // const TransitionProbabilityMatrix&    pij = this->transition_prob_matrices[mixture];
        const TransitionProbabilityMatrix&    pij = this->pmatrices[pmat_offset + mixture];

        // iterate over correction masks
        for (size_t mask = 0; mask < numCorrectionMasks; mask++)
        {
            // iterate over ancestral (non-autapomorphic) states
            for (size_t a = 0; a < this->num_chars; a++)
            {
                size_t offset = mixture*correctionMixtureOffset + mask*correctionMaskOffset + a*correctionOffset;

                std::vector<double>::iterator                 u = p_node   + offset;
                std::vector<double>::const_iterator         u_l = p_left   + offset;
                std::vector<double>::const_iterator         u_r = p_right  + offset;
                std::vector<double>::const_iterator         u_m = p_middle + offset;

                // iterate over combinations of autapomorphic states
                for (size_t c = 0; c < numCorrectionPatterns; c++)
                {
                    std::vector<double>::iterator         uc = u  + c*this->num_chars;

                    std::fill(uc, uc + this->num_chars, 0.0);

                    // iterate over partitions of c
                    for (size_t p1 = 0; p1 <= c; p1++)
                    {
                        if ( (p1 | c) == c)
                        {
                            size_t p_tmp = p1 ^ c;

                            // iterate over partitions of p_tmp
                            for (size_t p2 = 0; p2 <= p_tmp; p2++)
                            {
                                if ( (p2 | p_tmp) == p_tmp)
                                {
                                    size_t p3 = p2 ^ p_tmp;

                                    std::vector<double>::const_iterator         lc = u_l  + p1*this->num_chars;
                                    std::vector<double>::const_iterator         rc = u_r  + p2*this->num_chars;
                                    std::vector<double>::const_iterator         mc = u_m  + p3*this->num_chars;

                                    // iterate over initial states
                                    for (size_t ci = 0; ci < this->num_chars; ci++)
                                    {
                                        // iterate over ending states
                                        for (size_t cj = 0; cj < this->num_chars; cj++)
                                        {
                                            uc[ci] += pij[ci][cj] * lc[cj] * rc[cj] * mc[cj];
                                        }
                                    }
                                }
                            }
                        }
                    }
                }
            }
        }
    }
}

template<class charType>
void RevBayesCore::PhyloCTMCSiteHomogeneousConditional<charType>::computeInternalNodeCorrection(const TopologyNode &node, size_t node_index, size_t left, size_t right)
{
    // get the pointers to the partial likelihoods for this node and the two descendant subtrees
    std::vector<double>::const_iterator   p_left  = correctionLikelihoods.begin() + this->activeLikelihood[left]*activeCorrectionOffset + left*correctionNodeOffset;
    std::vector<double>::const_iterator   p_right = correctionLikelihoods.begin() + this->activeLikelihood[right]*activeCorrectionOffset + right*correctionNodeOffset;
    std::vector<double>::iterator         p_node  = correctionLikelihoods.begin() + this->activeLikelihood[node_index]*activeCorrectionOffset + node_index*correctionNodeOffset;
    
    size_t pmat_offset = this->active_pmatrices[node_index] * this->activePmatrixOffset + node_index * this->pmatNodeOffset;

    // iterate over all mixture categories
    for (size_t mixture = 0; mixture < this->num_site_mixtures; ++mixture)
    {
        // const TransitionProbabilityMatrix&    pij = this->transition_prob_matrices[mixture];
        const TransitionProbabilityMatrix&    pij = this->pmatrices[pmat_offset + mixture];

        // iterate over correction masks
        for (size_t mask = 0; mask < numCorrectionMasks; mask++)
        {
            // iterate over ancestral (non-autapomorphic) states
            for (size_t a = 0; a < this->num_chars; a++)
            {
                size_t offset = mixture*correctionMixtureOffset + mask*correctionMaskOffset + a*correctionOffset;

                std::vector<double>::iterator                 u = p_node   + offset;
                std::vector<double>::const_iterator         u_l = p_left   + offset;
                std::vector<double>::const_iterator         u_r = p_right  + offset;

                // iterate over combinations of autapomorphic states
                for (size_t c = 0; c < numCorrectionPatterns; c++)
                {
                    std::vector<double>::iterator         uc = u  + c*this->num_chars;

                    std::fill(uc, uc + this->num_chars, 0.0);

                    // iterate over partitions of c
                    for (size_t p1 = 0; p1 <= c; p1++)
                    {
                        if ( (p1 | c) == c)
                        {
                            size_t p2 = p1 ^ c;

                            std::vector<double>::const_iterator         lc = u_l  + p1*this->num_chars;
                            std::vector<double>::const_iterator         rc = u_r  + p2*this->num_chars;

                            // iterate over initial states
                            for (size_t ci = 0; ci < this->num_chars; ci++)
                            {
                                // iterate over ending states
                                for (size_t cj = 0; cj < this->num_chars; cj++)
                                {
                                    uc[ci] += pij[ci][cj] * lc[cj] * rc[cj];
                                }
                            }
                        }
                    }
                }
            }
        }
    }
}

template<class charType>
void RevBayesCore::PhyloCTMCSiteHomogeneousConditional<charType>::computeRootCorrection( size_t root, size_t left, size_t right, size_t middle)
{
    // get the pointers to the partial likelihoods for this node and the two descendant subtrees
    std::vector<double>::iterator         p_node   = correctionLikelihoods.begin() + this->activeLikelihood[root]*activeCorrectionOffset + root*correctionNodeOffset;
    std::vector<double>::const_iterator   p_left   = correctionLikelihoods.begin() + this->activeLikelihood[left]*activeCorrectionOffset + left*correctionNodeOffset;
    std::vector<double>::const_iterator   p_right  = correctionLikelihoods.begin() + this->activeLikelihood[right]*activeCorrectionOffset + right*correctionNodeOffset;
    std::vector<double>::const_iterator   p_middle = correctionLikelihoods.begin() + this->activeLikelihood[middle]*activeCorrectionOffset + middle*correctionNodeOffset;

    // get the root frequencies
    std::vector<std::vector<double> > ff;
    this->getRootFrequencies(ff);

    // iterate over all mixture categories
    for (size_t mixture = 0; mixture < this->num_site_mixtures; ++mixture)
    {
        const std::vector<double> &f = ff[mixture % ff.size()];

        // iterate over correction masks
        for (size_t mask = 0; mask < numCorrectionMasks; mask++)
        {
            // iterate over ancestral (non-autapomorphic) states
            for (size_t a = 0; a < this->num_chars; a++)
            {
                size_t offset = mixture*correctionMixtureOffset + mask*correctionMaskOffset + a*correctionOffset;

                std::vector<double>::iterator                 u = p_node   + offset;
                std::vector<double>::const_iterator         u_l = p_left   + offset;
                std::vector<double>::const_iterator         u_r = p_right  + offset;
                std::vector<double>::const_iterator         u_m = p_middle + offset;

                // iterate over combinations of autapomorphic states
                for (size_t c = 0; c < numCorrectionPatterns; c++)
                {
                    std::vector<double>::iterator         uc = u  + c*this->num_chars;

                    std::fill(uc, uc + this->num_chars, 0.0);

                    // iterate over partitions of c
                    for (size_t p1 = 0; p1 <= c; p1++)
                    {
                        if ( (p1 | c) == c)
                        {
                            size_t p_tmp = p1 ^ c;

                            // iterate over partitions of p_tmp
                            for (size_t p2 = 0; p2 <= p_tmp; p2++)
                            {
                                if ( (p2 | p_tmp) == p_tmp)
                                {
                                    size_t p3 = p2 ^ p_tmp;

                                    std::vector<double>::const_iterator         lc = u_l  + p1*this->num_chars;
                                    std::vector<double>::const_iterator         rc = u_r  + p2*this->num_chars;
                                    std::vector<double>::const_iterator         mc = u_m  + p3*this->num_chars;

                                    // iterate over initial states
                                    for (size_t ci = 0; ci < this->num_chars; ci++)
                                    {
                                        uc[ci] += f[ci] * lc[ci] * rc[ci] * mc[ci];
                                    }
                                }
                            }
                        }
                    }
                }
            }
        }
    }
}

template<class charType>
void RevBayesCore::PhyloCTMCSiteHomogeneousConditional<charType>::computeRootCorrection( size_t root, size_t left, size_t right)
{
    // get the pointers to the partial likelihoods for this node and the two descendant subtrees
    std::vector<double>::iterator         p_node  = correctionLikelihoods.begin() + this->activeLikelihood[root]*activeCorrectionOffset + root*correctionNodeOffset;
    std::vector<double>::const_iterator   p_left  = correctionLikelihoods.begin() + this->activeLikelihood[left]*activeCorrectionOffset + left*correctionNodeOffset;
    std::vector<double>::const_iterator   p_right = correctionLikelihoods.begin() + this->activeLikelihood[right]*activeCorrectionOffset + right*correctionNodeOffset;

    // get the root frequencies
    std::vector<std::vector<double> > ff;
    this->getRootFrequencies(ff);

    // iterate over all mixture categories
    for (size_t mixture = 0; mixture < this->num_site_mixtures; ++mixture)
    {
        const std::vector<double> &f = ff[mixture % ff.size()];

        // iterate over correction masks
        for (size_t mask = 0; mask < numCorrectionMasks; mask++)
        {
            // iterate over ancestral (non-autapomorphic) states
            for (size_t a = 0; a < this->num_chars; a++)
            {
                size_t offset = mixture*correctionMixtureOffset + mask*correctionMaskOffset + a*correctionOffset;

                std::vector<double>::iterator                 u = p_node   + offset;
                std::vector<double>::const_iterator         u_l = p_left   + offset;
                std::vector<double>::const_iterator         u_r = p_right  + offset;

                // iterate over combinations of autapomorphic states
                for (size_t c = 0; c < numCorrectionPatterns; c++)
                {
                    std::vector<double>::iterator         uc = u  + c*this->num_chars;

                    std::fill(uc, uc + this->num_chars, 0.0);
                    
                    // iterate over partitions of c
                    for (size_t p1 = 0; p1 <= c; p1++)
                    {
                        if ( (p1 | c) == c)
                        {
                            size_t p2 = p1 ^ c;

                            std::vector<double>::const_iterator         lc = u_l  + p1*this->num_chars;
                            std::vector<double>::const_iterator         rc = u_r  + p2*this->num_chars;

                            // iterate over initial states
                            for (size_t ci = 0; ci < this->num_chars; ci++)
                            {
                                uc[ci] += f[ci] * lc[ci] * rc[ci];
                            }
                        }
                    }
                }
            }
        }
    }
}

template<class charType>
double RevBayesCore::PhyloCTMCSiteHomogeneousConditional<charType>::sumRootLikelihood( void )
{
    double sumPartialProbs = PhyloCTMCSiteHomogeneous<charType>::sumRootLikelihood();
    
    if (coding == AscertainmentBias::ALL)
        return sumPartialProbs;

    // get the root node
    const TopologyNode &root = this->tau->getValue().getRoot();

    // get the index of the root node
    size_t node_index = root.getIndex();
    
    std::vector<double>::const_iterator p_node = correctionLikelihoods.begin() + this->activeLikelihood[node_index] * activeCorrectionOffset  + node_index*correctionNodeOffset;
    
    std::vector<double> perMaskCorrections = std::vector<double>(numCorrectionMasks, 0.0);
    
    std::vector<double> mixtureProbs = this->getMixtureProbs();
    
    // iterate over each correction mask
    for (size_t mask = 0; mask < numCorrectionMasks; mask++)
    {
        // iterate over all mixture categories
        for (size_t mixture = 0; mixture < this->num_site_mixtures; ++mixture)
        {
            double prob = 0.0;
            
            // iterate over ancestral (non-autapomorphic) states
            for (size_t a = 0; a < this->num_chars; a++)
            {
                size_t offset = mixture*correctionMixtureOffset + mask*correctionMaskOffset + a*correctionOffset;

                std::vector<double>::const_iterator             u = p_node   + offset;

                // iterate over combinations of autapomorphic states
                for (size_t c = 0; c < numCorrectionPatterns; c++)
                {
                    std::vector<double>::const_iterator         uc = u  + c*this->num_chars;

                    if (c == 0 && coding == AscertainmentBias::VARIABLE)
                    {
                        // iterate over initial states
                        for (size_t ci = 0; ci < this->num_chars; ci++)
                        {
                            prob += uc[ci];
                        }
                    }
                    else if (coding == AscertainmentBias::INFORMATIVE)
                    {
                        // get number of autapomorphic states
                        size_t popcount = std::bitset<sizeof(size_t)*CHAR_BIT>(c).count();

                       /* if the number of observations is <= the number of autapomorphies then
                        * 1. don't count patterns with zero prob (num obs < num auto)
                        * 2. don't double-count patterns (num obs == num auto)
                        *
                        * if num obs == num auto + 1
                        * then don't double count the all-autapomorphies pattern
                        */
                        if ( (maskObservationCounts[mask] == popcount + 1 && a == 0) ||
                             maskObservationCounts[mask] > popcount + 1)
                        {
                            // iterate over initial states
                            for (size_t ci = 0; ci < this->num_chars; ci++)
                            {
                                prob += uc[ci];
                            }
                        }
                    }
                    else if (coding == AscertainmentBias::NSTATES)
                    {
                        
                    }
                }
            }

            // impose a per-mixture boundary
            if (prob < 0.0 || prob > 1.0)
            {
                prob = RbConstants::Double::nan;
            }

//            perMaskCorrections[mask] += prob * 0.25;
//            perMaskMixtureCorrections[mask*this->num_site_mixtures + mixture] = (1.0 - prob) * 0.25;
            perMaskCorrections[mask] += prob * mixtureProbs[mixture];
            perMaskMixtureCorrections[mask*this->num_site_mixtures + mixture] = (1.0 - prob) * mixtureProbs[mixture];
        
            // add corrections for invariant sites
            double prob_invariant = this->getPInv();
            if (prob_invariant > 0.0)
            {
                perMaskCorrections[mask] *= (1.0 - prob_invariant);
                perMaskMixtureCorrections[mask*this->num_site_mixtures + mixture] *= (1.0 - prob_invariant);
            }
            
        }
        
        // add corrections for invariant sites
        double prob_invariant = this->getPInv();
        if (prob_invariant > 0.0)
        {
            if ( coding & AscertainmentBias::VARIABLE)
            {
                perMaskCorrections[mask] += prob_invariant;
            }
        }

        // normalize the log-probability
//        perMaskCorrections[mask] /= this->num_site_mixtures;

        // impose a per-mask boundary
        if (perMaskCorrections[mask] < 0.0 || perMaskCorrections[mask] >= 1.0)
        {
            perMaskCorrections[mask] = RbConstants::Double::nan;
        }

        perMaskCorrections[mask] = log(1.0 - perMaskCorrections[mask]);
        
        // apply the correction for this correction mask
        sumPartialProbs -= perMaskCorrections[mask]*correctionMaskCounts[mask];
    }

    return sumPartialProbs;
}

template<class charType>
void RevBayesCore::PhyloCTMCSiteHomogeneousConditional<charType>::resizeLikelihoodVectors( void )
{

    RevBayesCore::PhyloCTMCSiteHomogeneous<charType>::resizeLikelihoodVectors();
    
    if (coding != AscertainmentBias::ALL)
    {
        correctionMixtureOffset = numCorrectionMasks*correctionMaskOffset;
        correctionNodeOffset    = this->num_site_mixtures*correctionMixtureOffset;
        activeCorrectionOffset  = this->num_nodes*correctionNodeOffset;

        correctionLikelihoods = std::vector<double>(activeCorrectionOffset*2, 0.0);

        perMaskMixtureCorrections = std::vector<double>(this->num_site_mixtures*numCorrectionMasks, 0.0);
    }
}

template<class charType>
void RevBayesCore::PhyloCTMCSiteHomogeneousConditional<charType>::updateCorrections( const TopologyNode& node, size_t nodeIndex )
{

    // only necessary if the node is actually dirty
    //if ( dirtyNodes[nodeIndex] )
    //{
    //    dirtyNodes[nodeIndex] = false;

        // start by filling the likelihood vector for the children of the root
        if ( node.isTip() )
        {
            // this->updateTransitionProbabilities(nodeIndex );
            computeTipCorrection( node, nodeIndex );
        }
        else if ( node.getNumberOfChildren() == 2 ) // rooted trees have two children for the root
        {
            const TopologyNode &left = node.getChild(0);
            size_t leftIndex = left.getIndex();
            updateCorrections( left, leftIndex );
            const TopologyNode &right = node.getChild(1);
            size_t rightIndex = right.getIndex();
            updateCorrections( right, rightIndex );

            if (node.isRoot())
                computeRootCorrection( nodeIndex, leftIndex, rightIndex );
            else
            {
                // this->updateTransitionProbabilities( nodeIndex );
                computeInternalNodeCorrection( node, nodeIndex, leftIndex, rightIndex );
            }

        }
        else if ( node.getNumberOfChildren() == 3 ) // unrooted trees have three children for the root
        {
            const TopologyNode &left = node.getChild(0);
            size_t leftIndex = left.getIndex();
            updateCorrections( left, leftIndex );
            const TopologyNode &right = node.getChild(1);
            size_t rightIndex = right.getIndex();
            updateCorrections( right, rightIndex );
            const TopologyNode &middle = node.getChild(2);
            size_t middleIndex = middle.getIndex();
            updateCorrections( middle, middleIndex );

            if (node.isRoot())
                computeRootCorrection( nodeIndex, leftIndex, rightIndex, middleIndex );
            else
            {
                // this->updateTransitionProbabilities( nodeIndex );
                computeInternalNodeCorrection( node, nodeIndex, leftIndex, rightIndex, middleIndex );
            }

        }
        else
        {
            throw RbException("Node has an unexpected number of children. Only 2 or 3 are allowed.");
        }
    //}
}

template<class charType>
void RevBayesCore::PhyloCTMCSiteHomogeneousConditional<charType>::redrawValue( void ) {

    if (coding == AscertainmentBias::ALL)
    {
        PhyloCTMCSiteHomogeneous<charType>::redrawValue();
        
        return;
    }

    // delete the old value first
    delete this->value;

    // create a new character data object
    this->value = new HomologousDiscreteCharacterData<charType>();

    size_t num_tips = this->tau->getValue().getNumberOfTips();
    size_t num_nodes = this->tau->getValue().getNumberOfNodes();

    RandomNumberGenerator* rng = GLOBAL_RNG;

    const TopologyNode &root = this->tau->getValue().getRoot();
    size_t root_index = this->tau->getValue().getRoot().getIndex();

    // for safety, we resize the likelihood vectors here
    resizeLikelihoodVectors();
    
    updateCorrections(root, root_index);

    std::vector< DiscreteTaxonData<charType> > taxa = std::vector< DiscreteTaxonData<charType> >(num_tips, DiscreteTaxonData<charType>( Taxon("") ) );

    /*// first sample a total number of characters (M) from the marginal posterior:
    // M - N | N ~ NegBinomial(N+1, exp(lnCorrection) )
    double M_minus_N = RbStatistics::NegativeBinomial::rv(N + 1, exp(perMaskCorrections[0]), *rng);

    // then sample the observed number of characters (num_sites) from the likelihood:
    // num_sites | M ~ Binomial(M, exp(lnCorrection) )
    this->num_sites = RbStatistics::Binomial::rv( M_minus_N + N, exp(perMaskCorrections[0]), *rng);*/

    // sample the rate categories in proportion to the total probability (correction) for each mixture.
    double total = 0.0;
    std::vector<double> mixtureProbs = this->getMixtureProbs();
    for ( size_t i = 0; i < this->num_site_mixtures; ++i )
        total += mixtureProbs[i];

    std::vector<size_t> perSiteRates;
    for ( size_t i = 0; i < this->num_sites; ++i )
    {
        // draw the state
        double u = rng->uniform01()*total;
        size_t rateIndex = 0;

        double tmp = 0.0;
        while(tmp < u)
        {
            tmp += mixtureProbs[rateIndex];
            if (tmp < u)
                rateIndex++;
        }

        perSiteRates.push_back( rateIndex );
    }
    
    // get the root frequencies
    std::vector<std::vector<double> > ff;
    this->getRootFrequencies(ff);

    // then sample site-patterns using rejection sampling,
    // rejecting those that match the unobservable ones.
    for ( size_t i = 0; i < this->num_sites; i++ )
    {
        size_t rateIndex = perSiteRates[i];

        const std::vector< double > &freqs = ff[perSiteRates[i] % ff.size()];

        std::vector<charType> siteData(num_nodes, charType(this->num_chars));

        // create the character
        charType &c = siteData[root_index];
        c.setToFirstState();
        // draw the state
        double u = rng->uniform01();
        size_t stateIndex = 0;
        while ( true )
        {
            u -= freqs[stateIndex];
            ++stateIndex;

            if ( u > 0.0 && stateIndex < this->num_chars)
            {
                ++c;
            }
            else
            {
                break;
            }

        }

        // recursively simulate the sequences
        std::map<size_t, size_t> charCounts;
        simulate( root, siteData, rateIndex, charCounts);

        if ( !isSitePatternCompatible(charCounts) )
        {
            i--;
            continue;
        }

        // add the taxon data to the character data
        for (size_t t = 0; t < num_tips; ++t)
        {
            taxa[t].addCharacter(siteData[t]);
        }
    }

    // add the taxon data to the character data
    for (size_t i = 0; i < this->tau->getValue().getNumberOfTips(); ++i)
    {
        taxa[i].setTaxon( this->tau->getValue().getNode(i).getTaxon() );
        this->value->addTaxonData( taxa[i] );
    }

    // compress the data and initialize internal variables
    this->reInitialized();

    for (std::vector<bool>::iterator it = this->dirty_nodes.begin(); it != this->dirty_nodes.end(); ++it)
    {
        (*it) = true;
    }

    // flip the active likelihood pointers
    for (size_t index = 0; index < this->changed_nodes.size(); ++index)
    {
        if ( this->changed_nodes[index] == false )
        {
            this->activeLikelihood[index] = (this->activeLikelihood[index] == 0 ? 1 : 0);
            this->changed_nodes[index] = true;
        }
    }
    
    for (std::vector<bool>::iterator it = this->pmat_dirty_nodes.begin(); it != this->pmat_dirty_nodes.end(); ++it)
    {
        (*it) = true;
    }
    
    // update transition probability matrices
    this->updateTransitionProbabilityMatrices();
    updateCorrections(root, root_index);

    for (std::vector<bool>::iterator it = this->pmat_dirty_nodes.begin(); it != this->pmat_dirty_nodes.end(); ++it)
    {
        (*it) = true;
    }
    
    for (size_t index = 0; index < this->pmat_changed_nodes.size(); ++index)
    {
        if ( this->pmat_changed_nodes[index] == false )
        {
            this->active_pmatrices[index] = (this->active_pmatrices[index] == 0 ? 1 : 0);
            this->pmat_changed_nodes[index] = true;
        }
    }

}

template<class charType>
void RevBayesCore::PhyloCTMCSiteHomogeneousConditional<charType>::simulate( const TopologyNode &node, std::vector<charType> &data, size_t rateIndex, std::map<size_t, size_t>& charCounts) {

    // get the children of the node
    const std::vector<TopologyNode*>& children = node.getChildren();

    // get the sequence of this node
    size_t node_index = node.getIndex();
    charType &parentState = data[ node_index ];

    // simulate the sequence for each child
    RandomNumberGenerator* rng = GLOBAL_RNG;
    for (std::vector< TopologyNode* >::const_iterator it = children.begin(); it != children.end(); ++it)
    {
        const TopologyNode &child = *(*it);

        // update the transition probability matrix
        this->updateTransitionProbabilities( child.getIndex() );

        unsigned long cp = parentState.getStateIndex();

        double *freqs = this->transition_prob_matrices[ rateIndex ][ cp ];

        // create the character
        charType &c = data[ child.getIndex() ];
        c.setToFirstState();
        // draw the state
        double u = rng->uniform01();
        size_t stateIndex = 0;
        while ( true )
        {
            u -= *freqs;
            ++stateIndex;

            if ( u > 0.0 && stateIndex < this->num_chars)
            {
                ++c;
                ++freqs;
            }
            else
            {
                break;
            }

        }

        if (child.isTip())
            charCounts[c.getStateIndex()]++;
        else
            simulate( child, data, rateIndex, charCounts);
    }

}

template<class charType>
void RevBayesCore::PhyloCTMCSiteHomogeneousConditional<charType>::setValue(AbstractHomologousDiscreteCharacterData *v, bool force)
{
    warned = false;

    // delegate to the parent class
    PhyloCTMCSiteHomogeneous<charType>::setValue(v, force);
}

#endif<|MERGE_RESOLUTION|>--- conflicted
+++ resolved
@@ -2,12 +2,8 @@
 #define PhyloCTMCSiteHomogeneousConditional_H
 
 #include <bitset>
-<<<<<<< HEAD
 #include <climits>
-#include <math.h>
-=======
 #include <cmath>
->>>>>>> 3ca08354
 #include "PhyloCTMCSiteHomogeneous.h"
 #include "DistributionBinomial.h"
 #include "DistributionNegativeBinomial.h"
@@ -86,13 +82,8 @@
 }
 
 template<class charType>
-<<<<<<< HEAD
 RevBayesCore::PhyloCTMCSiteHomogeneousConditional<charType>::PhyloCTMCSiteHomogeneousConditional(const TypedDagNode<Tree> *t, size_t nChars, bool cmprss, size_t nSites, bool amb, AscertainmentBias::Coding ty, bool internal, bool gapmatch, bool invert) :
     PhyloCTMCSiteHomogeneous<charType>(  t, nChars, cmprss, nSites, amb, internal, gapmatch, invert ), warned(false), coding(ty), N(nSites), numCorrectionMasks(0)
-=======
-RevBayesCore::PhyloCTMCSiteHomogeneousConditional<charType>::PhyloCTMCSiteHomogeneousConditional(const TypedDagNode<Tree> *t, size_t nChars, bool c, size_t nSites, bool amb, AscertainmentBias::Coding ty, bool internal, bool gapmatch, bool invert) :
-    PhyloCTMCSiteHomogeneous<charType>(  t, nChars, c, nSites, amb, internal, gapmatch, invert ), warned(false), coding(ty), N(nSites), numCorrectionMasks(0)
->>>>>>> 3ca08354
 {
     if (coding != AscertainmentBias::ALL)
     {
