--- conflicted
+++ resolved
@@ -47,26 +47,18 @@
                                                       bool pa );  //!< Constructor
         
         // public member functions
-<<<<<<< HEAD
-        FossilizedBirthDeathRangeProcess*   clone(void) const;                                         //!< Create an independent clone
-=======
-        FossilizedBirthDeathRangeProcess*               clone(void) const override;                                         //!< Create an independent clone
->>>>>>> 849b02a0
+        FossilizedBirthDeathRangeProcess*               clone(void) const override;                                                //!< Create an independent clone
 
     protected:
-        void                                            updateStartEndTimes() const;
+        void                                            updateStartEndTimes() const override;
 
         // Parameter management functions
-        double                                          computeLnProbability(void);                            //!< Compute the log-transformed probability of the current value.
+        double                                          computeLnProbability(void) override;                                       //!< Compute the log-transformed probability of the current value.
 
         double                                          pSurvival(double start, double end) const;
 
         // Parameter management functions
-<<<<<<< HEAD
-        void                                            swapParameterInternal(const DagNode *oldP, const DagNode *newP);                //!< Swap a parameter
-=======
         void                                            swapParameterInternal(const DagNode *oldP, const DagNode *newP) override;  //!< Swap a parameter
->>>>>>> 849b02a0
 
         void                                            keepSpecialization(const DagNode *toucher) override;
         void                                            restoreSpecialization(const DagNode *toucher) override;
@@ -75,8 +67,8 @@
     private:
         
         // helper functions
-        void                                            updateGamma(bool force = false);                             //!< Number of species alive at time t.
-        void                                            redrawValue(void);
+        void                                            updateGamma(bool force = false);                                           //!< Number of species alive at time t.
+        void                                            redrawValue(void) override;
 
         mutable double                                  origin;
 
