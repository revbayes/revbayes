#include <cmath>
#include <cstddef>
#include <set>
#include <vector>

#include "DistributionNormal.h"
#include "PhyloBrownianProcessREML.h"
#include "RbException.h"
#include "StochasticNode.h"
#include "TopologyNode.h"
#include "AbstractPhyloBrownianProcess.h"
#include "ContinuousCharacterData.h"
#include "ContinuousTaxonData.h"
#include "Tree.h"
#include "TreeChangeEventHandler.h"
#include "TypedDagNode.h"

namespace RevBayesCore { class DagNode; }


using namespace RevBayesCore;

PhyloBrownianProcessREML::PhyloBrownianProcessREML(const TypedDagNode<Tree> *t, size_t ns) :
    AbstractPhyloBrownianProcess( t, ns ),
    partial_likelihoods( std::vector<std::vector<std::vector<double> > >(2, std::vector<std::vector<double> >(this->num_nodes, std::vector<double>(this->num_sites, 0) ) ) ),
    contrasts( std::vector<std::vector<std::vector<double> > >(2, std::vector<std::vector<double> >(this->num_nodes, std::vector<double>(this->num_sites, 0) ) ) ),
    contrast_uncertainty( std::vector<std::vector<double> >(2, std::vector<double>(this->num_nodes, 0) ) ),
    contrast_uncertainty_per_site( std::vector<std::vector<std::vector<double> > >(2, std::vector<std::vector<double> >(this->num_nodes, std::vector<double>(this->num_sites, 0) ) ) ),
    active_likelihood( std::vector<size_t>(this->num_nodes, 0) ),
    changed_nodes( std::vector<bool>(this->num_nodes, false) ),
    dirty_nodes( std::vector<bool>(this->num_nodes, true) ),
    use_missing_data(false)
{
    
    
    // We don'e want tau to die before we die, or it can't remove us as listener
    tau->getValue().getTreeChangeEventHandler().addListener( this );
    
    // now we need to reset the value
    this->redrawValue();
    
    // we need to reset the contrasts
    resetValue();
}


/**
 * Destructor. Because we added ourselves as a reference to tau when we added a listener to its
 * TreeChangeEventHandler, we need to remove ourselves as a reference and possibly delete tau
 * when we die. All other parameters are handled by others.
 */
PhyloBrownianProcessREML::~PhyloBrownianProcessREML( void )
{
    // We don't delete the params, because they might be used somewhere else too. The model needs to do that!
    
    // remove myself from the tree listeners
    if ( tau != NULL )
    {
        tau->getValue().getTreeChangeEventHandler().removeListener( this );
    }
    
}



PhyloBrownianProcessREML* PhyloBrownianProcessREML::clone( void ) const
{
    
    return new PhyloBrownianProcessREML( *this );
}


double PhyloBrownianProcessREML::computeLnProbability( void )
{
    
    // we need to check here if we still are listining to this tree for change events
    // the tree could have been replaced without telling us
    if ( tau->getValue().getTreeChangeEventHandler().isListening( this ) == false )
    {
        tau->getValue().getTreeChangeEventHandler().addListener( this );
        dirty_nodes = std::vector<bool>(tau->getValue().getNumberOfNodes(), true);
    }
    
    // compute the ln probability by recursively calling the probability calculation for each node
    const TopologyNode &root = this->tau->getValue().getRoot();
    
    // we start with the root and then traverse down the tree
    size_t rootIndex = root.getIndex();
    
    // only necessary if the root is actually dirty
    if ( this->dirty_nodes[rootIndex] )
    {
        
        
        recursiveComputeLnProbability( root, rootIndex );
        
        // start by filling the likelihood vector for the children of the root
        if ( root.getNumberOfChildren() != 2 && root.getNumberOfChildren() != 3 ) // rooted trees have two children for the root
        {
            throw RbException("The root node has an unexpected number of children. Only 2 (for rooted trees) or 3 (for unrooted trees) are allowed.");
        }
        
        
        // sum the partials up
        this->ln_prob = sumRootLikelihood();
        
    }
    return this->ln_prob;
}



void PhyloBrownianProcessREML::fireTreeChangeEvent( const TopologyNode &n, const unsigned& m )
{
    
    // call a recursive flagging of all node above (closer to the root) and including this node
    recursivelyFlagNodeDirty( n );
    
}


void PhyloBrownianProcessREML::keepSpecialization( const DagNode* affecter )
{
    
    // reset all flags
    for (std::vector<bool>::iterator it = this->dirty_nodes.begin(); it != this->dirty_nodes.end(); ++it)
    {
        (*it) = false;
    }
    
    for (std::vector<bool>::iterator it = this->changed_nodes.begin(); it != this->changed_nodes.end(); ++it)
    {
        (*it) = false;
    }
    
}


void PhyloBrownianProcessREML::recursiveComputeLnProbability( const TopologyNode &node, size_t node_index )
{

    // check for recomputation
    if ( node.isTip() == false ) // && dirty_nodes[node_index] == true
    {
        // mark as computed
        dirty_nodes[node_index] = false;

        std::vector<double> &p_node   = this->partial_likelihoods[this->active_likelihood[node_index]][node_index];
        std::vector<double> &mu_node  = this->contrasts[this->active_likelihood[node_index]][node_index];

        
        // get the number of children
        size_t num_children = node.getNumberOfChildren();
        
        for (size_t j = 1; j < num_children; ++j)
        {

            size_t left_index = node_index;
            const TopologyNode *left = &node;
            if ( j == 1 )
            {
                left = &node.getChild(0);
                left_index = left->getIndex();
                recursiveComputeLnProbability( *left, left_index );
            }
            
            const TopologyNode &right = node.getChild(j);
            size_t right_index = right.getIndex();
            recursiveComputeLnProbability( right, right_index );

            const std::vector<double> &p_left  = this->partial_likelihoods[this->active_likelihood[left_index]][left_index];
            const std::vector<double> &p_right = this->partial_likelihoods[this->active_likelihood[right_index]][right_index];

            // get the per node and site contrasts
            const std::vector<double> &mu_left  = this->contrasts[this->active_likelihood[left_index]][left_index];
            const std::vector<double> &mu_right = this->contrasts[this->active_likelihood[right_index]][right_index];
            
            // get the scaled branch lengths
            double v_left  = 0;
            if ( j == 1 )
            {
                v_left = this->computeBranchTime(left_index, left->getBranchLength());
            }
            double v_right = this->computeBranchTime(right_index, right.getBranchLength());
            
            // get the propagated uncertainties
            double delta_left   = 0.0;
            double delta_right  = 0.0;
            double t_left       = 0.0;
            double t_right      = 0.0;
            double stdev        = 0.0;
            if ( use_missing_data == false )
            {
<<<<<<< HEAD
                delta_left  = this->contrast_uncertainty[this->active_likelihood[left_index]][left_index];
                delta_right = this->contrast_uncertainty[this->active_likelihood[right_index]][right_index];

                // add the propagated uncertainty to the branch lengths
                t_left  = v_left  + delta_left;
                t_right = v_right + delta_right;

                // set delta_node = (t_l*t_r)/(t_l+t_r);
                this->contrast_uncertainty[this->active_likelihood[node_index]][node_index] = (t_left*t_right) / (t_left+t_right);
=======
                // get the site specific rate of evolution
                double standDev = this->computeSiteRate(i) * stdev;
>>>>>>> 85d3ce4d

                stdev = sqrt(t_left+t_right);
            }

            for (int site=0; site<this->num_sites; ++site)
            {

                if ( use_missing_data == true )
                {
                    delta_left  = this->contrast_uncertainty_per_site[this->active_likelihood[left_index]][left_index][site];
                    delta_right = this->contrast_uncertainty_per_site[this->active_likelihood[right_index]][right_index][site];

                    // add the propagated uncertainty to the branch lengths
                    t_left  = v_left  + delta_left;
                    t_right = v_right + delta_right;
                    
                    stdev = sqrt(t_left+t_right);
                }
                if ( missing_data[left_index][site] == true && missing_data[right_index][site] == true )
                {
                    missing_data[node_index][site] = true;
                    
                    p_node[site]  = p_left[site] + p_right[site];
                    mu_node[site] = RbConstants::Double::nan;
                }
                else if ( missing_data[left_index][site] == true && missing_data[right_index][site] == false )
                {
                    missing_data[node_index][site] = false;
                    
                    p_node[site]  = p_left[site] + p_right[site];
                    mu_node[site] = mu_right[site];
                    
                    this->contrast_uncertainty_per_site[this->active_likelihood[node_index]][node_index][site] = t_right;

                }
                else if ( missing_data[left_index][site] == false && missing_data[right_index][site] == true )
                {
                    missing_data[node_index][site] = false;
                    
                    p_node[site]  = p_left[site] + p_right[site];
                    mu_node[site] = mu_left[site];
                    
                    this->contrast_uncertainty_per_site[this->active_likelihood[node_index]][node_index][site] = t_left;
                }
                else
                {
                    missing_data[node_index][site] = false;

                    // get the site specific rate of evolution
                    double standDev = this->computeSiteRate(site) * stdev;

                    // compute the contrasts for this site and node
                    double contrast = mu_left[site] - mu_right[site];

                    // compute the probability for the contrasts at this node
                    double lnl_node = RbStatistics::Normal::lnPdf(0, standDev, contrast);

                    // sum up the probabilities of the contrasts
                    p_node[site] = lnl_node + p_left[site] + p_right[site];
                    
                    mu_node[site] = (mu_left[site]*t_right + mu_right[site]*t_left) / (t_left+t_right);
                }
                    

                // compute the estimate of mu for this site and node
                mu_node[i] = (mu_left[i]*t_right + mu_right[i]*t_left) / (t_left+t_right);

            } // end for-loop over all sites

        } // end for-loop over all children
        
    } // end if we need to compute something for this node.

}



void PhyloBrownianProcessREML::recursivelyFlagNodeDirty( const TopologyNode &n )
{
    
    // we need to flag this node and all ancestral nodes for recomputation
    size_t index = n.getIndex();
    
    // if this node is already dirty, then also all the ancestral nodes must have been flagged as dirty
    if ( dirty_nodes[index] == false )
    {
        // the root doesn't have an ancestor
        if ( n.isRoot() == false )
        {
            recursivelyFlagNodeDirty( n.getParent() );
        }
        
        // set the flag
        dirty_nodes[index] = true;
        
        // if we previously haven't touched this node, then we need to change the active likelihood pointer
        if ( changed_nodes[index] == false )
        {
            active_likelihood[index] = (active_likelihood[index] == 0 ? 1 : 0);
            changed_nodes[index] = true;
        }
        
    }
    
}


void PhyloBrownianProcessREML::resetValue( void )
{
    
    // check if the vectors need to be resized
    partial_likelihoods     = std::vector<std::vector<std::vector<double> > >(2, std::vector<std::vector<double> >(this->num_nodes, std::vector<double>(this->num_sites, 0) ) );
    contrasts               = std::vector<std::vector<std::vector<double> > >(2, std::vector<std::vector<double> >(this->num_nodes, std::vector<double>(this->num_sites, 0) ) );
    missing_data            = std::vector<std::vector<bool> >(this->num_nodes, std::vector<bool>(this->num_sites, false) );

    // create a vector with the correct site indices
    // some of the sites may have been excluded
    std::vector<size_t> site_indices = std::vector<size_t>(this->num_sites,0);
    size_t site_index = 0;
    for (size_t i = 0; i < this->num_sites; ++i)
    {
        while ( this->value->isCharacterExcluded(site_index) )
        {
            ++site_index;
            if ( site_index >= this->value->getNumberOfCharacters()  )
            {
                throw RbException( "The character matrix cannot set to this variable because it does not have enough included characters." );
            }
        }
        site_indices[i] = site_index;
        ++site_index;
    }
    
    // first we check for missing data
    use_missing_data = false;
    std::vector<TopologyNode*> nodes = this->tau->getValue().getNodes();
    for (size_t site = 0; site < this->num_sites; ++site)
    {
        
        for (std::vector<TopologyNode*>::iterator it = nodes.begin(); it != nodes.end(); ++it)
        {
            if ( (*it)->isTip() )
            {
                ContinuousTaxonData& taxon = this->value->getTaxonData( (*it)->getName() );
                
                double c = taxon.getCharacter(site_indices[site]);
                
                if ( RbMath::isFinite(c) == false )
                {
                    missing_data[(*it)->getIndex()][site] = true;
                    use_missing_data = true;
                }
                
            }
        }
    }
    
    if ( use_missing_data == true )
    {
        contrast_uncertainty.clear();
        contrast_uncertainty_per_site   = std::vector<std::vector<std::vector<double> > >(2, std::vector<std::vector<double> >(this->num_nodes, std::vector<double>(this->num_sites, 0) ) );
    }
    else
    {
        contrast_uncertainty_per_site.clear();
        contrast_uncertainty            = std::vector<std::vector<double> >(2, std::vector<double>(this->num_nodes, 0) );
    }
                
    for (size_t site = 0; site < this->num_sites; ++site)
    {
        
        for (std::vector<TopologyNode*>::iterator it = nodes.begin(); it != nodes.end(); ++it)
        {
            if ( (*it)->isTip() )
            {
                ContinuousTaxonData& taxon = this->value->getTaxonData( (*it)->getName() );
                
                double c = taxon.getCharacter(site_indices[site]);
                
                if ( use_missing_data == false )
                {
                    contrast_uncertainty[0][(*it)->getIndex()] = 0;
                    contrast_uncertainty[1][(*it)->getIndex()] = 0;
                }
                else
                {
                    contrast_uncertainty_per_site[0][(*it)->getIndex()][site] = 0;
                    contrast_uncertainty_per_site[1][(*it)->getIndex()][site] = 0;
                }
                contrasts[0][(*it)->getIndex()][site] = c;
                contrasts[1][(*it)->getIndex()][site] = c;
            }
        }
    }
    
    
    // finally we set all the flags for recomputation
    for (std::vector<bool>::iterator it = dirty_nodes.begin(); it != dirty_nodes.end(); ++it)
    {
        (*it) = true;
    }
    
    // set the active likelihood pointers
    for (size_t index = 0; index < changed_nodes.size(); ++index)
    {
        active_likelihood[index] = 0;
        changed_nodes[index] = false;
    }
    
}


void PhyloBrownianProcessREML::restoreSpecialization( const DagNode* affecter )
{
    
    // reset the flags
    for (std::vector<bool>::iterator it = dirty_nodes.begin(); it != dirty_nodes.end(); ++it)
    {
        (*it) = false;
    }
    
    // restore the active likelihoods vector
    for (size_t index = 0; index < changed_nodes.size(); ++index)
    {
        // we have to restore, that means if we have changed the active likelihood vector
        // then we need to revert this change
        if ( changed_nodes[index] == true )
        {
            active_likelihood[index] = (active_likelihood[index] == 0 ? 1 : 0);
        }
        
        // set all flags to false
        changed_nodes[index] = false;
    }
    
}


std::vector<double> PhyloBrownianProcessREML::simulateRootCharacters(size_t n)
{
    
    std::vector<double> chars = std::vector<double>(num_sites, 0);
    for (size_t i=0; i<num_sites; ++i)
    {
        chars[i] = 0.0;
    }
    
    return chars;
}


double PhyloBrownianProcessREML::sumRootLikelihood( void )
{
    // get the root node
    const TopologyNode &root = this->tau->getValue().getRoot();
    
    // get the index of the root node
    size_t node_index = root.getIndex();
    
    // get the pointers to the partial likelihoods of the left and right subtree
    std::vector<double> &p_node = this->partial_likelihoods[this->active_likelihood[node_index]][node_index];
    
    // sum the log-likelihoods for all sites together
    double sum_partial_probs = 0.0;
    for (size_t site = 0; site < this->num_sites; ++site)
    {
        sum_partial_probs += p_node[site];
    }
    
    return sum_partial_probs;
}


void PhyloBrownianProcessREML::touchSpecialization( const DagNode* affecter, bool touchAll )
{
    
    // if the topology wasn't the culprit for the touch, then we just flag everything as dirty
    if ( affecter == this->heterogeneous_clock_rates )
    {
        
        const std::set<size_t> &indices = this->heterogeneous_clock_rates->getTouchedElementIndices();
        
        // maybe all of them have been touched or the flags haven't been set properly
        if ( indices.size() == 0 )
        {
            // just flag everyting for recomputation
            touchAll = true;
        }
        else
        {
            const std::vector<TopologyNode *> &nodes = this->tau->getValue().getNodes();
            // flag recomputation only for the nodes
            for (std::set<size_t>::iterator it = indices.begin(); it != indices.end(); ++it)
            {
                this->recursivelyFlagNodeDirty( *nodes[*it] );
            }
        }
    }
    else if ( affecter != this->tau ) // if the topology wasn't the culprit for the touch, then we just flag everything as dirty
    {
        touchAll = true;
        
        if ( affecter == this->dag_node )
        {
            resetValue();
        }
        
    }
    
    if ( touchAll )
    {
        for (std::vector<bool>::iterator it = dirty_nodes.begin(); it != dirty_nodes.end(); ++it)
        {
            (*it) = true;
        }
        
        // flip the active likelihood pointers
        for (size_t index = 0; index < changed_nodes.size(); ++index)
        {
            if ( changed_nodes[index] == false )
            {
                active_likelihood[index] = (active_likelihood[index] == 0 ? 1 : 0);
                changed_nodes[index] = true;
            }
        }
        
    }
    
}


/** Swap a parameter of the distribution */
void PhyloBrownianProcessREML::swapParameterInternal(const DagNode *oldP, const DagNode *newP)
{
    
    if (oldP == this->tau)
    {
        this->tau->getValue().getTreeChangeEventHandler().removeListener( this );
        AbstractPhyloBrownianProcess::swapParameterInternal(oldP, newP);
        this->tau->getValue().getTreeChangeEventHandler().addListener( this );
    }
    else
    {
        AbstractPhyloBrownianProcess::swapParameterInternal(oldP, newP);
    }
    
}
<|MERGE_RESOLUTION|>--- conflicted
+++ resolved
@@ -191,7 +191,6 @@
             double stdev        = 0.0;
             if ( use_missing_data == false )
             {
-<<<<<<< HEAD
                 delta_left  = this->contrast_uncertainty[this->active_likelihood[left_index]][left_index];
                 delta_right = this->contrast_uncertainty[this->active_likelihood[right_index]][right_index];
 
@@ -201,10 +200,6 @@
 
                 // set delta_node = (t_l*t_r)/(t_l+t_r);
                 this->contrast_uncertainty[this->active_likelihood[node_index]][node_index] = (t_left*t_right) / (t_left+t_right);
-=======
-                // get the site specific rate of evolution
-                double standDev = this->computeSiteRate(i) * stdev;
->>>>>>> 85d3ce4d
 
                 stdev = sqrt(t_left+t_right);
             }
