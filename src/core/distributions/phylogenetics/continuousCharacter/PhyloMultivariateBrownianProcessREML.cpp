--- conflicted
+++ resolved
@@ -110,15 +110,8 @@
         recursiveComputeLnProbability( root, rootIndex );
 
     // return the likelihood at the root
-    this->ln_prob = this->partial_likelihoods[this->active_likelihood[rootIndex]][rootIndex];
-        
-<<<<<<< HEAD
-        // return the likelihood at the root
-        this->ln_prob = this->partial_branch_likelihoods[this->active_likelihood[rootIndex]][rootIndex];
-        
-    }
-=======
->>>>>>> 355a8da4
+    this->ln_prob = this->partial_branch_likelihoods[this->active_likelihood[rootIndex]][rootIndex];
+        
     
     return this->ln_prob;
     
