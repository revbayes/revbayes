#include <stddef.h>
#include <algorithm>
#include <iosfwd>
#include <map>
#include <string>
#include <type_traits>
#include <utility>
#include <vector>

#include "AbstractRootedTreeDistribution.h"
#include "UniformTopologyBranchLengthDistribution.h"
#include "Clade.h"
#include "TopologyConstrainedTreeDistribution.h"
#include "RandomNumberFactory.h"
#include "RandomNumberGenerator.h"
#include "RbConstants.h"
#include "DistributionExponential.h"
#include "RbException.h"
#include "StochasticNode.h"
#include "Taxon.h"
#include "TopologyNode.h"
#include "RbBitSet.h"
#include "RbVector.h"
#include "RbVectorImpl.h"
#include "StringUtilities.h"
#include "TimeInterval.h"
#include "Tree.h"
#include "TreeChangeEventHandler.h"
#include "TreeChangeEventMessage.h"
#include "TypedDagNode.h"
#include "TypedDistribution.h"

using std::vector;
using std::set;

namespace RevBayesCore { class DagNode; }
namespace RevBayesCore { template <class valueType> class RbOrderedSet; }

using namespace RevBayesCore;


/**
 * Constructor.
 *
 * The constructor connects the parameters of the birth-death process (DAG structure)
 * and initializes the probability density by computing the combinatorial constant of the tree structure.
 *
 * \param[in]    c         Clade constraints.
 */
TopologyConstrainedTreeDistribution::TopologyConstrainedTreeDistribution(TypedDistribution<Tree>* base_dist, const std::vector<Clade> &c, Tree *t) : TypedDistribution<Tree>( NULL ),
//    active_backbone_clades( base_dist->getValue().getNumberOfInteriorNodes(), RbBitSet() ),
    active_clades( base_dist->getValue().getNumberOfInteriorNodes(), RbBitSet() ),
    backbone_topology(NULL),
    backbone_topologies(NULL),
    base_distribution( base_dist ),
    dirty_nodes( base_dist->getValue().getNumberOfNodes(), true ),
    monophyly_constraints( c ),
    num_backbones( 0 ),
    use_multiple_backbones( false ),
    starting_tree( t ),
    rooting_known( false ),
    is_rooted( true )
{
//    AbstractRootedTreeDistribution* tree_base_distribution = dynamic_cast<AbstractRootedTreeDistribution*>(base_distribution);
//    if (tree_base_distribution == NULL)
//    {
//        throw(RbException("Can only constrain tree distributions of type AbstractRootedTreeDistribution"));
//    }
    
    // add the parameters to our set (in the base class)
    // in that way other class can easily access the set of our parameters
    // this will also ensure that the parameters are not getting deleted before we do
    
    // add the parameters of the base distribution
    const std::vector<const DagNode*>& pars = base_distribution->getParameters();
    for (std::vector<const DagNode*>::const_iterator it = pars.begin(); it != pars.end(); ++it)
    {
        this->addParameter( *it );
    }
    
    value = &base_distribution->getValue();
    
    initializeBitSets();
    redrawValue();
}


/**
 * Copy Constructor.
 *
 * The constructor connects the parameters of the birth-death process (DAG structure)
 * and initializes the probability density by computing the combinatorial constant of the tree structure.
 *
 * \param[in]    c         Clade constraints.
 */
TopologyConstrainedTreeDistribution::TopologyConstrainedTreeDistribution(const TopologyConstrainedTreeDistribution &d) : TypedDistribution<Tree>( d ),
    active_backbone_clades( d.active_backbone_clades ),
    active_clades( d.active_clades ),
    backbone_constraints( d.backbone_constraints ),
    backbone_mask( d.backbone_mask ),
    backbone_topology( d.backbone_topology ),
    backbone_topologies( d.backbone_topologies ),
    base_distribution( d.base_distribution->clone() ),
    dirty_nodes( d.dirty_nodes ),
    monophyly_constraints( d.monophyly_constraints ),
    stored_backbone_clades( d.stored_backbone_clades ),
    stored_clades( d.stored_clades ),
    num_backbones( d.num_backbones ),
    use_multiple_backbones( d.use_multiple_backbones ),
    starting_tree( (d.starting_tree==NULL ? NULL : d.starting_tree->clone()) ),
    rooting_known( d.rooting_known ),
    is_rooted( d.is_rooted )
{
    // the copy constructor of the TypedDistribution creates a new copy of the value
    // however, here we want to hold exactly the same value as the base-distribution
    // thus, we delete the newly created value
    value->getTreeChangeEventHandler().removeListener( this );
    delete value;
    
    // and then set it to the value of the base distribution
    value = &base_distribution->getValue();
    
    value->getTreeChangeEventHandler().addListener( this );
    
    
    // add the parameters of the base distribution
    const std::vector<const DagNode*>& pars = base_distribution->getParameters();
    for (std::vector<const DagNode*>::const_iterator it = pars.begin(); it != pars.end(); ++it)
    {
        this->addParameter( *it );
    }
    
}



TopologyConstrainedTreeDistribution::~TopologyConstrainedTreeDistribution()
{
    
    delete base_distribution;
    
    //value->getTreeChangeEventHandler().removeListener( this );
    
    // DO NOT DELETE THE VALUE
    // the base distribution is the actual owner of the value!!!
    // we simply avoid the deletion of the value by setting its pointer to NULL
    // our base class, the TypedDistribution thinks that it owns the value and thus deletes it
    value = NULL;
    
    delete starting_tree;
}



TopologyConstrainedTreeDistribution& TopologyConstrainedTreeDistribution::operator=(const TopologyConstrainedTreeDistribution &d)
{
    
    if ( this != &d )
    {
        TypedDistribution<Tree>::operator=( d );
        
        delete base_distribution;
        delete starting_tree;
        
        active_backbone_clades          = d.active_backbone_clades;
        active_clades                   = d.active_clades;
        backbone_constraints            = d.backbone_constraints;
        backbone_mask                   = d.backbone_mask;
        backbone_topology               = d.backbone_topology;
        backbone_topologies             = d.backbone_topologies;
        base_distribution               = d.base_distribution->clone();
        dirty_nodes                     = d.dirty_nodes;
        monophyly_constraints           = d.monophyly_constraints;
        stored_backbone_clades          = d.stored_backbone_clades;
        stored_clades                   = d.stored_clades;
        num_backbones                   = d.num_backbones;
        use_multiple_backbones          = d.use_multiple_backbones;
        starting_tree                   = (d.starting_tree == NULL ? NULL : d.starting_tree->clone());
        rooting_known                   = d.rooting_known;
        is_rooted                       = d.is_rooted;

        // add the parameters of the base distribution
        const std::vector<const DagNode*>& pars = base_distribution->getParameters();
        for (std::vector<const DagNode*>::const_iterator it = pars.begin(); it != pars.end(); ++it)
        {
            this->addParameter( *it );
        }
        
    }
    
    return *this;
}


TopologyConstrainedTreeDistribution* TopologyConstrainedTreeDistribution::clone( void ) const
{
    
    return new TopologyConstrainedTreeDistribution( *this );
}


/**
 * Compute the log-transformed probability of the current value under the current parameter values.
 *
 */
double TopologyConstrainedTreeDistribution::computeLnProbability( void )
{
    recursivelyUpdateClades( value->getRoot() );
    
    // first check if the current tree matches the clade constraints
    if ( matchesConstraints() == false )
    {
        return RbConstants::Double::neginf;
    }
    
    if ( matchesBackbone() == false )
    {
        return RbConstants::Double::neginf;
    }
    
    double lnProb = base_distribution->computeLnProbability();
    
    return lnProb;
}


void TopologyConstrainedTreeDistribution::initializeBitSets(void)
{
    // fill the monophyly constraints bitsets
    for (size_t i = 0; i < monophyly_constraints.size(); i++)
    {
        // clade constraint has only one match
        if (monophyly_constraints[i].isOptionalMatch() == false)
        {
            RbBitSet b( value->getNumberOfTips() );
            for (size_t j = 0; j < monophyly_constraints[i].size(); j++)
            {
                const std::map<std::string, size_t> &taxon_map = value->getTaxonBitSetMap();
                const std::string &name = monophyly_constraints[i].getTaxonName(j);
                std::map<std::string, size_t>::const_iterator it = taxon_map.find( name );
                if ( it == taxon_map.end() )
                {
                    throw RbException("Could not find taxon with name '" + name + "'.");
                }
                size_t k = it->second;
                
                b.set(k);
            }
            monophyly_constraints[i].setBitRepresentation( b );
        }
        // clade constraint allows optional matches
        else
        {
            std::vector<Clade> optional_constraints = monophyly_constraints[i].getOptionalConstraints();
            for (size_t j = 0; j < optional_constraints.size(); j++)
            {
                RbBitSet b( value->getNumberOfTips() );
                for (size_t k = 0; k < optional_constraints[j].size(); k++)
                {
                    const std::map<std::string, size_t> &taxon_map = value->getTaxonBitSetMap();
                    const std::string &name = optional_constraints[j].getTaxonName(k);
                    std::map<std::string, size_t>::const_iterator it = taxon_map.find( name );
                    if ( it == taxon_map.end() )
                    {
                        throw RbException("Could not find taxon with name '" + name + "'.");
                    }
                    size_t s = it->second;
                    
                    b.set(s);
                }
                optional_constraints[j].setBitRepresentation( b );
            }
            monophyly_constraints[i].setOptionalConstraints( optional_constraints );
        }
        
    }
    
    // reset the backbone constraints and mask
    backbone_constraints.clear();
    backbone_mask.clear();
    backbone_constraints.resize(num_backbones);
    backbone_mask.resize( num_backbones );
    
    // add the backbone constraints
    if ( backbone_topologies != NULL && use_multiple_backbones )
    {
        for (size_t i = 0; i < num_backbones; i++)
        {
            backbone_mask[i] = RbBitSet( value->getNumberOfTips() );
            backbone_mask[i] |= recursivelyAddBackboneConstraints( backbone_topologies->getValue()[i].getRoot(), i );
        }
    }
    else if ( backbone_topology != NULL && !use_multiple_backbones )
    {
        backbone_mask[0] = RbBitSet( value->getNumberOfTips() );
        backbone_mask[0] |= recursivelyAddBackboneConstraints( backbone_topology->getValue().getRoot(), 0 );
    }
    
}


void TopologyConstrainedTreeDistribution::fireTreeChangeEvent(const TopologyNode &n, const unsigned& m)
{
    if (m == TreeChangeEventMessage::DEFAULT || m == TreeChangeEventMessage::TOPOLOGY)
    {
        
        recursivelyFlagNodesDirty(n);
    }
}


/**
 * Touch the current value and reset some internal flags.
 * If the root age variable has been restored, then we need to change the root age of the tree too.
 */
void TopologyConstrainedTreeDistribution::getAffected(RbOrderedSet<DagNode *> &affected, const DagNode *affecter)
{
    
    // delegate to the base distribution
    base_distribution->getAffected(affected, affecter);
}


/**
 * We check here if all the constraints are satisfied.
 * These are hard constraints, that is, the clades must be monophyletic.
 *
 * \return     True if the constraints are matched, false otherwise.
 */
bool TopologyConstrainedTreeDistribution::matchesBackbone( void )
{
    
    // ensure that each backbone constraint is found in the corresponding active_backbone_clades
    for (size_t i = 0; i < num_backbones; i++)
    {
        bool is_negative_constraint = false;
        if (backbone_topology != NULL)
        {
            is_negative_constraint = backbone_topology->getValue().isNegativeConstraint();
        }
        else if (backbone_topologies != NULL)
        {
            is_negative_constraint = ( backbone_topologies->getValue() )[i].isNegativeConstraint();
        }
        
        std::vector<bool> negative_constraint_found( backbone_constraints[i].size(), false );
        for (size_t j = 0; j < backbone_constraints[i].size(); j++)
        {
            std::vector<RbBitSet>::iterator it = std::find(active_backbone_clades[i].begin(), active_backbone_clades[i].end(), backbone_constraints[i][j] );
            
            // the search fails if the positive/negative backbone constraint is not satisfied
            if (it == active_backbone_clades[i].end() && !is_negative_constraint )
            {
                // match fails if positive constraint is not found
                return false;
            }
            else if (it != active_backbone_clades[i].end() && is_negative_constraint )
            {
                // match fails if negative constraint is found
                negative_constraint_found[j] = true;
            }
        }
        
        // match fails if all negative backbone clades are found
        bool negative_constraint_failure = true;
        for (size_t j = 0; j < negative_constraint_found.size(); j++)
        {
            if (negative_constraint_found[j] == false)
            {
                negative_constraint_failure = false;
            }
        }
        if (negative_constraint_failure)
        {
            return false;
        }
    }
    
    // if no search has failed, then the match succeeds
    return true;
}


/**
 * We check here if all the monophyly constraints are satisfied.
 *
 * \return     True if the constraints are matched, false otherwise.
 */
bool TopologyConstrainedTreeDistribution::matchesConstraints( void )
{
    for (size_t i = 0; i < monophyly_constraints.size(); i++)
    {
        
        std::vector<Clade> constraints;
        if ( monophyly_constraints[i].isOptionalMatch() == true )
        {
            constraints = monophyly_constraints[i].getOptionalConstraints();
        }
        else
        {
            constraints.push_back(monophyly_constraints[i]);
        }
        
        std::vector<bool> constraint_satisfied( constraints.size(), false );
        for (size_t j = 0; j < constraints.size(); j++)
        {
            
            std::vector<RbBitSet>::iterator it = std::find(active_clades.begin(), active_clades.end(), constraints[j].getBitRepresentation() );
            
            if (it != active_clades.end() && constraints[j].isNegativeConstraint() == false )
            {
                constraint_satisfied[j] = true;
            }
            else if (it == active_clades.end() && constraints[j].isNegativeConstraint() )
            {
                constraint_satisfied[j] = true;
            }
        }
        
        // match fails if no optional positive or negative constraints satisfied
        bool any_satisfied = false;
        for (size_t j = 0; j < constraint_satisfied.size(); j++)
        {
            if ( constraint_satisfied[j] == true )
            {
                any_satisfied = true;
                break;
            }
        }
        
        if ( any_satisfied == false )
        {
            return false;
        }
    }
    
    return true;
}


void TopologyConstrainedTreeDistribution::recursivelyFlagNodesDirty(const TopologyNode& n)
{
    
    dirty_nodes[ n.getIndex() ] = true;
    
    if ( n.isRoot() == false )
    {
        recursivelyFlagNodesDirty(n.getParent());
    }
    
}


RbBitSet TopologyConstrainedTreeDistribution::recursivelyAddBackboneConstraints( const TopologyNode& node, size_t backbone_idx )
{
    RbBitSet tmp( value->getNumberOfTips() );
    
    if ( node.isTip() )
    {
        const std::map<std::string, size_t>& taxon_map = value->getTaxonBitSetMap();
        const std::string& name = node.getName();
        std::map<std::string, size_t>::const_iterator it = taxon_map.find(name);
        if (it == taxon_map.end()) {
            
            throw RbException("Taxon named " + it->first + " not found in tree's taxon map!");
        }
        tmp.set( it->second );
    }
    else
    {
        // get the child names
        for (size_t i = 0; i < node.getNumberOfChildren(); i++)
        {
            tmp |= recursivelyAddBackboneConstraints( node.getChild(i), backbone_idx );
        }
        
        if ( node.isRoot() == false )
        {
            backbone_constraints[backbone_idx].push_back(tmp);
        }
    }
    
    return tmp;
}


RbBitSet TopologyConstrainedTreeDistribution::recursivelyUpdateClades( const TopologyNode& node )
{
    if ( node.isTip() )
    {
        RbBitSet tmp = RbBitSet( value->getNumberOfTips() );
        const std::map<std::string, size_t>& taxon_map = value->getTaxonBitSetMap();
        const std::string& name = node.getName();
        std::map<std::string, size_t>::const_iterator it = taxon_map.find(name);
        tmp.set( it->second );
        return tmp;
    }
    else if ( node.isRoot() )
    {
        if ( dirty_nodes[node.getIndex()] == true )
        {
            for (size_t i = 0; i < node.getNumberOfChildren(); i++)
            {
                recursivelyUpdateClades( node.getChild(i) );
            }
            
            dirty_nodes[node.getIndex()] = false;
        }
        
        return RbBitSet( value->getNumberOfTips(), true );
    }
    else
    {
        if ( dirty_nodes[node.getIndex()] == true )
        {
            RbBitSet tmp = RbBitSet( value->getNumberOfTips() );
            for (size_t i = 0; i < node.getNumberOfChildren(); i++)
            {
                tmp |= recursivelyUpdateClades( node.getChild(i) );
            }
            
            // update the clade
            size_t idx = node.getIndex() - value->getNumberOfTips();
            active_clades[idx] = tmp;
            
            for (size_t i = 0; i < num_backbones; i++)
            {
                active_backbone_clades[i][idx] = tmp & backbone_mask[i];
            }
            
            
            dirty_nodes[node.getIndex()] = false;
        }
        
        return active_clades[node.getIndex() - value->getNumberOfTips()];
    }
}


/**
 * Redraw the current value. We delegate this to the simulate method.
 */
void TopologyConstrainedTreeDistribution::redrawValue( void )
{
    
    Tree* new_value = NULL;
    
    if ( starting_tree == NULL )
    {
        if ( rooting_known == false )
        {
            base_distribution->redrawValue();
            is_rooted = base_distribution->getValue().isRooted();
            rooting_known = true;
        }
            
        if ( is_rooted == true )
        {
            new_value = simulateRootedTree();
        }
        else
        {
            new_value = simulateUnrootedTree();
        }
        // base_distribution->redrawValue();
    }
    else
    {
        new_value = starting_tree->clone();
    }
    
    value->getTreeChangeEventHandler().removeListener( this );
    new_value->getTreeChangeEventHandler().addListener( this );
    
    // if we don't own the tree, then we just replace the current pointer with the pointer
    // to the new value of the base distribution
    value = new_value;
    base_distribution->setValue( value );
    
    // recompute the active clades
    dirty_nodes = std::vector<bool>( value->getNumberOfNodes(), true );
    active_clades = std::vector<RbBitSet>(value->getNumberOfInteriorNodes(), RbBitSet());

    recursivelyUpdateClades( value->getRoot() );
    
    stored_clades          = active_clades;
    stored_backbone_clades = active_backbone_clades;
}




void TopologyConstrainedTreeDistribution::setBackbone(const TypedDagNode<Tree> *backbone_one, const TypedDagNode<RbVector<Tree> > *backbone_many)
{
    if (backbone_one == NULL && backbone_many == NULL)
    {
        ; // do nothing
    }
    else if (backbone_one != NULL && backbone_many != NULL)
    {
        ; // do nothing
    }
    else
    {
        
        
        // clear old parameter
        if (backbone_topology != NULL)
        {
            this->removeParameter( backbone_topology );
            backbone_topology = NULL;
        }
        else
        {
            this->removeParameter( backbone_topologies );
            backbone_topologies = NULL;
        }
        
        // set new parameter
        if (backbone_one != NULL)
        {
            backbone_topology = backbone_one;
            num_backbones = 1;
            use_multiple_backbones = false;
            this->addParameter( backbone_one );
        }
        else
        {
            backbone_topologies = backbone_many;
            num_backbones = backbone_topologies->getValue().size();
            use_multiple_backbones = true;
            this->addParameter( backbone_many );
        }
        
        for (size_t i = 0; i < num_backbones; i++)
        {
            std::vector<RbBitSet>v( base_distribution->getValue().getNumberOfInteriorNodes(), RbBitSet() );
            active_backbone_clades.push_back(v);
        }
        backbone_mask = std::vector<RbBitSet>( num_backbones, base_distribution->getValue().getNumberOfInteriorNodes() );
        
        
        initializeBitSets();
        
        // redraw the current value
        if ( this->dag_node == NULL || this->dag_node->isClamped() == false )
        {
            this->redrawValue();
        }
        
    }
}


/**
 *
 */
Tree* TopologyConstrainedTreeDistribution::simulateRootedTree( void )
{
    // the time tree object (topology & times)
    Tree *psi = new Tree();

    // internally we treat unrooted topologies the same as rooted
    psi->setRooted( true );

    AbstractRootedTreeDistribution* tree_base_distribution = dynamic_cast<AbstractRootedTreeDistribution*>( base_distribution );
    size_t num_taxa = tree_base_distribution->getNumberOfTaxa();
    const std::vector<Taxon> &taxa = tree_base_distribution->getTaxa();

    // add a clounter variable of how many missing taxa we have already added
    size_t n_added_missing_taxa = 0;

    // create the tip nodes
    std::vector<TopologyNode*> nodes;
    for (size_t i=0; i<num_taxa; ++i)
    {
        // create the i-th taxon
        TopologyNode* node = new TopologyNode( taxa[i], i );
        
        // set the age of this tip node
        node->setAge( taxa[i].getAge() );
        
        // add the new node to the list
        nodes.push_back( node );
    }

    double ra = tree_base_distribution->getRootAge();
    double max_age = tree_base_distribution->getOriginAge();

    // we need a sorted vector of constraints, starting with the smallest
    std::vector<Clade> sorted_clades;

    for (auto& monophyly_constraint: monophyly_constraints)
    {
        if ( monophyly_constraint.getAge() > max_age )
        {
            throw RbException("Cannot simulate tree: clade constraints are older than the origin age.");
        }

        // set the ages of each of the taxa in the constraint
        set_ages_for_constraint( monophyly_constraint, taxa );

        // populate sorted clades vector
        if ( monophyly_constraint.size() > 1 && monophyly_constraint.size() < num_taxa )
        {
            if ( monophyly_constraint.isOptionalMatch() == true )
            {
                std::vector<Clade> optional_constraints = monophyly_constraint.getOptionalConstraints();
                size_t idx = (size_t)( GLOBAL_RNG->uniform01() * optional_constraints.size() );
                sorted_clades.push_back( optional_constraints[idx] );
            }
            else
            {
                sorted_clades.push_back( monophyly_constraint );
            }
        }

    }

    // create a clade that contains all species
    Clade all_species = Clade(taxa);
    all_species.setAge( ra );
    sorted_clades.push_back(all_species);

//    for(std::vector<Clade>::iterator it = sorted_clades.begin(); it != sorted_clades.end(); it++)
//    {
//        std::cout << it->getAge() << std::endl;
//    }
<<<<<<< HEAD
    
    // DO WE NEED TO SORT THE TAXA?
    // try this crummy bubble sort
    size_t num_clades = sorted_clades.size();
    for (int i = 0; i < num_clades - 1; i++) {
        for (int j = 0; j < num_clades - i - 1; j++) {
            if (sorted_clades[j].getAge() > sorted_clades[j+1].getAge()) {
                std::swap(sorted_clades[j], sorted_clades[j+1]);
=======

    auto clade_before = [&](const Clade& clade1, const Clade& clade2)
        {
            if (clade_nested_within(clade1, clade2))
            {
                if (clade1.getAge() > clade2.getAge())
                    throw RbException("TopologyConstrainedTreeDistribution - cannot simulate tree: nested clade constraint has larger Age");
                return true;
>>>>>>> 82c845cb
            }
            else if (clade_nested_within(clade2,clade1))
            {
                if (clade2.getAge() > clade1.getAge())
                    throw RbException("TopologyConstrainedTreeDistribution - cannot simulate tree: nested clade constraint has larger Age");
                return false;
            }
            if (clades_overlap(clade1,clade2))
                throw RbException("Cannot simulate tree: conflicting monophyletic clade constraints. Check that all clade constraints are properly nested.");
            return (clade1.getAge() < clade2.getAge());
        };

    std::sort(sorted_clades.begin(), sorted_clades.end(), clade_before);

//    for(std::vector<Clade>::iterator it = sorted_clades.begin(); it != sorted_clades.end(); it++)
//    {
//        std::cout << it->getAge() << std::endl;
//    }

    /*
     * Walk clade constraints from tips to root.
     * For each clade, make a tree with other clades ("virtual taxa") or tip taxa as the leaves.
     * To find virtual taxa, walk back from the current taxon to the start of the sorted_clades list:
     *   If we find a nested clade, add it as a child.
     *   Remove its tip taxa from the unclaimed_taxa set to avoid adding grandchildren as children.
     */

    std::vector<Clade> virtual_taxa;
    int i = -1;
    for (std::vector<Clade>::iterator it = sorted_clades.begin(); it != sorted_clades.end(); it++)
    {
        // ignore negative clade constraints during simulation
        if ( it->isNegativeConstraint() == true )
        {
            continue;
        }
//        std::cout << it->getAge() << std::endl;

        ++i;
        const Clade &c = *it;
        std::vector<Taxon> unclaimed_taxa = c.getTaxa();
        std::vector<Clade> children;

        int j = i;
        std::vector<Clade>::reverse_iterator jt(it);
        for (; jt != sorted_clades.rend(); jt++)
        {
            // ignore negative clade constraints during simulation
            if ( jt->isNegativeConstraint() == true )
            {
                continue;
            }

            j--;
            const Clade &c_nested = *jt;
            std::vector<Taxon> taxa_nested = c_nested.getTaxa();

            bool found_all = true;
            bool found_some = false;
            for (auto& taxon_nested: taxa_nested)
            {
                std::vector<Taxon>::iterator kt = std::find(unclaimed_taxa.begin(), unclaimed_taxa.end(), taxon_nested);
                if ( kt != unclaimed_taxa.end() )
                {
                    unclaimed_taxa.erase( kt );
                    found_some = true;
                }
                else
                {
                    found_all = false;
                }
            }

            if ( found_all == true )
            {
                //                c.addTaxon( virtual_taxa[j] );
                //                taxa.push_back( virtual_taxa[j] );
                children.push_back( virtual_taxa[j] );
            }

            // We check for conflicts when comparing clades during the sort.
            // So any overlapping clades should be nested.
            assert(found_all == found_some);
        }

        std::vector<TopologyNode*> nodes_in_clade;

        for (auto& taxon: unclaimed_taxa)
        {
            Clade tmp_clade = Clade( taxon );
            tmp_clade.setAge( taxon.getAge() );
            children.push_back( tmp_clade );
        }

        for (auto& clade: children)
        {
            for (size_t j = 0; j < nodes.size(); ++j)
            {
                if (nodes[j]->getClade() == clade)
                {
                    nodes_in_clade.push_back( nodes[j] );
                    nodes.erase( nodes.begin()+j );
                    break;
                }
            }
        }


        // here we need to start adding our "fake" tips
        for ( int index_missing_species = 0; index_missing_species < c.getNumberMissingTaxa(); ++index_missing_species)
        {
            ++n_added_missing_taxa;
            TopologyNode* missing_node = new TopologyNode("Missing_Taxon_" + ( c.getCladeName() != "" ? c.getCladeName() + "_" : "") + StringUtilities::to_string(n_added_missing_taxa) );
            missing_node->setAge( 0.0 );
            nodes_in_clade.push_back( missing_node );
        }

        double clade_age = c.getAge();

        double max_node_age = 0;
        for (auto& node: nodes_in_clade)
            if ( node->getAge() > max_node_age )
                max_node_age = node->getAge();

        if ( clade_age <= max_node_age )
        {
            // Get the rng
//            RandomNumberGenerator* rng = GLOBAL_RNG;
            
//            clade_age = rng->uniform01() * ( max_age - max_node_age ) + max_node_age;
            clade_age = tree_base_distribution->simulateCladeAge(nodes_in_clade.size(), max_age, 0, max_node_age);
        }

        tree_base_distribution->simulateClade(nodes_in_clade, clade_age, 0.0);
        nodes.push_back( nodes_in_clade[0] );

        std::vector<Taxon> v_taxa;
        nodes_in_clade[0]->getTaxa(v_taxa);
        Clade new_clade = Clade(v_taxa);
        new_clade.setAge( nodes_in_clade[0]->getAge() );
        virtual_taxa.push_back( new_clade );
    }

    TopologyNode *root = nodes[0];

    // initialize the topology by setting the root
    psi->setRoot(root, true);

    return psi;
}


/**
 *
 */
Tree* TopologyConstrainedTreeDistribution::simulateUnrootedTree( void )
{
    
    // the time tree object (topology & times)
    Tree *psi = new Tree();
    
    // internally we treat unrooted topologies the same as rooted
    psi->setRooted( false );
    
    UniformTopologyBranchLengthDistribution* tree_base_distribution = dynamic_cast<UniformTopologyBranchLengthDistribution*>( base_distribution );
    if (tree_base_distribution == NULL )
    {
        throw RbException("Wrong type of base distribution for constrained tree topology distribution.");
    }
    const std::vector<Taxon> &taxa = tree_base_distribution->getTaxa();
    size_t num_taxa = taxa.size();
    
    // create the tip nodes
    std::vector<TopologyNode*> nodes;
    for (size_t i=0; i<num_taxa; ++i)
    {
        
        // create the i-th taxon
        TopologyNode* node = new TopologyNode( taxa[i], i );
        
        // add the new node to the list
        nodes.push_back( node );
        
    }
    
    if ( backbone_topology != NULL )
    {
        psi = backbone_topology->getValue().clone();
        std::vector<TopologyNode*> inserted_nodes = psi->getNodes();
        
        for (size_t i=0; i<num_taxa; ++i)
        {
            
            bool contains = false;
            for ( size_t j=0; j<inserted_nodes.size(); ++j )
            {
                if ( inserted_nodes[j]->getName() == taxa[i].getName() )
                {
                    contains = true;
                    break;
                }
            }
            
            if ( contains == false )
            {
                // randomly pick a branch to add
                size_t index = size_t(GLOBAL_RNG->uniform01() * inserted_nodes.size());
                while ( inserted_nodes[index]->isRoot() ) {
                    index = size_t(GLOBAL_RNG->uniform01() * inserted_nodes.size());
                }
                
                TopologyNode* new_node = new TopologyNode(taxa[i]);
                TopologyNode* tmp_node = new TopologyNode();
                
                tmp_node->addChild( new_node );
                new_node->setParent( tmp_node );
                
                TopologyNode* child = inserted_nodes[index];
                TopologyNode* parent = &child->getParent();
                
                if ( parent->getNumberOfChildren() > 3 )
                {
                    throw RbException("Wrong number of children.");
                }
                
                parent->removeChild( child );
                parent->addChild( tmp_node );
                tmp_node->setParent( parent );
                
                child->setParent( tmp_node );
                tmp_node->addChild( child );
                
                tmp_node->setBranchLength( child->getBranchLength() * 0.5 );
                child->setBranchLength( child->getBranchLength() * 0.5 );
                new_node->setBranchLength( RbStatistics::Exponential::rv(10.0, *GLOBAL_RNG) );
                
                inserted_nodes.push_back( tmp_node );
                inserted_nodes.push_back( new_node );
                
                if ( tmp_node->getNumberOfChildren() != 2 )
                {
                    throw RbException("Wrong number of children.");
                }
                if ( parent->getNumberOfChildren() > 3 )
                {
                    throw RbException("Wrong number of children.");
                }
            }
            
        }
        
        // initialize the topology by setting the root
        psi->setRoot(&psi->getRoot(), true);
        
        return psi;
    }
    
    // we need a sorted vector of constraints, starting with the smallest
    std::vector<Clade> sorted_clades;
    
    for (size_t i = 0; i < monophyly_constraints.size(); ++i)
    {
        
        // set ages for optional constraints
        std::vector<Clade> optional_constraints = monophyly_constraints[i].getOptionalConstraints();
        monophyly_constraints[i].setOptionalConstraints( optional_constraints );
        // populate sorted clades vector
        if ( monophyly_constraints[i].size() > 1 && monophyly_constraints[i].size() < num_taxa )
        {
        
            if ( monophyly_constraints[i].isOptionalMatch() == true )
            {
                std::vector<Clade> optional_constraints = monophyly_constraints[i].getOptionalConstraints();
                size_t idx = (size_t)( GLOBAL_RNG->uniform01() * optional_constraints.size() );
                sorted_clades.push_back( optional_constraints[idx] );
            }
            else
            {
                sorted_clades.push_back( monophyly_constraints[i] );
            }
        }
        
    }
    
    
    // create a clade that contains all species
    Clade all_species = Clade(taxa);
    sorted_clades.push_back(all_species);

    
    std::vector<Clade> virtual_taxa;
    int i = -1;
    for (std::vector<Clade>::iterator it = sorted_clades.begin(); it != sorted_clades.end(); it++)
    {
        // ignore negative clade constraints during simulation
        if ( it->isNegativeConstraint() == true )
        {
            continue;
        }
        
        ++i;
        const Clade &c = *it;
        std::vector<Taxon> taxa = c.getTaxa();
        std::vector<Clade> clades;
        
        int j = i;
        std::vector<Clade>::reverse_iterator jt(it);
        for (; jt != sorted_clades.rend(); jt++)
        {
            // ignore negative clade constraints during simulation
            if ( jt->isNegativeConstraint() == true )
            {
                continue;
            }
            
            j--;
            const Clade &c_nested = *jt;
            std::vector<Taxon> taxa_nested = c_nested.getTaxa();
            
            bool found_all = true;
            bool found_some = false;
            for (size_t k = 0; k < taxa_nested.size(); ++k)
            {
                std::vector<Taxon>::iterator kt = std::find(taxa.begin(), taxa.end(), taxa_nested[k]);
                if ( kt != taxa.end() )
                {
                    taxa.erase( kt );
                    found_some = true;
                }
                else
                {
                    found_all = false;
                }
                
            }
            
            if ( found_all == true )
            {
                clades.push_back( virtual_taxa[j] );
            }
            
            if ( found_all == false && found_some == true )
            {
                throw RbException("Cannot simulate tree: conflicting monophyletic clade constraints. Check that all clade constraints are properly nested.");
            }
            
        }
        
        
        std::vector<TopologyNode*> nodes_in_clade;
        
        
        for (size_t k = 0; k < taxa.size(); ++k)
        {
            Clade tmp_clade = Clade( taxa[k] );
            clades.push_back( tmp_clade );
        }
        
        for (size_t k = 0; k < clades.size(); ++k)
        {
            for (size_t j = 0; j < nodes.size(); ++j)
            {
                if (nodes[j]->getClade() == clades[k])
                {
                    nodes_in_clade.push_back( nodes[j] );
                    nodes.erase( nodes.begin()+j );
                    break;
                }
                
            }
            
        }
        
        tree_base_distribution->simulateClade(nodes_in_clade);
        nodes.push_back( nodes_in_clade[0] );
        
        std::vector<Taxon> v_taxa;
        nodes_in_clade[0]->getTaxa(v_taxa);
        Clade new_clade = Clade(v_taxa);
        virtual_taxa.push_back( new_clade );
    }
    
    TopologyNode *root = nodes[0];
    
    // initialize the topology by setting the root
    psi->setRoot(root, true);
    
    return psi;
}


/**
 * Set the DAG node.
 */
void TopologyConstrainedTreeDistribution::setStochasticNode( StochasticNode<Tree> *n )
{
    
    // delegate to base class first
    TypedDistribution<Tree>::setStochasticNode( n );
    
    if ( base_distribution != NULL )
    {
        base_distribution->setStochasticNode( n );
    }
    
}


/**
 * Set the current value.
 */
void TopologyConstrainedTreeDistribution::setValue(Tree *v, bool f )
{
    value->getTreeChangeEventHandler().removeListener( this );
    
    // we set our value to the same value as the base distribution
    // but first we need to make sure that our base class doesn't delete the value
    value = NULL;
    
    // and the we can set it for both ourselves and the base distribution
    TypedDistribution<Tree>::setValue(v, f);
    base_distribution->setValue(v, f);
    
    value->getTreeChangeEventHandler().addListener( this );
    
    initializeBitSets();
    
    // recompute the active clades
    dirty_nodes = std::vector<bool>( value->getNumberOfNodes(), true );
    
    recursivelyUpdateClades( value->getRoot() );
    
    stored_clades          = active_clades;
    stored_backbone_clades = active_backbone_clades;
}


/**
 * Swap the parameters held by this distribution.
 *
 *
 * \param[in]    oldP      Pointer to the old parameter.
 * \param[in]    newP      Pointer to the new parameter.
 */
void TopologyConstrainedTreeDistribution::swapParameterInternal( const DagNode *oldP, const DagNode *newP )
{
    
    if ( oldP == backbone_topologies )
    {
        backbone_topologies = static_cast<const TypedDagNode<RbVector<Tree> >* >( newP );
    }
    else if ( oldP == backbone_topology )
    {
        backbone_topology = static_cast<const TypedDagNode<Tree>* >( newP );
    }
    else
    {
        base_distribution->swapParameter(oldP,newP);
    }
    
}


/**
 * Touch the current value and reset some internal flags.
 * If the root age variable has been restored, then we need to change the root age of the tree too.
 */
void TopologyConstrainedTreeDistribution::touchSpecialization(const DagNode *affecter, bool touchAll)
{
    stored_clades = active_clades;
    stored_backbone_clades = active_backbone_clades;
    
    // if the root age wasn't the affecter, we'll set it in the base distribution here
    base_distribution->touch(affecter, touchAll);
}

void TopologyConstrainedTreeDistribution::keepSpecialization(const DagNode *affecter)
{
    stored_clades = active_clades;
    stored_backbone_clades = active_backbone_clades;
    
    base_distribution->keep(affecter);
}

void TopologyConstrainedTreeDistribution::restoreSpecialization(const DagNode *restorer)
{
    active_clades = stored_clades;
    active_backbone_clades = stored_backbone_clades;
    
    base_distribution->restore(restorer);
    
}<|MERGE_RESOLUTION|>--- conflicted
+++ resolved
@@ -29,9 +29,6 @@
 #include "TreeChangeEventMessage.h"
 #include "TypedDagNode.h"
 #include "TypedDistribution.h"
-
-using std::vector;
-using std::set;
 
 namespace RevBayesCore { class DagNode; }
 namespace RevBayesCore { template <class valueType> class RbOrderedSet; }
@@ -552,6 +549,7 @@
             base_distribution->redrawValue();
             is_rooted = base_distribution->getValue().isRooted();
             rooting_known = true;
+            value = NULL;
         }
             
         if ( is_rooted == true )
@@ -569,7 +567,10 @@
         new_value = starting_tree->clone();
     }
     
-    value->getTreeChangeEventHandler().removeListener( this );
+    if ( value != NULL )
+    {
+        value->getTreeChangeEventHandler().removeListener( this );
+    }
     new_value->getTreeChangeEventHandler().addListener( this );
     
     // if we don't own the tree, then we just replace the current pointer with the pointer
@@ -676,10 +677,10 @@
     {
         // create the i-th taxon
         TopologyNode* node = new TopologyNode( taxa[i], i );
-        
+
         // set the age of this tip node
         node->setAge( taxa[i].getAge() );
-        
+
         // add the new node to the list
         nodes.push_back( node );
     }
@@ -690,15 +691,16 @@
     // we need a sorted vector of constraints, starting with the smallest
     std::vector<Clade> sorted_clades;
 
-    for (auto& monophyly_constraint: monophyly_constraints)
-    {
+    for (size_t i=0; i<monophyly_constraints.size(); ++i)
+    {
+        Clade& monophyly_constraint = monophyly_constraints[i];
         if ( monophyly_constraint.getAge() > max_age )
         {
             throw RbException("Cannot simulate tree: clade constraints are older than the origin age.");
         }
 
         // set the ages of each of the taxa in the constraint
-        set_ages_for_constraint( monophyly_constraint, taxa );
+//        monophyly_constraint.setAges( taxa );
 
         // populate sorted clades vector
         if ( monophyly_constraint.size() > 1 && monophyly_constraint.size() < num_taxa )
@@ -722,47 +724,40 @@
     all_species.setAge( ra );
     sorted_clades.push_back(all_species);
 
-//    for(std::vector<Clade>::iterator it = sorted_clades.begin(); it != sorted_clades.end(); it++)
-//    {
-//        std::cout << it->getAge() << std::endl;
-//    }
-<<<<<<< HEAD
-    
-    // DO WE NEED TO SORT THE TAXA?
+
     // try this crummy bubble sort
     size_t num_clades = sorted_clades.size();
-    for (int i = 0; i < num_clades - 1; i++) {
-        for (int j = 0; j < num_clades - i - 1; j++) {
-            if (sorted_clades[j].getAge() > sorted_clades[j+1].getAge()) {
+    for (int i = 0; i < num_clades - 1; i++)
+    {
+        for (int j = 0; j < num_clades - i - 1; j++)
+        {
+
+            if ( sorted_clades[j].isNestedWithin(sorted_clades[j+1]) == true )
+            {
+                if ( sorted_clades[j].getAge() < sorted_clades[j+1].getAge() )
+                {
+                    throw RbException("TopologyConstrainedTreeDistribution - cannot simulate tree: nested clade 1 constraint has larger Age");
+                }
                 std::swap(sorted_clades[j], sorted_clades[j+1]);
-=======
-
-    auto clade_before = [&](const Clade& clade1, const Clade& clade2)
-        {
-            if (clade_nested_within(clade1, clade2))
-            {
-                if (clade1.getAge() > clade2.getAge())
-                    throw RbException("TopologyConstrainedTreeDistribution - cannot simulate tree: nested clade constraint has larger Age");
-                return true;
->>>>>>> 82c845cb
-            }
-            else if (clade_nested_within(clade2,clade1))
-            {
-                if (clade2.getAge() > clade1.getAge())
-                    throw RbException("TopologyConstrainedTreeDistribution - cannot simulate tree: nested clade constraint has larger Age");
-                return false;
-            }
-            if (clades_overlap(clade1,clade2))
+            }
+            else if ( sorted_clades[j+1].isNestedWithin(sorted_clades[j]) == true )
+            {
+                if (sorted_clades[j+1].getAge() < sorted_clades[j].getAge())
+                {
+                    throw RbException("TopologyConstrainedTreeDistribution - cannot simulate tree: nested clade 2 constraint has larger Age");
+                }
+            }
+            else if ( sorted_clades[j].overlaps(sorted_clades[j+1]) == true )
+            {
                 throw RbException("Cannot simulate tree: conflicting monophyletic clade constraints. Check that all clade constraints are properly nested.");
-            return (clade1.getAge() < clade2.getAge());
-        };
-
-    std::sort(sorted_clades.begin(), sorted_clades.end(), clade_before);
-
-//    for(std::vector<Clade>::iterator it = sorted_clades.begin(); it != sorted_clades.end(); it++)
-//    {
-//        std::cout << it->getAge() << std::endl;
-//    }
+            }
+            else if (sorted_clades[j].getAge() > sorted_clades[j+1].getAge())
+            {
+                std::swap(sorted_clades[j], sorted_clades[j+1]);
+            }
+
+        }
+    }
 
     /*
      * Walk clade constraints from tips to root.
@@ -781,10 +776,11 @@
         {
             continue;
         }
-//        std::cout << it->getAge() << std::endl;
+
 
         ++i;
         const Clade &c = *it;
+
         std::vector<Taxon> unclaimed_taxa = c.getTaxa();
         std::vector<Clade> children;
 
@@ -800,12 +796,13 @@
 
             j--;
             const Clade &c_nested = *jt;
-            std::vector<Taxon> taxa_nested = c_nested.getTaxa();
+            const std::vector<Taxon>& taxa_nested = c_nested.getTaxa();
 
             bool found_all = true;
             bool found_some = false;
-            for (auto& taxon_nested: taxa_nested)
-            {
+            for (size_t k=0; k<taxa_nested.size(); ++k)
+            {
+                const Taxon& taxon_nested = taxa_nested[k];
                 std::vector<Taxon>::iterator kt = std::find(unclaimed_taxa.begin(), unclaimed_taxa.end(), taxon_nested);
                 if ( kt != unclaimed_taxa.end() )
                 {
@@ -832,15 +829,19 @@
 
         std::vector<TopologyNode*> nodes_in_clade;
 
-        for (auto& taxon: unclaimed_taxa)
-        {
+        for (size_t k=0; k<unclaimed_taxa.size(); ++k)
+        {
+            const Taxon& taxon = unclaimed_taxa[k];
+
             Clade tmp_clade = Clade( taxon );
             tmp_clade.setAge( taxon.getAge() );
             children.push_back( tmp_clade );
         }
 
-        for (auto& clade: children)
-        {
+        for (size_t k=0; k<children.size(); ++k)
+        {
+            const Clade& clade = children[k];
+
             for (size_t j = 0; j < nodes.size(); ++j)
             {
                 if (nodes[j]->getClade() == clade)
@@ -865,15 +866,21 @@
         double clade_age = c.getAge();
 
         double max_node_age = 0;
-        for (auto& node: nodes_in_clade)
+        for (size_t k=0; k<nodes_in_clade.size(); ++k)
+        {
+            const TopologyNode* node = nodes_in_clade[k];
+
             if ( node->getAge() > max_node_age )
+            {
                 max_node_age = node->getAge();
+            }
+        }
 
         if ( clade_age <= max_node_age )
         {
             // Get the rng
 //            RandomNumberGenerator* rng = GLOBAL_RNG;
-            
+
 //            clade_age = rng->uniform01() * ( max_age - max_node_age ) + max_node_age;
             clade_age = tree_base_distribution->simulateCladeAge(nodes_in_clade.size(), max_age, 0, max_node_age);
         }
