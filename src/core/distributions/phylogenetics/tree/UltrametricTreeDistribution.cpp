#include <algorithm>
#include <cmath>
#include <cstddef>
#include <iostream>
#include <map>
#include <string>
#include <utility>
#include <vector>

#include "RandomNumberFactory.h"
#include "RandomNumberGenerator.h"
#include "RbConstants.h"
#include "StochasticNode.h"
#include "TopologyNode.h"
#include "TreeUtilities.h"
#include "UltrametricTreeDistribution.h"
#include "RbBitSet.h"
#include "RbBoolean.h"
#include "RbException.h"
#include "RbMathLogic.h"
#include "RbVector.h"
#include "RbVectorImpl.h"
#include "StringUtilities.h"
#include "Trace.h"
#include "TraceTree.h"
#include "Tree.h"
#include "TypedDagNode.h"
#include "TypedDistribution.h"

namespace RevBayesCore { class DagNode; }
namespace RevBayesCore { template <class valueType> class RbOrderedSet; }


#ifdef RB_MPI
#include <mpi.h>
#endif

using namespace RevBayesCore;

UltrametricTreeDistribution::UltrametricTreeDistribution( TypedDistribution<Tree>* tp, TypedDistribution<double>* rp, TypedDagNode<double> *ra, TypedDagNode<double> *rbf, const TraceTree &tree_trace, Trace<double>* dens, MEAN m) : TypedDistribution<Tree>( new Tree() ),
    tree_prior( tp ),
    rate_prior( rp ),
    root_age( ra ),
    root_branch_fraction( rbf ),
    sample_prior_density( dens ),
    num_samples( 0 ),
    sample_block_start( 0 ),
    sample_block_end( num_samples ),
    sample_block_size( num_samples ),
    ln_probs(num_samples, 0.0),
    num_taxa( 0 ),
    mean_method( m )
{

    size_t burnin = tree_trace.getBurnin();
    long n_samples = tree_trace.size();
    for (int i=burnin; i<n_samples; ++i)
    {
        trees.push_back( tree_trace.objectAt( i ) );
    }

    if ( trees.size() > 0 )
    {
        num_taxa = trees[0].getNumberOfTips();
    }

    // add the parameters to our set (in the base class)
    // in that way other class can easily access the set of our parameters
    // this will also ensure that the parameters are not getting deleted before we do
    this->addParameter( root_age );
    this->addParameter( root_branch_fraction );


    // add the parameters of the distribution
    const std::vector<const DagNode*>& pars_tp = tree_prior->getParameters();
    for (std::vector<const DagNode*>::const_iterator it = pars_tp.begin(); it != pars_tp.end(); ++it)
    {
        this->addParameter( *it );
    }

    const std::vector<const DagNode*>& pars_rp = rate_prior->getParameters();
    for (std::vector<const DagNode*>::const_iterator it = pars_rp.begin(); it != pars_rp.end(); ++it)
    {
        this->addParameter( *it );
    }


    num_samples = trees.size();

    if ( sample_prior_density != NULL && tree_trace.size() != sample_prior_density->size() && tree_trace.getBurnin() != sample_prior_density->getBurnin() )
    {
        throw RbException("The size of the tree trace (" + StringUtilities::to_string(tree_trace.size()) + ") and the prior density trace (" + StringUtilities::to_string(sample_prior_density->size()) + ") does not match!");
    }


    sample_block_start = 0;
    sample_block_end   = num_samples;
#ifdef RB_MPI
    sample_block_start = size_t(floor( (double(this->pid - this->active_PID)   / this->num_processes ) * num_samples) );
    sample_block_end   = size_t(floor( (double(this->pid+1 - this->active_PID) / this->num_processes ) * num_samples) );
#endif
    sample_block_size  = sample_block_end - sample_block_start;

#ifdef RB_MPI
    // now we need to populate how is
    pid_per_sample = std::vector<size_t>( num_samples, 0 );
    for (size_t i = 0; i < num_samples; ++i)
    {
        pid_per_sample[i] = size_t(floor( double(i) / num_samples * this->num_processes ) ) + this->active_PID;
    }
#endif

    ln_probs = std::vector<double>(num_samples, 0.0);

    simulateTree();

    prepareTreeSamples( trees );

}


UltrametricTreeDistribution::UltrametricTreeDistribution( const UltrametricTreeDistribution &d ) : TypedDistribution<Tree>( d ),
    tree_prior( d.tree_prior->clone() ),
    rate_prior( d.rate_prior->clone() ),
    root_age( d.root_age ),
    root_branch_fraction( d.root_branch_fraction ),
    trees( d.trees ),
    sample_prior_density( NULL ),
    trees_newick( d.trees_newick ),
    topology_indices( d.topology_indices ),
    tree_branch_lengths( d.tree_branch_lengths ),
    outgroup( d.outgroup ),
    num_samples( d.num_samples ),
    sample_block_start( d.sample_block_start ),
    sample_block_end( d.sample_block_end ),
    sample_block_size( d.sample_block_size ),
    ln_probs( d.ln_probs ),
    num_taxa( d.num_taxa ),
    mean_method( d.mean_method )
{
    if ( d.sample_prior_density != NULL )
    {
        sample_prior_density = d.sample_prior_density->clone();
    }
}


UltrametricTreeDistribution::~UltrametricTreeDistribution()
{

    delete tree_prior;
    delete rate_prior;
    delete sample_prior_density;

}





UltrametricTreeDistribution& UltrametricTreeDistribution::operator=( const UltrametricTreeDistribution &d )
{

    if ( this != &d )
    {
        TypedDistribution<Tree>::operator=( d );

        // free memory
        delete tree_prior;
        delete rate_prior;
        delete sample_prior_density;

        tree_prior              = d.tree_prior->clone();
        rate_prior              = d.rate_prior->clone();
        root_age                = d.root_age;
        root_branch_fraction    = d.root_branch_fraction;
        trees                   = d.trees;
        sample_prior_density    = NULL;
        trees_newick            = d.trees_newick;
        topology_indices        = d.topology_indices;
        tree_branch_lengths     = d.tree_branch_lengths;
        outgroup                = d.outgroup;
        num_samples             = d.num_samples;
        sample_block_start      = d.sample_block_start;
        sample_block_end        = d.sample_block_end;
        sample_block_size       = d.sample_block_size;
        ln_probs                = d.ln_probs;
        num_taxa                = d.num_taxa;
        mean_method             = d.mean_method;

        if ( d.sample_prior_density != NULL )
        {
            sample_prior_density = d.sample_prior_density->clone();
        }

    }

    return *this;
}


/* Clone function */
UltrametricTreeDistribution* UltrametricTreeDistribution::clone( void ) const
{

    return new UltrametricTreeDistribution( *this );
}


Split UltrametricTreeDistribution::collectSplits(const TopologyNode& node, RbBitSet& intaxa, std::vector<Split>& splits) const
{

    std::vector<Split> child_splits;

    RbBitSet taxa( num_taxa );

    if ( node.isTip() )
    {
        node.getTaxa(taxa);
    }
    else
    {
        for (size_t i = 0; i < node.getNumberOfChildren(); i++)
        {
            const TopologyNode &child_node = node.getChild(i);

            child_splits.push_back( collectSplits(child_node, taxa, splits) );
        }
    }

    intaxa |= taxa;

    Split parent_split(taxa);
    splits[node.getIndex()] = parent_split;

    RbBitSet taxa_rev = taxa;
    taxa_rev.flip();
    Split parent_split_rev(taxa_rev);
    splits[node.getIndex()] = parent_split_rev;

    return parent_split;
}


Split UltrametricTreeDistribution::collectTreeSample(const TopologyNode& n, RbBitSet& intaxa, std::map<Split, double>& split_branch_lengths)
{
    double bl = n.getBranchLength();

    std::vector<Split> child_splits;

    RbBitSet taxa( num_taxa );

    if ( n.isTip() )
    {
        n.getTaxa(taxa);
    }
    else
    {
        for (size_t i = 0; i < n.getNumberOfChildren(); i++)
        {
            const TopologyNode &child_node = n.getChild(i);

            child_splits.push_back( collectTreeSample(child_node, taxa, split_branch_lengths) );
        }
    }

    intaxa |= taxa;

    Split parent_split(taxa);
    split_branch_lengths[parent_split] = bl;

    RbBitSet taxa_rev = taxa;
    taxa_rev.flip();
    Split parent_split_rev(taxa_rev);
    split_branch_lengths[parent_split_rev] = bl;


    return parent_split;
}

void UltrametricTreeDistribution::computeBranchRates(const Tree &my_time_tree, const std::string &newick, const std::vector<Split> &splits, size_t index, std::vector<double> &rates) const
{

    if ( newick != trees_newick[index] )
    {
        return;
    }

    const std::vector<TopologyNode*> &time_nodes = my_time_tree.getNodes();
    for (size_t i=0; i<time_nodes.size(); ++i)
    {
        TopologyNode* the_time_node = time_nodes[i];
        if ( the_time_node->isRoot() == false )
        {

            double branch_time = the_time_node->getBranchLength();

            const std::map<Split, double> &s = tree_branch_lengths[index];
            if ( s.find(splits[i]) == s.end() )
            {
                rates[i] = RbConstants::Double::nan;
            }

            const std::map<Split, double> &branch_lengths = tree_branch_lengths[index];
            const Split &this_split = splits[i];
            std::map<Split, double>::const_iterator it_branch_length = branch_lengths.find( this_split );
            if ( it_branch_length == branch_lengths.end() )
            {
                throw RbException("Problem in ultrametric tree distribution. Couldn't find branch length ...");
            }
            double branch_exp_num_events = it_branch_length->second;
            if ( the_time_node->getParent().isRoot() == true )
            {
                double frac = 1.0;
                if ( root_branch_fraction != NULL )
                {
                    if ( the_time_node == &(the_time_node->getParent().getChild(0)) )
                    {
                        frac = root_branch_fraction->getValue();
                    }
                    else
                    {
                        frac = 1.0 - root_branch_fraction->getValue();
                    }
                }
                else
                {
                    double sum = the_time_node->getParent().getChild(0).getBranchLength() + the_time_node->getParent().getChild(1).getBranchLength();
                    frac = branch_time / sum;
                }
                branch_exp_num_events *= frac;
            }
            double branch_rate = branch_exp_num_events / branch_time;

            rates[i] = branch_rate;
        }

    }

}

double UltrametricTreeDistribution::computeBranchRateLnProbability(const Tree &my_time_tree, const std::string &newick, const std::vector<Split> &splits, size_t index) const
{

    // we need to check if the "outgroup" is present first
    // by "outgroup" I mean the left subtree of the rooted tree.
//    const TopologyNode &outgroup = my_tree.getRoot().getChild(0);
//    if ( sampled_tree.containsClade(outgroup, true) == false )
//    {
//        return RbConstants::Double::neginf;
//    }

    if ( newick != trees_newick[index] )
    {
        return RbConstants::Double::neginf;
    }

    // initialize the probability
    double ln_prob =  0.0;

    const std::vector<TopologyNode*> &nodes = my_time_tree.getNodes();
    std::vector<double> rates(nodes.size()-1,0.0);
    computeBranchRates(my_time_tree, newick, splits, index, rates);

    // We need to a bool to tell us if we've included one of the root branches already
    bool root_included = false;

    for (size_t i=0; i<nodes.size(); ++i)
    {
        TopologyNode* the_node = nodes[i];
        if ( the_node->isRoot() == false )
        {
            double branch_rate = rates[i];

            // double branch_time = the_node->getBranchLength();
            // double events = branch_rate * branch_time;

            rate_prior->setValue( new double(branch_rate) );

            // Check if we need only one branch rate from the root branches
            if ( the_node->getParent().isRoot() == true )
            {
                if ( root_branch_fraction != NULL )
                {
                    ln_prob += rate_prior->computeLnProbability();
                    //ln_prob += rate_prior->computeLnProbability() + log(events) - 2*log(branch_rate);
                }
                else
                {
                    if ( root_included == false )
                    {
                        ln_prob += rate_prior->computeLnProbability();
                        //ln_prob += rate_prior->computeLnProbability() + log(events) - 2*log(branch_rate);
                        root_included = true;
                    }
                }
            }
            else
            {
    //            if ( RbMath::isFinite( branch_rate ) == false )
    //            {
    //                std::cerr << "Rate = " << branch_rate << ",\t\ttime = " << branch_time << ",\t\tevents = " << branch_exp_num_events << std::endl;
    //            }
                ln_prob += rate_prior->computeLnProbability();
                //ln_prob += rate_prior->computeLnProbability() + log(events) - 2*log(branch_rate);
    //            std::cerr << the_node->computePlainNewick() << "\t\tP("<< branch_exp_num_events << "/" << branch_time << "=" << branch_rate << ") = " << rate_prior->computeLnProbability() << "\t\tSum = " << ln_prob << std::endl;

    //            if ( RbMath::isFinite( ln_prob ) == false )
    //            {
    //                std::cerr << "Rate = " << branch_rate << ",\t\ttime = " << branch_time << ",\t\tevents = " << branch_exp_num_events << ",\t\tprob = " << ln_prob << std::endl;
    //            }
            }
        }

        if ( RbMath::isFinite( ln_prob ) == false )
        {
            break;
        }
    }

    return ln_prob;
}



/* Compute probability */
double UltrametricTreeDistribution::computeLnProbability( void )
{

    // create a temporary copy of the this tree
    const Tree &my_time_tree = *value;

    // make the tree non-rooted
    Tree *my_tree_unrooted = my_time_tree.clone();
    my_tree_unrooted->unroot();

<<<<<<< HEAD
    my_tree_unrooted->reroot( outgroup, true);

=======
    my_tree_unrooted->reroot( outgroup, false, true);
    
>>>>>>> e61209c6
    std::string my_tree_newick = my_tree_unrooted->getPlainNewickRepresentation();

    RbBitSet b( my_time_tree.getNumberOfTips(), false );
    std::vector<Split> my_splits = std::vector<Split>(my_time_tree.getNumberOfNodes(), Split(b) );
    collectSplits(my_time_tree.getRoot(), b, my_splits);

    const std::map<std::string, size_t> &my_taxon_bitmap = my_time_tree.getTaxonBitSetMap();
    std::vector<double> probs    = std::vector<double>(num_samples, 0.0);
    std::vector<double> ln_probs = std::vector<double>(num_samples, 0.0);

//    size_t num_observed = 0;

    size_t BURNIN = 0;
    if ( sample_prior_density != NULL )
    {
        BURNIN = sample_prior_density->getBurnin();
    }

    // add the ln-probs for each sample
    for (size_t i = 0; i < num_samples; ++i)
    {
        if ( i >= sample_block_start && i < sample_block_end )
        {
            const std::map<std::string, size_t> &your_taxon_bitmap = trees[i].getTaxonBitSetMap();
            if ( my_taxon_bitmap != your_taxon_bitmap )
            {
                std::cerr << "Ooohhh" << std::endl;
            }

            ln_probs[i] = computeBranchRateLnProbability( my_time_tree, my_tree_newick, my_splits, i );

            if ( sample_prior_density != NULL && RbMath::isFinite( ln_probs[i] ) )
            {
//                ++num_observed;
                ln_probs[i] -= sample_prior_density->getValues()[i+BURNIN];
                //std::cerr << "ln_probs[" << i << "] = " << ln_probs[i] << std::endl;
            }

        }

    }

    delete my_tree_unrooted;

#ifdef RB_MPI
    for (size_t i = 0; i < num_samples; ++i)
    {

        if ( this->pid == pid_per_sample[i] )
        {

            // send the likelihood from the helpers to the master
            if ( this->process_active == false )
            {
                // send from the workers the log-likelihood to the master
                MPI_Send(&ln_probs[i], 1, MPI_DOUBLE, this->active_PID, 0, MPI_COMM_WORLD);
            }

        }
        // receive the likelihoods from the helpers
        else if ( this->process_active == true )
        {
            MPI_Status status;
            MPI_Recv(&ln_probs[i], 1, MPI_DOUBLE, pid_per_sample[i], 0, MPI_COMM_WORLD, &status);
        }

    }
#endif


    double max = 0;
    // add the ln-probs for each sample
    for (size_t i = 0; i < num_samples; ++i)
    {

#ifdef RB_MPI
        if ( this->process_active == true )
        {
#endif
            if ( i == 0 || max < ln_probs[i] )
            {
                max = ln_probs[i];
            }

#ifdef RB_MPI
        }
#endif

    }


    // Variable declarations and initialization
    double ln_prob = 0.0;
    double prob    = 0;

#ifdef RB_MPI
    if ( this->process_active == true )
    {
#endif

        // now normalize
        for (size_t i = 0; i < num_samples; ++i)
        {
            probs[i] = exp( ln_probs[i] - max );
            if ( mean_method == ARITHMETIC )
            {
                prob += probs[i];
            }
            else if ( mean_method == HARMONIC )
            {
                prob += 1/probs[i];
            }
        }

        if ( mean_method == ARITHMETIC )
        {
            ln_prob = std::log( prob ) + max - std::log( num_samples );
        }
        else if ( mean_method == HARMONIC )
        {
            ln_prob = std::log( num_samples ) + max - std::log( prob );
        }

#ifdef RB_MPI

        for (size_t i=this->active_PID+1; i<this->active_PID+this->num_processes; ++i)
        {
            MPI_Send(&ln_prob, 1, MPI_DOUBLE, int(i), 0, MPI_COMM_WORLD);
        }

    }
    else
    {

        MPI_Status status;
        MPI_Recv(&ln_prob, 1, MPI_DOUBLE, this->active_PID, 0, MPI_COMM_WORLD, &status);

    }
#endif

    // finally we add the tree prior
    tree_prior->setValue( value->clone() );
    ln_prob += tree_prior->computeLnProbability();

    return ln_prob;

}


void UltrametricTreeDistribution::executeMethod(const std::string &n, const std::vector<const DagNode *> &args, RbVector<double> &rv) const
{

    if ( n == "getSampleProbabilities" )
    {

        bool log_transorm = static_cast<const TypedDagNode<Boolean>* >( args[0] )->getValue();

        rv.clear();
        rv.resize(num_samples);
        for (size_t i = 0; i < num_samples; ++i)
        {
            rv[i] = (log_transorm ? ln_probs[i] : exp(ln_probs[i]));
        }
    }
    else if ( n == "getBranchRates" )
    {

        int index = static_cast<const TypedDagNode<int>* >( args[0] )->getValue();

        Tree &this_tree = *value;
        size_t num_branches = this_tree.getNumberOfNodes() - 1;

        rv.clear();
        rv.resize( num_branches );

        // make the tree non-rooted
        Tree *my_tree_unrooted = this_tree.clone();
        my_tree_unrooted->unroot();
<<<<<<< HEAD

        my_tree_unrooted->reroot( outgroup, true);

=======
        
        my_tree_unrooted->reroot( outgroup, false, true);
        
>>>>>>> e61209c6
        std::string my_tree_newick = my_tree_unrooted->getPlainNewickRepresentation();

        RbBitSet b( this_tree.getNumberOfTips(), false );
        std::vector<Split> my_splits = std::vector<Split>(this_tree.getNumberOfNodes(), Split(b) );
        collectSplits(this_tree.getRoot(), b, my_splits);

        computeBranchRates(this_tree, my_tree_newick, my_splits, index, rv);

    }
    else
    {
        throw RbException("An ultrametric tree distribution does not have a member method called '" + n + "'.");
    }

}


void UltrametricTreeDistribution::redrawValue( void )
{
    simulateTree();
}


/** Simulate the tree conditioned on the time of origin */
void UltrametricTreeDistribution::simulateTree( void )
{

    delete value;

    // Get the rng
    RandomNumberGenerator* rng = GLOBAL_RNG;

    size_t index = size_t( rng->uniform01() * trees.size() ) ;

    value = trees[index].clone();
    TopologyNode *new_root = new TopologyNode( value->getNumberOfNodes()+1 );

    TopologyNode &old_root = value->getRoot();
    TopologyNode &og = old_root.getChild(2);
    old_root.removeChild(&og);
    new_root->addChild(&old_root);
    new_root->addChild( &og );
    old_root.setParent( new_root );
    og.setParent( new_root );

    double midpoint = og.getBranchLength() / 2.0;
    old_root.setBranchLength( midpoint );
    og.setBranchLength( midpoint );

    value->setRoot( new_root, true);
    value->setRooted( true );

    TreeUtilities::makeUltrametric(value);
    TreeUtilities::rescaleTree(value, &(value->getRoot()), root_age->getValue()/value->getRoot().getAge());

}

void UltrametricTreeDistribution::getAffected(RbOrderedSet<DagNode *> &affected, const DagNode *affecter)
{

    if ( affecter == root_age)
    {
        dag_node->initiateGetAffectedNodes( affected );
    }

}

/**
 * Keep the current value and reset some internal flags. Nothing to do here.
 */
void UltrametricTreeDistribution::keepSpecialization(const DagNode *affecter)
{

    if ( affecter == root_age )
    {
        dag_node->keepAffected();
    }

}


void UltrametricTreeDistribution::prepareTreeSamples(const std::vector<Tree> &trees)
{

    std::vector<std::string> tip_names = trees[0].getTipNames();
    std::sort(tip_names.begin(),tip_names.end());

    outgroup = tip_names[0];

    trees_newick = std::vector<std::string>(num_samples,"");
    tree_branch_lengths = std::vector<std::map<Split, double> >(num_samples, std::map<Split, double>() );
    topology_indices.clear();

    std::map<Split, long>       clade_counts;
    std::map<std::string, long> tree_counts;

    size_t burnin = 0;

    for (size_t i = burnin; i < num_samples; ++i)
    {

        Tree tree = trees[i];
<<<<<<< HEAD

        tree.reroot( outgroup, true );

=======
        
        tree.reroot( outgroup, false, true );
        
>>>>>>> e61209c6
        std::string newick = tree.getPlainNewickRepresentation();
        trees_newick[i] = newick;

//        if ( topology_indices.find( newick ) == topology_indices.end() )
//        {
//
//        }
        topology_indices[newick].push_back( i );

        tree_counts[newick]++;

        // get the clades for this tree
        RbBitSet b( tree.getNumberOfTips(), false );
        collectTreeSample(tree.getRoot(), b, tree_branch_lengths[i]);
    }

}

/**
 * Restore the current value and reset some internal flags.
 * If the root age variable has been restored, then we need to change the root age of the tree too.
 */
void UltrametricTreeDistribution::restoreSpecialization(const DagNode *affecter)
{

    if ( affecter == root_age )
    {
        value->getNode( value->getRoot().getIndex() ).setAge( root_age->getValue() );
        dag_node->restoreAffected();
    }

}

/** Swap a parameter of the distribution */
void UltrametricTreeDistribution::swapParameterInternal( const DagNode *oldP, const DagNode *newP )
{
    if (oldP == root_age )
    {
        root_age = static_cast<const TypedDagNode<double>* >( newP );
    }

    if (oldP == root_branch_fraction )
    {
        root_branch_fraction = static_cast<const TypedDagNode<double>* >( newP );
    }

    try
    {
        rate_prior->swapParameter(oldP, newP);
    }
    catch (RbException &e)
    {

    }

    try
    {
        tree_prior->swapParameter(oldP, newP);
    }
    catch (RbException &e)
    {

    }

}

/**
 * Touch the current value and reset some internal flags.
 * If the root age variable has been restored, then we need to change the root age of the tree too.
 */
void UltrametricTreeDistribution::touchSpecialization(const DagNode *affecter, bool touchAll)
{

    if ( affecter == root_age )
    {
        value->getNode( value->getRoot().getIndex() ).setAge( root_age->getValue() );
        dag_node->touchAffected();
    }

}<|MERGE_RESOLUTION|>--- conflicted
+++ resolved
@@ -434,13 +434,10 @@
     Tree *my_tree_unrooted = my_time_tree.clone();
     my_tree_unrooted->unroot();
 
-<<<<<<< HEAD
-    my_tree_unrooted->reroot( outgroup, true);
-
-=======
-    my_tree_unrooted->reroot( outgroup, false, true);
-    
->>>>>>> e61209c6
+    bool make_bifurcating = false;
+    bool reindex = true;
+    my_tree_unrooted->reroot( outgroup, make_bifurcating, reindex);
+
     std::string my_tree_newick = my_tree_unrooted->getPlainNewickRepresentation();
 
     RbBitSet b( my_time_tree.getNumberOfTips(), false );
@@ -619,15 +616,11 @@
         // make the tree non-rooted
         Tree *my_tree_unrooted = this_tree.clone();
         my_tree_unrooted->unroot();
-<<<<<<< HEAD
-
-        my_tree_unrooted->reroot( outgroup, true);
-
-=======
-        
-        my_tree_unrooted->reroot( outgroup, false, true);
-        
->>>>>>> e61209c6
+
+        bool make_bifurcating = false;
+        bool reindex = true;
+        my_tree_unrooted->reroot( outgroup, make_bifurcating, reindex);
+
         std::string my_tree_newick = my_tree_unrooted->getPlainNewickRepresentation();
 
         RbBitSet b( this_tree.getNumberOfTips(), false );
@@ -730,15 +723,11 @@
     {
 
         Tree tree = trees[i];
-<<<<<<< HEAD
-
-        tree.reroot( outgroup, true );
-
-=======
-        
-        tree.reroot( outgroup, false, true );
-        
->>>>>>> e61209c6
+
+        bool make_bifurcating = false;
+        bool reindex = true;
+        tree.reroot( outgroup, make_bifurcating, reindex);
+
         std::string newick = tree.getPlainNewickRepresentation();
         trees_newick[i] = newick;
 
