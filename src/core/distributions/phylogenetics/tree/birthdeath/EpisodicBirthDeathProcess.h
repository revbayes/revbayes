#ifndef EpisodicBirthDeathProcess_H
#define EpisodicBirthDeathProcess_H

#include "BirthDeathProcess.h"

#include <vector>

namespace RevBayesCore {
    
    class Clade;
    
    class EpisodicBirthDeathProcess : public BirthDeathProcess {
        
    public:
        EpisodicBirthDeathProcess(const TypedDagNode<double> *ra,
                                  const TypedDagNode<RbVector<double> > *s,
                                  const TypedDagNode<RbVector<double> > *st,
                                  const TypedDagNode<RbVector<double> > *e,
                                  const TypedDagNode<RbVector<double> > *et,
                                  const TypedDagNode<double> *r,
                                  const TypedDagNode<double> *mp,
                                  const std::string& ss,
                                  const std::vector<Clade> &ic,
                                  const std::string &cdt,
                                  const std::vector<Taxon> &tn,
                                  Tree *t);
        
        // public member functions
        EpisodicBirthDeathProcess*                          clone(void) const;                                                              //!< Create an independent clone
        
        
    protected:
        // Parameter management functions
<<<<<<< HEAD
        void                                                swapParameterInternal(const DagNode *oldP, const DagNode *newP);                //!< Swap a parameter
//        double                                              computeLnProbabilityTimes(void) const;                                         //!< Compute the log-transformed probability of the current value.
        void                                                prepareProbComputation(void) const;
=======
        void                                                swapParameterInternal(const DagNode *oldP, const DagNode *newP);                        //!< Swap a parameter
//        double                                              computeLnProbabilityTimes(void) const;                                                              //!< Compute the log-transformed probability of the current value.
        double                                              lnProbNumTaxa(size_t n, double start, double end, bool MRCA) const { throw RbException("Cannot compute P(nTaxa)."); }
        void                                                prepareProbComputation(void);
>>>>>>> 5919d517
        
        void                                                prepareRateIntegral(double end);                                                        //!< Compute the rate integral.
        void                                                prepareSurvivalProbability(double end, double r);                                       //!< Compute the rate integral.

        // helper functions
        double                                              lnSpeciationRate(double t) const;
        double                                              rateIntegral(double t_low, double t_high) const;
        double                                              computeProbabilitySurvival(double start, double end) const;
        double                                              simulateDivergenceTime(double origin, double present) const;                            //!< Simulate a speciation event.

    private:
        
        size_t                                              lower_index(double t) const;                                                    //!< Find the max index so that rateChangeTimes[index] < t < rateChangeTimes[index+1]
        size_t                                              lower_index(double t, size_t min, size_t max) const;                            //!< Find the max index so that rateChangeTimes[index] < t < rateChangeTimes[index+1]
        
        
        
        // members
        const TypedDagNode<RbVector<double> >*              lambda_rates;                                                                   //!< The speciation rates.
        const TypedDagNode<RbVector<double> >*              lambda_times;                                                                   //!< The time of the speciation rate changes.
        const TypedDagNode<RbVector<double> >*              mu_rates;                                                                       //!< The extinction rates.
        const TypedDagNode<RbVector<double> >*              mu_times;                                                                       //!< The times of the extinction rate changes.

        mutable std::vector<double>                         rate_change_times;
        mutable std::vector<double>                         birth;
        mutable std::vector<double>                         death;

    };
    
}

#endif<|MERGE_RESOLUTION|>--- conflicted
+++ resolved
@@ -31,16 +31,10 @@
         
     protected:
         // Parameter management functions
-<<<<<<< HEAD
         void                                                swapParameterInternal(const DagNode *oldP, const DagNode *newP);                //!< Swap a parameter
 //        double                                              computeLnProbabilityTimes(void) const;                                         //!< Compute the log-transformed probability of the current value.
+//        double                                              lnProbNumTaxa(size_t n, double start, double end, bool MRCA) const { throw RbException("Cannot compute P(nTaxa)."); }
         void                                                prepareProbComputation(void) const;
-=======
-        void                                                swapParameterInternal(const DagNode *oldP, const DagNode *newP);                        //!< Swap a parameter
-//        double                                              computeLnProbabilityTimes(void) const;                                                              //!< Compute the log-transformed probability of the current value.
-        double                                              lnProbNumTaxa(size_t n, double start, double end, bool MRCA) const { throw RbException("Cannot compute P(nTaxa)."); }
-        void                                                prepareProbComputation(void);
->>>>>>> 5919d517
         
         void                                                prepareRateIntegral(double end);                                                        //!< Compute the rate integral.
         void                                                prepareSurvivalProbability(double end, double r);                                       //!< Compute the rate integral.
