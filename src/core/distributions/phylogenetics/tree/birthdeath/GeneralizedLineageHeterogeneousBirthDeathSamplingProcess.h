--- conflicted
+++ resolved
@@ -55,13 +55,8 @@
         virtual void                                                      redrawValue(void);
         virtual void                                                      setValue(Tree *v, bool f=false);                                                                    //!< Set the current value, e.g. attach an observation (clamp)
         
-<<<<<<< HEAD
         void                                                              drawStochasticCharacterMap(std::vector<std::string>& character_histories, bool use_simmap_default=true);
-        void                                                              drawStochasticCharacterMap(std::vector<std::string>& character_histories, std::vector<double>& branch_lambda, std::vector<double>& branch_mu, std::vector<double>& branch_phi, std::vector<double>& branch_delta, std::vector<long>& num_events);
-=======
-        void                                                              drawStochasticCharacterMap(std::vector<std::string>& character_histories);
         void                                                              drawStochasticCharacterMap(std::vector<std::string>& character_histories, std::vector<double>& branch_lambda, std::vector<double>& branch_mu, std::vector<double>& branch_phi, std::vector<double>& branch_delta, std::vector<std::int64_t>& num_events);
->>>>>>> 42588203
         void                                                              drawJointConditionalAncestralStates(std::vector<size_t>& startStates, std::vector<size_t>& endStates);
 
         void                                                              dumpModel(std::string file_name);
