#include <float.h>
#include <stddef.h>
#include <algorithm>
#include <cmath>
#include <iosfwd>
#include <string>
#include <vector>

#include "DistributionExponential.h"
#include "EpisodicBirthDeathSamplingTreatmentProcess.h"
#include "RandomNumberFactory.h"
#include "RandomNumberGenerator.h"
#include "RbConstants.h"
#include "RbMathCombinatorialFunctions.h"
#include "RbMathLogic.h"
#include "AbstractBirthDeathProcess.h"
#include "DagNode.h"
#include "RbException.h"
#include "RbVector.h"
#include "StartingTreeSimulator.h"
#include "TopologyNode.h"
#include "Tree.h"
#include "TypedDagNode.h"

namespace RevBayesCore { class Taxon; }

using namespace RevBayesCore;

/**
 * Constructor.
 * We delegate most parameters to the base class and initialize the members.
 *
 * \param[in]    s              Speciation rates.
 * \param[in]    e              Extinction rates.
 * \param[in]    p              Serial sampling rates.
 * \param[in]    r              Instantaneous sampling probabilities.
 * \param[in]    t              Rate change times.
 * \param[in]    cdt            Condition of the process (none/survival/#Taxa).
 * \param[in]    tn             Taxa.
 * \param[in]    c              Clades conditioned to be present.
 */
EpisodicBirthDeathSamplingTreatmentProcess::EpisodicBirthDeathSamplingTreatmentProcess(const TypedDagNode<double> *ra,
                                                                                           const DagNode *in_speciation,
                                                                                           const DagNode *in_extinction,
                                                                                           const DagNode *in_sampling,
                                                                                           const DagNode *in_treatment,
                                                                                           const DagNode *in_event_speciation,
                                                                                           const DagNode *in_event_extinction,
                                                                                           const DagNode *in_event_sampling,
                                                                                           const DagNode *in_event_treatment,
                                                                                           const TypedDagNode< RbVector<double> > *timeline,
                                                                                           const TypedDagNode< RbVector<double> > *speciation_timeline,
                                                                                           const TypedDagNode< RbVector<double> > *extinction_timeline,
                                                                                           const TypedDagNode< RbVector<double> > *sampling_timeline,
                                                                                           const TypedDagNode< RbVector<double> > *treatment_timeline,
                                                                                           const TypedDagNode< RbVector<double> > *event_speciation_timeline,
                                                                                           const TypedDagNode< RbVector<double> > *event_extinction_timeline,
                                                                                           const TypedDagNode< RbVector<double> > *event_sampling_timeline,
                                                                                           const std::string &cdt,
                                                                                           const std::vector<Taxon> &tn,
<<<<<<< HEAD
                                                                                           bool uo,
                                                                                           Tree *t) : AbstractBirthDeathProcess( ra, cdt, tn, uo, t ),
    interval_times(ht),
=======
                                                                                           bool uo) : AbstractBirthDeathProcess( ra, cdt, tn, uo ),
    interval_times_global(timeline),
    interval_times_speciation(speciation_timeline),
    interval_times_extinction(extinction_timeline),
    interval_times_sampling(sampling_timeline),
    interval_times_treatment(treatment_timeline),
    interval_times_event_speciation(event_sampling_timeline),
    interval_times_event_extinction(event_extinction_timeline),
    interval_times_event_sampling(event_sampling_timeline),
>>>>>>> 5919d517
    offset( 0.0 )
{
    // initialize all the pointers to NULL
    homogeneous_lambda   = NULL;
    homogeneous_mu       = NULL;
    homogeneous_phi      = NULL;
    homogeneous_r        = NULL;
    // homogeneous_Lambda   = NULL;
    // homogeneous_Mu       = NULL;
    homogeneous_Phi      = NULL;
    heterogeneous_lambda = NULL;
    heterogeneous_mu     = NULL;
    heterogeneous_phi    = NULL;
    heterogeneous_r      = NULL;
    heterogeneous_Lambda = NULL;
    heterogeneous_Mu     = NULL;
    heterogeneous_Phi    = NULL;
    heterogeneous_R      = NULL;

    //@TODO @SEBASTIAN: some time we might want to allow "homogeneous" aka scalar Mu/Lambda

    // We use a global timeline if
    //    1) the user provides one
    //    2) the user provides NO timeline arguments, meaning this is a constant-rate model
    if ( interval_times_global != NULL )
    {
      using_global_timeline = true;

      std::vector<double> times = interval_times_global->getValue();
      std::vector<double> times_sorted_ascending = times;

      sort(times_sorted_ascending.begin(), times_sorted_ascending.end() );

      if ( times != times_sorted_ascending )
      {
          throw(RbException("Rate change times must be provided in ascending order."));
      }

    }

    addParameter( interval_times_global );

    heterogeneous_lambda = dynamic_cast<const TypedDagNode<RbVector<double> >*>(in_speciation);
    homogeneous_lambda = dynamic_cast<const TypedDagNode<double >*>(in_speciation);

    addParameter( homogeneous_lambda );
    addParameter( heterogeneous_lambda );

    heterogeneous_mu = dynamic_cast<const TypedDagNode<RbVector<double> >*>(in_extinction);
    homogeneous_mu = dynamic_cast<const TypedDagNode<double >*>(in_extinction);

    addParameter( homogeneous_mu );
    addParameter( heterogeneous_mu );

    heterogeneous_phi = dynamic_cast<const TypedDagNode<RbVector<double> >*>(in_sampling);
    homogeneous_phi = dynamic_cast<const TypedDagNode<double >*>(in_sampling);

    addParameter( homogeneous_phi );
    addParameter( heterogeneous_phi );

    heterogeneous_r = dynamic_cast<const TypedDagNode<RbVector<double> >*>(in_treatment);
    homogeneous_r = dynamic_cast<const TypedDagNode<double >*>(in_treatment);

    addParameter( homogeneous_r );
    addParameter( heterogeneous_r );

    heterogeneous_Lambda = dynamic_cast<const TypedDagNode<RbVector<double> >*>(in_event_speciation);

    addParameter( heterogeneous_Lambda );

    heterogeneous_Mu = dynamic_cast<const TypedDagNode<RbVector<double> >*>(in_event_extinction);

    addParameter( heterogeneous_Mu );

    heterogeneous_Phi = dynamic_cast<const TypedDagNode<RbVector<double> >*>(in_event_sampling);
    homogeneous_Phi = dynamic_cast<const TypedDagNode<double >*>(in_event_sampling);

    addParameter( homogeneous_Phi );
    addParameter( heterogeneous_Phi );

    heterogeneous_R = dynamic_cast<const TypedDagNode<RbVector<double> >*>(in_event_treatment);

    addParameter( heterogeneous_R );

    //TODO: make sure the offset is added properly into the computation, need to offset *all* times, including interval times
    //          this means we also need to check that the first interval time is not less than the first tip (which we should probably to anyways)

    //TODO: returning neginf and nan are not currently coherent

    // updateVectorParameters();
    prepareTimeline();
    prepareProbComputation();

<<<<<<< HEAD
    if (t != NULL)
    {
      delete value;
      value = t->clone();
    }
    else
    {
      simulateTree();
    }
=======
    // We employ a coalescent simulator to guarantee that the starting tree matches all time constraints
    RbVector<Clade> constr;
    StartingTreeSimulator simulator;
    RevBayesCore::Tree *my_tree = simulator.simulateTree( taxa, constr );

    // store the new value
    delete value;
    value = my_tree;
>>>>>>> 5919d517

    countAllNodes();

}


/**
 * The clone function is a convenience function to create proper copies of inherited objected.
 * E.g. a.clone() will create a clone of the correct type even if 'a' is of derived type 'B'.
 *
 * \return A new copy of myself
 */
EpisodicBirthDeathSamplingTreatmentProcess* EpisodicBirthDeathSamplingTreatmentProcess::clone( void ) const
{
    return new EpisodicBirthDeathSamplingTreatmentProcess( *this );
}

/**
 * Adds parameter-specific timeline to the set
 */
void EpisodicBirthDeathSamplingTreatmentProcess::addTimesToGlobalTimeline(std::set<double> &event_times, const TypedDagNode<RbVector<double> > *par_times)
{
  if ( par_times != NULL )
  {
      const std::vector<double>& times = par_times->getValue();
      for (std::vector<double>::const_iterator it = times.begin(); it != times.end(); ++it)
      {
          event_times.insert( *it );
      }
  }

}

/**
 * Checks that v1 is the correct size compared to reference vector ref, given the expected size difference.
 * If the first vector parameter is not a vector (is null), does nothing.
 * If the sizes are wrong, throws an exception.
 * Uses param_name and is_rate to make a sensible error message
 */
void EpisodicBirthDeathSamplingTreatmentProcess::checkVectorSizes(const TypedDagNode<RbVector<double> >* v, const TypedDagNode<RbVector<double> >* ref, int v1_minus_ref, std::string& param_name, bool is_rate) const
{
  if ( v != NULL )
  {
    // std::cout << "checking vector sizes" << std::endl;
    // std::cout << "v->getValue().size() = " << v->getValue().size() << std::endl;
    // std::cout << "ref->getValue().size() = " << ref->getValue().size() << std::endl;
    if ( v->getValue().size() - ref->getValue().size() != v1_minus_ref )
    {
      std::string vec_type = is_rate ? "rates" : "probabilities";
      std::stringstream ss;
      ss << "Number of " << param_name << " " << vec_type << " (" << v->getValue().size() << ") does not match number of time intervals (" << ref->getValue().size() << ")";
      throw RbException(ss.str());
    }
  }
}

/**
 * Compute the log-transformed probability of the current value under the current parameter values.
 *
 */
double EpisodicBirthDeathSamplingTreatmentProcess::computeLnProbabilityDivergenceTimes( void )
{
    // @TODO @ANDY Need to use big-R for event sampling times
    // update parameter vectors
    prepareTimeline();

    // Assign nodes to sets
    countAllNodes();

    if ( offset > DBL_EPSILON && phi_event[0] > DBL_EPSILON )
    {
      throw(RbException("Event sampling fraction at the present is non-zero but there are no tips at the present."));
    }

    // precompute A_i, B_i, C_i, E_i(t_i)
    prepareProbComputation();

    // variable declarations and initialization
    double lnProbTimes = computeLnProbabilityTimes();

    return lnProbTimes;
}


/**
 * Compute the log probability of the current value under the current parameter values.
 */
double EpisodicBirthDeathSamplingTreatmentProcess::computeLnProbabilityTimes( void )
{
    // variable declarations and initialization
    double lnProbTimes = 0.0;
    //    double process_time = getOriginAge(); // Sebastian: currently unused.
    size_t num_initial_lineages = 0;
    TopologyNode* root = &value->getRoot();

    // Make sure there is only one kind of event
    // Only check if we have any events of any kind, this means we can avoid checking in purely serial models
    if ( heterogeneous_Lambda != NULL || heterogeneous_Mu != NULL || heterogeneous_Phi != NULL)
    {
      for (size_t i=0; i<global_timeline.size(); ++i)
      {
        if ( (phi_event[i] > DBL_EPSILON && (mu_event[i] > DBL_EPSILON || lambda_event[i] > DBL_EPSILON)) || (mu_event[i] > DBL_EPSILON && lambda_event[i] > DBL_EPSILON) )
        {
          return RbConstants::Double::neginf;
        }
      }
    }

    if ( use_origin == true )
    {
        // If we are conditioning on survival from the origin,
        // then we must divide by 2 the log survival probability computed by AbstractBirthDeathProcess
        // TODO: Generalize AbstractBirthDeathProcess to allow conditioning on the origin
        num_initial_lineages = 1;
    }
    // if conditioning on root, root node must be a "true" bifurcation event
    else
    {
        if (root->getChild(0).isSampledAncestor() || root->getChild(1).isSampledAncestor())
        {
            return RbConstants::Double::neginf;
        }

        num_initial_lineages = 2;
    }

    // get node/time variables
    size_t num_nodes = value->getNumberOfNodes();


    // add the event-sampling terms (ii)
    for (size_t i = 0; i < global_timeline.size(); ++i)
    {
        // Only compute sampling probability when there is a sampling event
        if (phi_event[i] > DBL_EPSILON)
        {
            if ( RbMath::isFinite(lnProbTimes) == false )
            {
                // throw(RbException("nan-likelihood in (ii)"));
                return RbConstants::Double::nan;
            }

            // Calculate probability of the samples
            double ln_sampling_event_prob = 0.0;
            int R_i = int(event_sampled_ancestor_ages[i].size());
            int N_i = R_i + int(event_tip_ages[i].size());
            int active_lineages_at_t = survivors(global_timeline[i]); //A(t_{\rho_i})

            if (N_i == 0)
            {
                return RbConstants::Double::neginf;
                //std::stringstream ss;
                //ss << "The event sampling rate at timeline[ " << i << "] is > 0, but the tree has no samples at this time.";
                //throw RbException(ss.str());
            }

            // Make sure that we aren't claiming to have sampled all lineages without having sampled all lineages
            if (phi_event[i] >= (1.0 - DBL_EPSILON) && (active_lineages_at_t != N_i) )
            {
                return RbConstants::Double::neginf;
                //std::stringstream ss;
                //ss << "The event sampling rate at timeline[ " << i << "] is one, but the tree has unsampled tips at this time.";
                //throw RbException(ss.str());

            }
            else
            {
                ln_sampling_event_prob += N_i * log(phi_event[i]);
                if ( (active_lineages_at_t - N_i) > 0 )
                {
                    ln_sampling_event_prob += (active_lineages_at_t - N_i) * log(1 - phi_event[i]);
                }
            }

            // Calculate probability of the sampled ancestors
            if ( r_event[i] > (1.0 - DBL_EPSILON) && R_i > 0 )
            {
                // Cannot have sampled ancestors if r(t) == 1
                return RbConstants::Double::neginf;
                //std::stringstream ss;
                //ss << "The conditional probability of death on sampling rate in interval " << i << " is one, but the tree has sampled ancesors in this interval.";
                //throw RbException(ss.str());
            }
            if ( global_timeline[i] > DBL_EPSILON )
            {
                // only add these terms for sampling that is not at the present
                ln_sampling_event_prob += R_i * log(1 - r[i]);
                ln_sampling_event_prob += (N_i - R_i) * log(r_event[i] * (1 - r_event[i])*E(i,global_timeline[i]));
            }
            lnProbTimes += ln_sampling_event_prob;
        }
    }
    // std::cout << "computed (ii); lnProbability = " << lnProbTimes << std::endl;

    // add the serial tip age terms (iii)
    for (size_t i = 0; i < serial_tip_ages.size(); ++i)
    {
        if ( RbMath::isFinite(lnProbTimes) == false )
        {
            return RbConstants::Double::nan;
        }

        double t = serial_tip_ages[i];
        size_t index = findIndex(t);

        // add the log probability for the serial sampling events
        if ( phi[index] == 0.0 )
        {
            return RbConstants::Double::neginf;
            //std::stringstream ss;
            //ss << "The serial sampling rate in interval " << i << " is zero, but the tree has serial sampled tips in this interval.";
            //throw RbException(ss.str());
        }
        else
        {
            double this_prob = r[index] + (1 - r[index]) * E(index,t);
            this_prob *= phi[index];
            // double this_prob = phi[index] * r[index];
            // // Avoid computation in the case of r = 1
            // if (r[t] <= 1 - DBL_EPSILON)
            // {
            //   this_prob += phi[index] * (1 - r[index]) * E(index,t);
            // }
            lnProbTimes += log( this_prob );
        }
    }
// std::cout << "computed (iii); lnProbability = " << lnProbTimes << std::endl;

    // add the serial sampled ancestor terms (iv)
    for (size_t i=0; i < serial_sampled_ancestor_ages.size(); ++i)
    {
        if ( RbMath::isFinite(lnProbTimes) == false )
        {
            return RbConstants::Double::nan;
        }

        double t = serial_sampled_ancestor_ages[i];
        size_t index = findIndex(t);

        if ( r[index] > 1.0 - DBL_EPSILON )
        {
            return RbConstants::Double::neginf;
            //std::stringstream ss;
            //ss << "The conditional probability of death on sampling rate in interval " << i << " is one, but the tree has sampled ancesors in this interval.";
            //throw RbException(ss.str());
        }

        lnProbTimes += log(phi[index]) + log(1 - r[index]);

    }

    // add the burst bifurcation age terms (v)
    for (size_t i = 0; i < global_timeline.size(); ++i)
    {
        // Nothing to compute if the burst probability is 0
        if (lambda_event[i] > DBL_EPSILON)
        {
            lnProbTimes += event_bifurcation_times[i].size() * log(lambda_event[i]);
            int active_lineages_at_t = survivors(global_timeline[i]); //A(t_{\rho_i})
            int A_minus_K = active_lineages_at_t - int(event_bifurcation_times[i].size());
            lnProbTimes += log(pow(2*lambda_event[i]*E(i,global_timeline[i]),A_minus_K)+pow(1.0 - lambda_event[i],A_minus_K));
        }
    }

    // add the non-burst bifurcation age terms (vi)
    for (size_t i = 0; i < serial_bifurcation_times.size(); ++i)
    {
        if ( RbMath::isFinite(lnProbTimes) == false )
        {
            return RbConstants::Double::nan;
        }

        double t = serial_bifurcation_times[i];
        size_t index = findIndex(t);
        lnProbTimes += log( lambda[index] );
    }

    // Compute probabilities of branch segments on all branches
    for (size_t i=0; i<num_nodes; ++i)
    {
      const TopologyNode& n = value->getNode( i );

      double t = n.getAge();
      size_t index = findIndex(t);
      double this_ln_D = lnD(index,t);
      if ( n.isTip() )
      {
        lnProbTimes -= this_ln_D;
      }
      else
      {
        lnProbTimes += this_ln_D;
      }

//         if ( !n.isRoot() && !n.isSampledAncestor() )
//         {
// //        double t_start = n.getParent().getAge();
// //        double t_end = n.getAge();
//             double t_start = n.getAge();
//             double t_end = n.getParent().getAge();
//
//             size_t interval_t_start = findIndex(t_start);
//             size_t interval_t_end = findIndex(t_end);
//
//             double t_o = t_start;
//             size_t interval_t_o = interval_t_start;
//
//             while ( interval_t_o < interval_t_end )
//             {
//                 double t_y = timeline[interval_t_o+1];
//                 size_t interval_t_y = interval_t_o + 1;
//
//                 lnProbTimes -= lnD(interval_t_o,t_o);
//                 lnProbTimes += lnD(interval_t_y,t_y);
//
//                 t_o = t_y;
//                 interval_t_o = interval_t_y;
//             }
//
//             lnProbTimes -= lnD(interval_t_o,t_o);
//             lnProbTimes += lnD(interval_t_end,t_end);
//             // std::cout << "    computing (vii); t_o = " << t_o << "; t_end = " << t_end << "; lnD(interval_t_o,t_o) = " << lnD(interval_t_o,t_o) << "; lnD(interval_t_end,t_end) = " << lnD(interval_t_end,t_end) << std::endl;
//             // std::cout << "lnProbTimes is now " << lnProbTimes << std::endl;
//         }

      }
      lnProbTimes += lnD(findIndex(value->getRoot().getAge()),value->getRoot().getAge());

// std::cout << "computed (vii); lnProbability = " << lnProbTimes << std::endl;

    // condition on survival
    if ( condition == "survival" )
    {
        double root_age = (&value->getRoot())->getAge();
        // conditioning on survival depends on if we are using the origin or root age
        // origin: we condition on a single lineage surviving to the present and being sampled
        // root: we condition on the above plus the other root child leaving a sampled descendant
        lnProbTimes -= log( pSurvival(root_age,0.0) );
        if ( num_initial_lineages == 2 )
        {
          lnProbTimes -= log( pSampling(root_age) );
        }
    }
    else if ( condition == "sampling" )
    {
        // conditioning on sampling depends on if we are using the origin or root age
        // origin: the conditioning suggested by Stadler 2011 and used by Gavryuskina (2014), sampling at least one lineage
        // root age: sampling at least one descendent from each child of the root
        double root_age = (&value->getRoot())->getAge();
        lnProbTimes -= num_initial_lineages * log( pSampling(root_age) );
    }

    if ( RbMath::isFinite(lnProbTimes) == false )
    {
        return RbConstants::Double::nan;
    }


    return lnProbTimes;
}

/*
 * Counts all nodes in a number of sets
 * 1) bifurcation (birth) events NOT at burst times
 * 2) bifurcation (birth) events at burst times
 * 3) sampled ancestor nodes NOT at sampling events
 * 4) sampled nodes from extinct lineages NOT at sampling events
 * 5) sampled ancestor nodes at sampling events
 * 6) sampled nodes from extinct lineages at sampling events
 *
 * Non-burst trackers (1,3,4) are vectors of times of the samples.
 * All burst trackers (2,5,6) are vectors of vectors of samples, each vector corresponding to an event
 */
void EpisodicBirthDeathSamplingTreatmentProcess::countAllNodes(void)
{
  // get node/time variables
  size_t num_nodes = value->getNumberOfNodes();

  size_t num_extant_taxa = 0;

  // clear current
  serial_tip_ages.clear();
  serial_sampled_ancestor_ages.clear();
  event_tip_ages.clear();
  event_sampled_ancestor_ages.clear();
  serial_bifurcation_times.clear();
  event_bifurcation_times.clear();

  // initialize vectors of vectors
  event_sampled_ancestor_ages = std::vector<std::vector<double> >(global_timeline.size(),std::vector<double>(0,1.0));
  event_tip_ages = std::vector<std::vector<double> >(global_timeline.size(),std::vector<double>(0,1.0));
  event_bifurcation_times = std::vector<std::vector<double> >(global_timeline.size(),std::vector<double>(0,1.0));

  // Assign all node times (bifurcations, sampled ancestors, and tips) to their sets
  for (size_t i = 0; i < num_nodes; i++)
  {
      const TopologyNode& n = value->getNode( i );

      double t = n.getAge();

      if ( n.isTip() && n.isFossil() && n.isSampledAncestor() )
      {
        // node is sampled ancestor
          int at_event = whichIntervalTime(t);

          // If this tip is not at an event time (and specifically at an event time with Phi[i] > 0), it's a serial tip
          if (at_event == -1 || phi_event[at_event] < DBL_EPSILON)
          {
            serial_sampled_ancestor_ages.push_back(t);
          }
          else
          {
            event_sampled_ancestor_ages[i].push_back(t);
          }
      }
      else if ( n.isTip() && n.isFossil() && !n.isSampledAncestor() )
      {
          // node is serial leaf
          int at_event = whichIntervalTime(t);

          // If this tip is not at an event time (and specifically at an event time with Phi[i] > 0), it's a serial tip
          if (at_event == -1 || phi_event[at_event] < DBL_EPSILON)
          {
            serial_tip_ages.push_back(t);
          }
          else
          {
            event_tip_ages[i].push_back(t);
          }
      }
      else if ( n.isTip() && !n.isFossil() )
      {
        // Node is at present, this can happen even if Phi[0] = 0, so we check if there is really a sampling event at the present
        if (phi_event[0] >= DBL_EPSILON)
        {
          // node is extant leaf
          num_extant_taxa++;
          event_tip_ages[0].push_back(0.0);
        }
        else
        {
          serial_tip_ages.push_back(0.0);
        }
      }
      else if ( n.isInternal() && !n.getChild(0).isSampledAncestor() && !n.getChild(1).isSampledAncestor() )
      {
          if ( n.isRoot() == false || use_origin == true )
          {
              // node is bifurcation event (a "true" node)
              int at_event = whichIntervalTime(t);

              // If this bifurcation is not at an event time (and specifically at an event time with Lambda[i] > 0), it's a serial bifurcation
              if (at_event == -1 || lambda_event[at_event] < DBL_EPSILON)
              {
                serial_bifurcation_times.push_back(t);
              }
              else
              {
                event_bifurcation_times[i].push_back(t);
              }
          }
      }
  }
}

// /**
//  * Compute D_i(t)
//  */
// double EpisodicBirthDeathSamplingTreatmentProcess::D(size_t i, double t) const
// {
//   // D(0) = 1
//   if ( t < DBL_EPSILON )
//   {
//     return 1.0;
//   }
//   else
//   {
//     double D_i = 4 * exp(-A_i[i] * (t - timeline[i]));
//     D_i /= pow((1 + B_i[i] + (exp(-A_i[i] * (t - timeline[i]))) * (1 - B_i[i])), 2.0);
//     return D_i;
//   }
// }

/**
 * Compute ln(D_i(t))
 */
double EpisodicBirthDeathSamplingTreatmentProcess::lnD(size_t i, double t) const
{
    // D(0) = 1
    if ( t < DBL_EPSILON )
    {
        // TODO: this can't be right, if phi_event[0] = 0 this will blow up
        // return log(phi_event[0]);
        return phi_event[0] <= DBL_EPSILON ? 0.0 : log(phi_event[0]);
    }
    else
    {
        double s = global_timeline[i];
        double this_lnD_i = 0.0;
        if (i > 0)
        {
            // D <- D * (1-this_p_s) * (1-this_p_d) * (1-this_p_b + 2*this_p_b*E)
            this_lnD_i = lnD_previous[i];
            // std::cout << "this_lnD_i is now " << this_lnD_i << std::endl;
            this_lnD_i += log(1.0-phi_event[i]) + log(1.0-mu_event[i]) + log(1-lambda_event[i]+2*lambda_event[i]*E_previous[i]);
            // std::cout << "this_lnD_i is now " << this_lnD_i << std::endl;
        }
        else
        {
            this_lnD_i = phi_event[0] <= DBL_EPSILON ? 0.0 : log(phi_event[0]);
            // std::cout << "this_lnD_i is now " << this_lnD_i << std::endl;
        }
        // D <- D * 4 * exp(-A*(next_t-current_t))
        // D <- D / ( 1+B+exp(-A*(next_t-current_t))*(1-B) )^2
        this_lnD_i += 2*RbConstants::LN2 + (-A_i[i] * (t - s));
        // std::cout << "this_lnD_i is now " << this_lnD_i << std::endl;
        this_lnD_i -= 2 * log(1 + B_i[i] + exp(-A_i[i] * (t - s)) * (1 - B_i[i]));

        return this_lnD_i;
    }
}

/**
 * Compute E_i(t)
 */
double EpisodicBirthDeathSamplingTreatmentProcess::E(size_t i, double t, bool computeSurvival) const
{
    double E_i;
    double s = global_timeline[i];

    // Are we computing E(t) for survival conditioning?
    if (computeSurvival == true)
    {
      // E <- (b + d - A *(1+B-exp(-A*(next_t-current_t))*(1-B))/(1+B+exp(-A*(next_t-current_t))*(1-B)) ) / (2*b)
      E_i = lambda[i] + mu[i];
      E_i -= A_survival_i[i] * (1 + B_survival_i[i] - exp(-A_survival_i[i] * (t - s)) * (1 - B_survival_i[i])) / (1 + B_survival_i[i] + exp(-A_survival_i[i] * (t - s)) * (1 - B_survival_i[i]));
      E_i /= (2 * lambda[i]);
    }
    else
    {
      // E <- (b + d + s - A *(1+B-exp(-A*(next_t-current_t))*(1-B))/(1+B+exp(-A*(next_t-current_t))*(1-B)) ) / (2*b)
      E_i = lambda[i] + mu[i] + phi[i];
      E_i -= A_i[i] * (1 + B_i[i] - exp(-A_i[i] * (t - s)) * (1 - B_i[i])) / (1 + B_i[i] + exp(-A_i[i] * (t - s)) * (1 - B_i[i]));
      E_i /= (2 * lambda[i]);
    }

    return E_i;

}

/**
 * return the index i so that s_{i-1} <= t < s_i
 * where s_i is the global timeline of events
 * s_0 = 0.0
 * s_l = Inf
 */
size_t EpisodicBirthDeathSamplingTreatmentProcess::findIndex(double t) const
{
    // @TODO @efficiency: this would be much faster if we can get std::lower_bound to work consistently
    // Linear search for interval because std::lower_bound is not cooperating
    if (global_timeline.size() == 1)
    {
        // If global_timeline.size() is 1, we have 0 break points and are in constant-rate version
        return 0;
    }
    else if (global_timeline.size() == 2)
    {
        return(t < global_timeline[1] ? 0 : 1);
    }
    else
    {
        for (size_t i=0; i < global_timeline.size()-1; ++i)
        {
            if (t >= global_timeline[i] && t < global_timeline[i+1])
            {
                return i;
            }
        }

        return global_timeline.size() - 1;
    }
}

/**
 * return the index i so that x_{i-1} <= t < x_i
 * where x is one of the input vector timelines
 */
size_t EpisodicBirthDeathSamplingTreatmentProcess::findIndex(double t, std::vector<double> &timeline) const
{

    // Linear search for interval because std::lower_bound is not cooperating
    if (timeline.size() == 1)
    {
        return 0;
    }
    else if (timeline.size() == 2)
    {
        return(t < timeline[1] ? 0 : 1);
    }
    else
    {
        for (size_t i=0; i < timeline.size()-1; ++i)
        {
            if (t >= timeline[i] && t < timeline[i+1])
            {
                return i;
            }
        }

        return timeline.size() - 1;
    }
}

// calculate offset so we can set t_0 to time of most recent tip
void EpisodicBirthDeathSamplingTreatmentProcess::getOffset(void) const
{
    // On first pass, there is no tree, so we can't loop over nodes
    // Get taxon ages directly from taxa instead
    if ( value->getNumberOfNodes() == 0 )
    {
        offset = RbConstants::Double::max;
        for (size_t i = 0; i < taxa.size(); i++)
        {
            const Taxon& n = taxa[i];

            if ( n.getAge() < offset )
            {
                offset = n.getAge();
            }
        }
    }
    // On later passes we have the tree, to avoid any issues with tree and taxon age mismatch, get ages from tree
    else
    {
        offset = RbConstants::Double::max;
        for (size_t i = 0; i < value->getNumberOfNodes(); i++)
        {
            const TopologyNode& n = value->getNode( i );

            if ( n.getAge() < offset )
            {
                offset = n.getAge();
            }
        }
    }

}

bool EpisodicBirthDeathSamplingTreatmentProcess::isConstantRate(void) const
{
  bool has_no_interval_times = false;
  // For there to be no intervals, every timeline must either be NULL or have size 0
  if ( (interval_times_global == NULL           || interval_times_global->getValue().size() == 0 ) &&
       (interval_times_speciation == NULL       || interval_times_speciation->getValue().size() == 0 ) &&
       (interval_times_extinction == NULL       || interval_times_extinction->getValue().size() == 0 ) &&
       (interval_times_sampling == NULL         || interval_times_sampling->getValue().size() == 0 ) &&
       (interval_times_treatment == NULL        || interval_times_treatment->getValue().size() == 0 ) &&
       (interval_times_event_speciation == NULL || interval_times_event_speciation->getValue().size() == 0 ) &&
       (interval_times_event_extinction == NULL || interval_times_event_extinction->getValue().size() == 0 ) &&
       (interval_times_event_sampling == NULL   || interval_times_event_sampling->getValue().size() == 0 ) )
  {
    has_no_interval_times = true;
  }

  bool all_parameters_are_scalars = false;
  // For all parameters to be scalars,
  // 1) rate parameters must either be homogenous or they must have size <= 1 (1 for scalar, 0 if it's null)
  // 2) Lambda/Mu must be of size 0 or NULL
  // 3) Phi must be of size 1 or a scalar
  if ( (heterogeneous_lambda == NULL || lambda.size() <= 1) &&
       (heterogeneous_mu == NULL     || mu.size() <= 1) &&
       (heterogeneous_phi == NULL    || phi.size() <= 1) &&
       (heterogeneous_r == NULL      || r.size() <= 1) &&
       (heterogeneous_Lambda == NULL || lambda_event.size() == 0) &&
       (heterogeneous_Mu     == NULL || mu_event.size() == 0) &&
       (heterogeneous_Phi == NULL    || phi_event.size() <= 1) &&
       (heterogeneous_R      == NULL || r_event.size() == 0) )
       {
         all_parameters_are_scalars = true;
       }

  // std::cout << "has_no_interval_times == " << has_no_interval_times << "; all_parameters_are_scalars == " << all_parameters_are_scalars << std::endl;

  if (has_no_interval_times && !all_parameters_are_scalars)
  {
    throw RbException("No timeline(s) was (were) provided but there are non-scalar parameters.");
  }

  return has_no_interval_times && all_parameters_are_scalars;
}

// double EpisodicBirthDeathSamplingTreatmentProcess::lnProbNumTaxa(size_t n, double start, double end, bool MRCA) const
// {
//   throw(RbException("Cannot compute lnProbNumTaxa."));
//   return RbConstants::Double::neginf;
// }

double EpisodicBirthDeathSamplingTreatmentProcess::lnProbTreeShape(void) const
{
    // the birth death divergence times density is derived for a (ranked) unlabeled oriented tree
    // so we convert to a (ranked) labeled non-oriented tree probability by multiplying by 2^{n+m-1} / n!
    // where n is the number of extant tips, m is the number of extinct tips

    int num_taxa = (int)value->getNumberOfTips();
    int num_extinct = (int)value->getNumberOfExtinctTips();
    int num_sa = (int)value->getNumberOfSampledAncestors();

    // return (num_taxa - num_sa - 1) * RbConstants::LN2 - RbMath::lnFactorial(num_taxa - num_extinct);
    //Gavryushkina (2014) uses the following
    return (num_taxa - num_sa - 1) * RbConstants::LN2 - RbMath::lnFactorial(num_taxa);
}

/**
 * Takes a par.size() < global_timeline.size() vector and makes it the correct size to work with our global timeline.
 * The parameter has its own reference timeline, which we use to find the rate in the global intervals.
 * This works only for parameters Lambda,Mu,Phi,R where missing values are 0.0
 */
void EpisodicBirthDeathSamplingTreatmentProcess::expandNonGlobalProbabilityParameterVector(std::vector<double> &par, std::vector<double> &par_times)
{
    // @TODO @efficiency: this works but it would be faster to auto-advance indices rather than have an internal loop
    // Store the original values so we can overwrite the vector
    std::vector<double> old_par = par;

    // For each time in the global timeline, find the rate according to this variable's own timeline
    for (size_t i=0; i<global_timeline.size(); ++i)
    {
      bool global_time_is_variable_time = false;
      for (size_t j=0; i<par_times.size(); ++j)
      {
        if ( fabs(par_times[j] - global_timeline[j]) < DBL_EPSILON )
        {
          // time is in variable's timeline
          par[i] = old_par[j];
          global_time_is_variable_time = true;
          break;
        }
      }

      // Time is not in variable's own timeline, probability of event here is 0
      if ( !global_time_is_variable_time )
      {
        par[i] = 0.0;
      }
    }

}

/**
 * Takes a par.size() < global_timeline.size() vector and makes it the correct size to work with our global timeline.
 * The parameter has its own reference timeline, which we use to find the rate in the global intervals.
 * This works only for parameters (lambda,mu,phi,r), where the global timeline is simply a finer grid than the variable-specific timelines.
 */
void EpisodicBirthDeathSamplingTreatmentProcess::expandNonGlobalRateParameterVector(std::vector<double> &par, std::vector<double> &par_times)
{
    // Store the original values so we can overwrite the vector
    std::vector<double> old_par = par;

    // For each time in the global timeline, find the rate according to this variable's own timeline
    for (size_t i=0; i<global_timeline.size(); ++i)
    {
      // Where is this global time interval in the variable's timeline?
      size_t idx = findIndex(global_timeline[i],par_times);
      par[i] = old_par[idx];
    }

}



/*
 * Here we calculate all A_i, B_i, C_i, D_i(s_i), and E_i(s_i) for i = 1,...,l
 *
 */
void EpisodicBirthDeathSamplingTreatmentProcess::prepareProbComputation( void )
{
    // TODO: B and C are producing nan values upon initialization, but not when computing tree probabilities, which are working fine

    // re-initialize all the sets
    A_i = std::vector<double>(global_timeline.size(),0.0);
    B_i = std::vector<double>(global_timeline.size(),0.0);
    C_i = std::vector<double>(global_timeline.size(),0.0);

    // E_previous[i] is E_{i-1}(s_i)
    // lnD_previous[i] is log(D_{i-1}(s_i))
    E_previous      = std::vector<double>(global_timeline.size(),0.0);
    lnD_previous    = std::vector<double>(global_timeline.size(),0.0);

    // timeline[0] == 0.0
    double t = global_timeline[0];

    // Compute all starting at 1
    A_i[0] = sqrt( pow(lambda[0] - mu[0] - phi[0],2.0) + 4 * lambda[0] * phi[0]);

    // At the present, only sampling is allowed, no birth/death bursts
    C_i[0] = (1 - phi_event[0]);

    B_i[0] = (1.0 - 2.0 * C_i[0]) * lambda[0] + mu[0] + phi[0];
    B_i[0] /= A_i[0];

    // E_{i-1}(0) = 1, and our E(i,t) function requires i >= 0, so we hard-code this explicitly
    // Sebastian: This should be the probability of going extinct, which is in this case the probability of non-sampling.
    // Andy: This is not E_0(t_0) this is E_{-1}(t_0)
    // E_previous[0] = (1 - phi_event[0]);
    E_previous[0] = 1.0;

    // we always initialize the probability of observing the lineage at the present with the sampling probability
    // TODO: This can't be right, if there is no event sampling this will blow up
    lnD_previous[0] = 0.0;

    for (size_t i=1; i<global_timeline.size(); ++i)
    {
        t = global_timeline[i];

        // first, we need to compute E and D at the end of the previous interval
        E_previous[i] = E(i-1, t, false);
        lnD_previous[i] = lnD(i-1, t);

        // now we can compute A_i, B_i and C_i at the end of this interval.
        A_i[i] = sqrt( pow(lambda[i] - mu[i] - phi[i],2.0) + 4 * lambda[i] * phi[i]);

        // Only one type of event is allowed
        if (phi_event[i] >= DBL_EPSILON)
        {
          C_i[i] = (1 - phi_event[i]) * E_previous[i];
        } else if ( lambda_event[i] >= DBL_EPSILON )
        {
          C_i[i] =  (1 - lambda_event[i]) * E_previous[i] + lambda_event[i] * E_previous[i] * E_previous[i];
        } else if ( lambda_event[i] >= DBL_EPSILON )
        {
          C_i[i] = (1 - mu_event[i]) * E_previous[i] + mu_event[i];
        } else
        {
          C_i[i] = E_previous[i];
        }

        B_i[i] = (1.0 - 2.0 * C_i[i]) * lambda[i] + mu[i] + phi[i];
        B_i[i] /= A_i[i];

    }

    // if we want to condition on survival we need to track versions of A,B,C,E that set phi = 0 and Phi[-0] to 0
    if ( condition == "survival" )
    {
      // timeline[0] == 0.0
      double t = global_timeline[0];

      A_survival_i = std::vector<double>(global_timeline.size(),0.0);
      B_survival_i = std::vector<double>(global_timeline.size(),0.0);
      C_survival_i = std::vector<double>(global_timeline.size(),0.0);
      E_survival_previous = std::vector<double>(global_timeline.size(),0.0);

      // Compute all starting at 1
      A_survival_i[0] = sqrt( pow(lambda[0] - mu[0],2.0));

      // At the present, only sampling is allowed, no birth/death bursts
      C_survival_i[0] = (1 - phi_event[0]);

      B_survival_i[0] = (1.0 - 2.0 * C_survival_i[0]) * lambda[0] + mu[0];
      B_survival_i[0] /= A_survival_i[0];

      E_survival_previous[0] = 1.0;

      for (size_t i=1; i<global_timeline.size(); ++i)
      {
          t = global_timeline[i];

          // first, we need to compute E and D at the end of the previous interval
          E_survival_previous[i] = E(i-1, t, true);

          // now we can compute A_survival_i, B_survival_i and C_survival_i at the end of this interval.
          A_survival_i[i] = sqrt( pow(lambda[i] - mu[i],2.0));

          // Only one type of event is allowed
          if ( lambda_event[i] >= DBL_EPSILON )
          {
            C_survival_i[i] =  (1 - lambda_event[i]) * E_survival_previous[i] + lambda_event[i] * E_survival_previous[i] * E_survival_previous[i];
          } else if ( lambda_event[i] >= DBL_EPSILON )
          {
            C_survival_i[i] = (1 - mu_event[i]) * E_survival_previous[i] + mu_event[i];
          } else
          {
            C_survival_i[i] = E_survival_previous[i];
          }

          B_survival_i[i] = (1.0 - 2.0 * C_survival_i[i]) * lambda[i] + mu[i];
          B_survival_i[i] /= A_survival_i[i];
      }

    }

}

/*
 * Here wepopulate all parameter vectors with their final values.
 * This requires that we:
 *    1) Clear out old values of all parameter vectors
 *    2) Refill and sort vector-valued parameters (leaving scalar parameters alone) to go from present to past
 *    3) Sort (assemble first if needed) the global timeline, attach the first time (the offset)
 * Then we can fill in our final vector for each parameter, which will be a vector of the same size as the global timeline
 */
void EpisodicBirthDeathSamplingTreatmentProcess::prepareTimeline( void )
{
    // @TODO: @ANDY: Fill in the function to assemble the master timeline and all the parameter vectors!!!
    // clean all the sets
    lambda.clear();
    mu.clear();
    phi.clear();
    r.clear();
    lambda_event.clear();
    mu_event.clear();
    phi_event.clear();
    r_event.clear();

    lambda_times.clear();
    mu_times.clear();
    phi_times.clear();
    r_times.clear();
    lambda_event_times.clear();
    mu_event_times.clear();
    phi_event_times.clear();
    global_timeline.clear();

    // put in current values for vector parameters so we can re-order them as needed
    if (heterogeneous_lambda != NULL)
    {
      lambda = heterogeneous_lambda->getValue();
    }
    if (heterogeneous_mu != NULL)
    {
      mu = heterogeneous_mu->getValue();
    }
    if (heterogeneous_phi != NULL)
    {
      phi = heterogeneous_phi->getValue();
    }
    if (heterogeneous_r != NULL)
    {
      r = heterogeneous_r->getValue();
    }
    if (heterogeneous_Lambda != NULL)
    {
      lambda_event = heterogeneous_Lambda->getValue();
    }
    if (heterogeneous_Mu != NULL)
    {
      mu_event = heterogeneous_Mu->getValue();
    }
    if (heterogeneous_Phi != NULL)
    {
      phi_event = heterogeneous_Phi->getValue();
    }
    if (heterogeneous_R != NULL)
    {
      r_event = heterogeneous_R->getValue();
    }

    //@TODO we need to check that we have either a scalar or a vector for ALL of lambda/mu/phi/r/Phi (Lambda and Mu are allowed to be NULL), this should probably be done here
    // put in current values for vector parameters so we can re-order them as needed
    if (interval_times_global != NULL)
    {
      global_timeline = interval_times_global->getValue();
    }
    if (interval_times_speciation != NULL)
    {
      lambda_times = interval_times_speciation->getValue();
    }
    if (interval_times_extinction != NULL)
    {
      mu_times = interval_times_extinction->getValue();
    }
    if (interval_times_sampling != NULL)
    {
      phi_times = interval_times_sampling->getValue();
    }
    if (interval_times_treatment != NULL)
    {
      r_times = interval_times_treatment->getValue();
    }
    if (interval_times_event_speciation != NULL)
    {
      lambda_event_times = interval_times_event_speciation->getValue();
    }
    if (interval_times_event_extinction != NULL)
    {
      mu_event_times = interval_times_event_extinction->getValue();
    }
    if (interval_times_event_sampling != NULL)
    {
      phi_event_times = interval_times_event_sampling->getValue();
    }
    // @TODO: @ANDY: Check that we cleared all parameters!

    // If it's a constant-rate process, make sure we only have scalars
    bool using_constant_rate_process = isConstantRate();
    if ( using_constant_rate_process )
    {
      global_timeline = std::vector<double>(0,0.0);
    }
    // If we have a real
    else if ( using_global_timeline )
    {
        // std::cout << "using global timeline" << std::endl;
        if ( interval_times_speciation != NULL ||
             interval_times_extinction != NULL ||
             interval_times_sampling != NULL ||
             interval_times_treatment != NULL ||
             interval_times_event_speciation != NULL ||
             interval_times_event_sampling != NULL ||
             interval_times_event_extinction != NULL )
        {
            throw RbException("Both heterogeneous and homogeneous rate change times provided");
        }

        // @TODO: @ANDY: keep on checking for all other parameters!
        // check that the number of provided parameters matches the global timeline
        // Right now, the global timeline is only the interval times, i.e. breaks between pieces/episodes/windows
        checkVectorSizes(heterogeneous_lambda,interval_times_global,1,spn,true);
        checkVectorSizes(heterogeneous_mu,interval_times_global,1,exn,true);
        checkVectorSizes(heterogeneous_phi,interval_times_global,1,smp,true);
        checkVectorSizes(heterogeneous_r,interval_times_global,1,trt,false);
        checkVectorSizes(heterogeneous_Lambda,interval_times_global,0,spn,false);
        checkVectorSizes(heterogeneous_Mu,interval_times_global,0,exn,false);
        checkVectorSizes(heterogeneous_Phi,interval_times_global,1,smp,false);
        checkVectorSizes(heterogeneous_R,interval_times_global,0,etrt,false);

        // @TODO: Make sure that times and parameters are stored backwards in time!
        sortGlobalTimesAndVectorParameter();

        // we are done with setting up the timeline (i.e., using the provided global timeline) and checking all dimension of parameters
    }
    // We only need to assemble a global timeline if
    else if ( interval_times_speciation != NULL ||
                 interval_times_extinction != NULL ||
                 interval_times_sampling != NULL ||
                 interval_times_treatment != NULL ||
                 interval_times_event_speciation != NULL ||
                 interval_times_event_sampling != NULL ||
                 interval_times_event_extinction != NULL )
    {
        // check if correct number of speciation rates were provided
        // if provided as a vector, sort to the correct timescale
        if ( heterogeneous_lambda == NULL && homogeneous_lambda == NULL)
        {
            throw RbException("Speciation rate must be of type RealPos or RealPos[]");
        }
        else if ( heterogeneous_lambda != NULL )
        {
            if ( interval_times_speciation == NULL ) throw RbException("No time intervals provided for piecewise constant speciation rates");
            checkVectorSizes(heterogeneous_lambda,interval_times_speciation,1,spn,true);
            sortNonGlobalTimesAndVectorParameter(lambda_times,lambda);
        }

        // check if correct number of extinction rates were provided
        // if provided as a vector, sort to the correct timescale
        if ( heterogeneous_mu == NULL && homogeneous_mu == NULL)
        {
            throw RbException("Extinction rate must be of type RealPos or RealPos[]");
        }
        else if ( heterogeneous_mu != NULL )
        {
            if ( interval_times_extinction == NULL ) throw RbException("No time intervals provided for piecewise constant extinction rates");
            checkVectorSizes(heterogeneous_mu,interval_times_extinction,1,exn,true);
            sortNonGlobalTimesAndVectorParameter(mu_times,mu);
        }

        // check if correct number of sampling rates were provided
        // if provided as a vector, sort to the correct timescale
        if ( heterogeneous_phi == NULL && homogeneous_phi == NULL)
        {
            throw RbException("Sampling rate must be of type RealPos or RealPos[]");
        }
        else if ( heterogeneous_phi != NULL )
        {
            if ( interval_times_sampling == NULL ) throw RbException("No time intervals provided for piecewise constant sampling rates");
            checkVectorSizes(heterogeneous_phi,interval_times_sampling,1,smp,true);
            sortNonGlobalTimesAndVectorParameter(phi_times,phi);
        }

        // check if correct number of serial treatment probabilities were provided
        // if provided as a vector, sort to the correct timescale
        if ( heterogeneous_r == NULL && homogeneous_r == NULL)
        {
            throw RbException("Treatment probability for serial sampling rate must be of type Probability or Probability[]");
        }
        else if ( heterogeneous_r != NULL )
        {
            if ( interval_times_treatment == NULL ) throw RbException("No time intervals provided for piecewise constant sampling rates");
            checkVectorSizes(heterogeneous_r,interval_times_treatment,1,trt,false);
            sortNonGlobalTimesAndVectorParameter(r_times,r);
        }

        // check if correct number of burst probabilities were provided
        // if provided as a vector, sort to the correct timescale
        if ( heterogeneous_Lambda != NULL )
        {
            if ( interval_times_event_speciation == NULL ) throw RbException("No time intervals provided for speciation bursts");
            checkVectorSizes(heterogeneous_Lambda,interval_times_event_speciation,0,spn,false);
            sortNonGlobalTimesAndVectorParameter(lambda_event_times,lambda_event);
        }

        // check if correct number of mass extinction probabilities were provided
        // if provided as a vector, sort to the correct timescale
        if ( heterogeneous_Mu != NULL )
        {
            if ( interval_times_event_extinction == NULL ) throw RbException("No time intervals provided for piecewise constant extinction rates");
            checkVectorSizes(heterogeneous_Mu,interval_times_event_extinction,0,exn,false);
            sortNonGlobalTimesAndVectorParameter(mu_event_times,mu_event);
        }

        // check if correct number of sampling probabilities were provided
        // if provided as a vector, sort to the correct timescale
        if ( heterogeneous_Phi == NULL && homogeneous_Phi == NULL)
        {
          throw RbException("Event-sampling probabilities must be of type Probability or Probability[]");
        }
        else if ( heterogeneous_Phi != NULL )
        {
            if ( interval_times_event_sampling == NULL ) throw RbException("No time intervals provided for piecewise constant sampling rates");
            checkVectorSizes(heterogeneous_Phi,interval_times_event_sampling,1,smp,false);
            sortNonGlobalTimesAndVectorParameter(phi_event_times,phi_event);
        }

        // check if correct number of treatment probabilities at event-sampling times were provided
        // there must be one fewer value of R than of Phi
        // we default to R = r if both heterogeneous_R and homogeneous_R are NULL
        if ( homogeneous_Phi != NULL )
        {
            // If there's one sampling event, there cannot be any event treatment probabilities
            if ( !(heterogeneous_R == NULL || heterogeneous_R->getValue().size() == 0) )
            {
                throw RbException("Number of event treatment probabilities does not match number of sampling events");
            }
        }
        else if ( heterogeneous_Phi != NULL )
        {
            if ( interval_times_event_sampling == NULL ) throw RbException("No time intervals provided for event sampling probabilities");
            checkVectorSizes(heterogeneous_R,interval_times_event_sampling,0,etrt,false);
            // This should be sorted to match phi_event_times, which is already sorted, so we copy the original value to sort against
            std::vector<double> tmp_phi_event_times = heterogeneous_Phi->getValue();
            if ( heterogeneous_R != NULL )
            {
                sortNonGlobalTimesAndVectorParameter(tmp_phi_event_times,r_event);
            }
        }

        // now we start assembling the global timeline by finding the union of unique intervals for all parameters
        std::set<double> event_times;
        addTimesToGlobalTimeline(event_times,interval_times_speciation);
        addTimesToGlobalTimeline(event_times,interval_times_extinction);
        addTimesToGlobalTimeline(event_times,interval_times_sampling);
        addTimesToGlobalTimeline(event_times,interval_times_treatment);
        addTimesToGlobalTimeline(event_times,interval_times_event_speciation);
        addTimesToGlobalTimeline(event_times,interval_times_event_extinction);
        addTimesToGlobalTimeline(event_times,interval_times_event_sampling);


        // we are done with setting up the timeline (i.e., using the all the provided timeline) and checking all dimension of parameters

    }
    // else
    // {
    //   // Constant-rate process, taking the time to do all that checking is a waste, all we need is the one-vector for the timeline
    //
    // }

    // @TODO: @ANDY: Check about the offset
    // Add s_0
    getOffset();
    global_timeline.insert(global_timeline.begin(),offset);

    // @TODO: @ANDY: Make sure this populates properly all parameter vectors (backwards in time, etc.)

    // For each parameter vector, we now make sure that its size matches the size of the global vector
    // For a RATE parameter, there are three cases
    //     1) It is a vector and it matches the size of the global timeline, in which case it is already sorted and we can use it
    //     2) It is a vector and it DOES NOT match the size of the global timeline, in which case we must expand it to match
    //     3) It is a scalar, in which case we simply populate a vector of the correct size with the value

    // Get vector of birth rates
    // @TODO: @SEBASTIAN: would it be better here to check if interval_times_parameter == NULL instead of checking the size? They should be equivalent
    if ( heterogeneous_lambda != NULL )
    {
      if ( lambda.size() != global_timeline.size() )
      {
        expandNonGlobalRateParameterVector(lambda,lambda_times);
      } // else it matches in size and is already sorted and is thus ready to be used
    }
    else
    {
      lambda = std::vector<double>(global_timeline.size(),homogeneous_lambda->getValue());
    }

    // Get vector of death rates
    if ( heterogeneous_mu != NULL )
    {
      if ( mu.size() != global_timeline.size() )
      {
        expandNonGlobalRateParameterVector(mu,mu_times);
      } // else it matches in size and is already sorted and is thus ready to be used
    }
    else
    {
      mu = std::vector<double>(global_timeline.size(),homogeneous_mu->getValue());
    }

    // Get vector of sampling rates
    if ( heterogeneous_phi != NULL )
    {
      if ( phi.size() != global_timeline.size() )
      {
        expandNonGlobalRateParameterVector(phi,phi_times);
      } // else it matches in size and is already sorted and is thus ready to be used
    }
    else
    {
      phi = std::vector<double>(global_timeline.size(),homogeneous_phi->getValue());
    }

    // Get vector of treatment probabilities
    if ( heterogeneous_r != NULL )
    {
      if ( r.size() != global_timeline.size() )
      {
        // r is not a rate parameter, but it behaves like them for this function, as it is defined in intervals
        expandNonGlobalRateParameterVector(r,r_times);
      } // else it matches in size and is already sorted and is thus ready to be used
    }
    else
    {
      r = std::vector<double>(global_timeline.size(),homogeneous_r->getValue());
    }

    // For each parameter vector, we now make sure that its size matches the size of the global vector
    // For Lambda/Mu, there are two cases
    //     1) It is a vector and is is of length global_timeline.size() - 1, in which case we add an event with probability 0.0 at the present, and it is ready to use
    //     2) It is a vector and it DOES NOT match the size of the global timeline, in which case we must expand it to match, which automatically adds an event of P=0.0 at the present

    // Get vector of burst birth probabilities
    if ( heterogeneous_Lambda != NULL )
    {
      // Expand if needed, this will make the first event 0
      if (lambda_event.size() != global_timeline.size() - 1)
      {
        expandNonGlobalProbabilityParameterVector(lambda_event,lambda_event_times);
      }
      else
      {
        // Add first event. lambda_event_0 must be 0 (there can be no burst at the present)
        lambda_event.insert(lambda_event.begin(),0.0);
      }
    }
    else
    {
      // User specified nothing, there are no birth bursts
      lambda_event = std::vector<double>(global_timeline.size(),0.0);
    }

    // Get vector of burst death (mass extinction) probabilities
    if ( heterogeneous_Mu != NULL )
    {
      // Expand if needed, this will make the first event 0
      if (mu_event.size() != global_timeline.size() - 1)
      {
        expandNonGlobalProbabilityParameterVector(mu_event,mu_event_times);
      }
      else
      {
        // mu_event_0 must be 0 (there can be no burst at the present)
        mu_event.insert(mu_event.begin(),0.0);
      }
    }
    else
    {
      // User specified nothing, there are no birth bursts
      mu_event = std::vector<double>(global_timeline.size(),0.0);
    }

    // Get vector of event sampling probabilities
    // For Phi, there are three cases
    //     1) It is a vector and it matches the size of the global timeline, in which case it is already sorted and we can use it
    //     2) It is a vector and it DOES NOT match the size of the global timeline, in which case we must expand it to match
    //     3) It is a scalar, in which case it is Phi[0] and we simply make Phi[>0] all 0.0
    if ( heterogeneous_Phi != NULL )
    {
      // Expand if needed
      if (phi_event.size() != global_timeline.size())
      {
        expandNonGlobalProbabilityParameterVector(phi_event,phi_event_times);
      }
    }
    else
    {
        phi_event = std::vector<double>(global_timeline.size(),0.0);
        if ( homogeneous_Phi != NULL )
        {
            // User specified the sampling fraction at the present
            phi_event[0] = homogeneous_Phi->getValue();
        }
    }

    // Get vector of burst death (mass extinction) probabilities
    // For R, the cases are as follows
    //     1) It is a vector and it is of length phi_event.size() - 1, in which case we simply add R[0] = 0.0 and we can move on
    //     2) It is a vector and it DOES NOT match the size of the global timeline, in which case we must expand it to match
    //     3) It is NULL, in which case we use r in its place
    if ( heterogeneous_R != NULL )
    {
      // Expand if needed, this will make the first event 0
      if (r_event.size() != global_timeline.size() - 1)
      {
        expandNonGlobalProbabilityParameterVector(r_event,phi_event_times);
      }
      else
      {
        // treatment_event_0 must be 0 (there can be no burst at the present)
        r_event.insert(r_event.begin(),0.0);
      }
    }
    else
    {
        // @TODO: @ANDY: Needs revision
      // User specified nothing, there are no birth bursts
      r_event = r;
    }
}

double EpisodicBirthDeathSamplingTreatmentProcess::pSampling(double start) const
{
  return (1.0 - E(findIndex(start),start,false));
}

double EpisodicBirthDeathSamplingTreatmentProcess::pSurvival(double start, double end) const
{
  // This computation does not make sense unless there is sampling at the present, and will result in a divide by 0 error
  if ( phi_event[0] < DBL_EPSILON )
  {
    return(RbConstants::Double::neginf);
  }
  return( (1.0 - E(findIndex(start),start,true))/(1.0 - E(findIndex(end),end,true)) );
}

/**
 * Simulate new speciation times.
 */
double EpisodicBirthDeathSamplingTreatmentProcess::simulateDivergenceTime(double origin, double present) const
{
    // incorrect placeholder for constant SSBDP


    // Get the rng
    RandomNumberGenerator* rng = GLOBAL_RNG;

    size_t i = findIndex(present);

    // get the parameters
    double age = origin - present;
    double b = lambda[i];
    double d = mu[i];
    double p_e = phi_event[i];


    // get a random draw
    double u = rng->uniform01();

    // compute the time for this draw
    // see Hartmann et al. 2010 and Stadler 2011
    double t = 0.0;
    if ( b > d )
    {
        if( p_e > 0.0 )
        {
            t = ( log( ( (b-d) / (1 - (u)*(1-((b-d)*exp((d-b)*age))/(p_e*b+(b*(1-p_e)-d)*exp((d-b)*age) ) ) ) - (b*(1-p_e)-d) ) / (p_e * b) ) )  /  (b-d);
        }
        else
        {
            t = log( 1 - u * (exp(age*(d-b)) - 1) / exp(age*(d-b)) ) / (b-d);
        }
    }
    else
    {
        if( p_e > 0.0 )
        {
            t = ( log( ( (b-d) / (1 - (u)*(1-(b-d)/(p_e*b*exp((b-d)*age)+(b*(1-p_e)-d) ) ) ) - (b*(1-p_e)-d) ) / (p_e * b) ) )  /  (b-d);
        }
        else
        {
            t = log( 1 - u * (1 - exp(age*(b-d)))  ) / (b-d);
        }
    }

    return present + t;
}


/**
 * Compute the diversity of the tree at time t.
 *
 * \param[in]    t      time at which we want to know the diversity.
 *
 * \return The diversity (number of species in the reconstructed tree).
 */
int EpisodicBirthDeathSamplingTreatmentProcess::survivors(double t) const
{

    const std::vector<TopologyNode*>& nodes = value->getNodes();

    int survivors = 0;
    for (std::vector<TopologyNode*>::const_iterator it = nodes.begin(); it != nodes.end(); ++it)
    {
        TopologyNode* n = *it;
        double a = n->getAge();
        if ( (a - t) <= DBL_EPSILON )
        {
            if ( n->isRoot() == true || (n->getParent().getAge() - t) >= -DBL_EPSILON )
            {
                survivors++;
            }
        }
    }

    return survivors;
}

/**
 * Sorts global times to run from present to past (0->inf) and orders ALL vector parameters to match this.
 * These can only be sorted after the local copies have values in them.
 */
void EpisodicBirthDeathSamplingTreatmentProcess::sortGlobalTimesAndVectorParameter()
{
  std::vector<double> times_sorted_ascending  = global_timeline;
  std::vector<double> times_sorted_descending = global_timeline;

  sort(times_sorted_ascending.begin(), times_sorted_ascending.end() );
  sort(times_sorted_descending.rbegin(), times_sorted_descending.rend() );

  // We want times in ascending order, so if they already are we're done here
  if ( global_timeline != times_sorted_ascending )
  {
      // If times are sorted in descending order, we just flip the parameter and time vectors
      if ( global_timeline == times_sorted_descending )
      {
        // Reverse timeline
        std::reverse(global_timeline.begin(),global_timeline.end());

          // @TODO: @ANDY: These checks for NULL might be superfluous because the std vectors are initialized to empty vectors by default in c++
        // Reverse all vector parameters
        if (heterogeneous_lambda != NULL)
        {
          sort(lambda.rbegin(),lambda.rend());
        }
        if (heterogeneous_mu != NULL)
        {
          sort(mu.rbegin(),mu.rend());
        }
        if (heterogeneous_phi != NULL)
        {
          sort(phi.rbegin(),phi.rend());
        }
        if (heterogeneous_r != NULL)
        {
          sort(r.rbegin(),r.rend());
        }
        if (heterogeneous_Lambda != NULL)
        {
          sort(lambda_event.rbegin(),lambda_event.rend());
        }
        if (heterogeneous_Mu != NULL)
        {
          sort(mu_event.rbegin(),mu_event.rend());
        }
        if (heterogeneous_Phi != NULL)
        {
          sort(phi_event.rbegin(),phi_event.rend());
        }
        if (heterogeneous_R != NULL)
        {
          sort(r_event.rbegin(),r_event.rend());
        }

      }
      else
      {
        // Find ordering of times vector
        std::vector<size_t> ordering;
        for (size_t i=0; i<global_timeline.size(); ++i)
        {
          for (size_t j=0; j<global_timeline.size(); ++j)
          {
            if ( times_sorted_ascending[i] == global_timeline[j] )
            {
                ordering.push_back(j);
                break;
            }
          }
        }

        // Replace times with sorted times
        global_timeline = times_sorted_ascending;

        // Sort all vector parameters
        if (heterogeneous_lambda != NULL)
        {
          std::vector<double> old_lambda = lambda;
          for (size_t i=0; i<global_timeline.size(); ++i)
          {
            lambda[i] = old_lambda[ordering[i]];
          }
        }
        if (heterogeneous_mu != NULL)
        {
          std::vector<double> old_mu = mu;
          for (size_t i=0; i<global_timeline.size(); ++i)
          {
            mu[i] = old_mu[ordering[i]];
          }
        }
        if (heterogeneous_phi != NULL)
        {
          std::vector<double> old_phi = phi;
          for (size_t i=0; i<global_timeline.size(); ++i)
          {
            phi[i] = old_phi[ordering[i]];
          }
        }
        if (heterogeneous_r != NULL)
        {
          std::vector<double> old_r = r;
          for (size_t i=0; i<global_timeline.size(); ++i)
          {
            r[i] = old_r[ordering[i]];
          }
        }
        if (heterogeneous_Lambda != NULL)
        {
          std::vector<double> old_lambda_event = lambda_event;
          for (size_t i=0; i<global_timeline.size(); ++i)
          {
            lambda_event[i] = old_lambda_event[ordering[i]];
          }
        }
        if (heterogeneous_Mu != NULL)
        {
          std::vector<double> old_mu_event = mu_event;
          for (size_t i=0; i<global_timeline.size(); ++i)
          {
            mu_event[i] = old_mu_event[ordering[i]];
          }
        }
        if (heterogeneous_Phi != NULL)
        {
          std::vector<double> old_phi_event = phi_event;
          for (size_t i=0; i<global_timeline.size(); ++i)
          {
            phi_event[i] = old_phi_event[ordering[i]];
          }
        }
        if (heterogeneous_R != NULL)
        {
          std::vector<double> old_r_event = r_event;
          for (size_t i=0; i<global_timeline.size(); ++i)
          {
            r_event[i] = old_r_event[ordering[i]];
          }
        }

      }
  }

}

/**
 * Sorts times to run from present to past (0->inf) and orders par to match this.
 */
void EpisodicBirthDeathSamplingTreatmentProcess::sortNonGlobalTimesAndVectorParameter(std::vector<double> &times, std::vector<double> &par)
{
  std::vector<double> times_sorted_ascending = times;
  std::vector<double> times_sorted_descending = times;

  sort(times_sorted_ascending.begin(), times_sorted_ascending.end() );
  sort(times_sorted_descending.rbegin(), times_sorted_descending.rend() );

  // We want times in ascending order, so if they already are we're done here
  if ( times != times_sorted_ascending )
  {
      // If times are sorted in descending order, we just flip the parameter and time vectors
      if ( times == times_sorted_ascending )
      {
        std::reverse(times.begin(),times.end());
        std::reverse(par.begin(),par.end());
      }
      else
      {
        // Pair up the times and the parameter values so we can sort them together
        std::vector<std::pair<double,double> > times_par;
        for (size_t i=0; i<times.size(); ++i)
        {
          times_par.push_back(std::make_pair(times[i],par[i]));
        }

        std::sort(times_par.begin(),times_par.end());

        // Replace times with sorted times
        for (size_t i=0; i<times.size(); ++i)
        {
          times[i] = times_par[i].first;
          par[i] = times_par[i].second;
        }
      }
  }

  if ( times[0] < DBL_EPSILON )
  {
    throw RbException("User-specified interval times cannot include time = 0");
  }

}

/**
 * For a time t, determine which if any interval (event) time it corresponds to
 *
 * \param[in]    t      time we want to assess
 *
 * \return -1 if time matches no interval, otherwise the interval
 */
int EpisodicBirthDeathSamplingTreatmentProcess::whichIntervalTime(double t) const
{
    // Find the i such that s_i <= t < s_{i+1}
    size_t i = findIndex(t);

    // Check if s_i == t
    if ( t > global_timeline[i] + DBL_EPSILON && t < global_timeline[i] - DBL_EPSILON )
    {
        return (int) i;
    }
    else
    {
        return -1;
    }

}

/**
 * Swap the parameters held by this distribution.
 *
 * \param[in]    oldP      Pointer to the old parameter.
 * \param[in]    newP      Pointer to the new parameter.
 */
void EpisodicBirthDeathSamplingTreatmentProcess::swapParameterInternal(const DagNode *oldP, const DagNode *newP)
{
    // Rate parameters
    if (oldP == heterogeneous_lambda)
    {
        heterogeneous_lambda = static_cast<const TypedDagNode< RbVector<double> >* >( newP );
    }
    else if (oldP == heterogeneous_mu)
    {
        heterogeneous_mu = static_cast<const TypedDagNode< RbVector<double> >* >( newP );
    }
    else if (oldP == heterogeneous_phi)
    {
        heterogeneous_phi = static_cast<const TypedDagNode< RbVector<double> >* >( newP );
    }
    else if (oldP == homogeneous_lambda)
    {
        homogeneous_lambda = static_cast<const TypedDagNode<double>* >( newP );
    }
    else if (oldP == homogeneous_mu)
    {
        homogeneous_mu = static_cast<const TypedDagNode<double>* >( newP );
    }
    else if (oldP == homogeneous_phi)
    {
        homogeneous_phi = static_cast<const TypedDagNode<double>* >( newP );
    }
    // Treatment
    else if (oldP == heterogeneous_r)
    {
        heterogeneous_r = static_cast<const TypedDagNode< RbVector<double> >* >( newP );
    }
    else if (oldP == homogeneous_r)
    {
        homogeneous_r = static_cast<const TypedDagNode<double>* >( newP );
    }
    // Event probability parameters
    if (oldP == heterogeneous_Lambda)
    {
        heterogeneous_Lambda = static_cast<const TypedDagNode< RbVector<double> >* >( newP );
    }
    else if (oldP == heterogeneous_Mu)
    {
        heterogeneous_Mu = static_cast<const TypedDagNode< RbVector<double> >* >( newP );
    }
    else if (oldP == heterogeneous_Phi)
    {
        heterogeneous_Phi = static_cast<const TypedDagNode< RbVector<double> >* >( newP );
    }
    else if (oldP == homogeneous_Phi)
    {
        homogeneous_Phi = static_cast<const TypedDagNode<double>* >( newP );
    }
    else
    {
        // delegate the super-class
        AbstractBirthDeathProcess::swapParameterInternal(oldP, newP);
    }
}<|MERGE_RESOLUTION|>--- conflicted
+++ resolved
@@ -40,30 +40,26 @@
  * \param[in]    c              Clades conditioned to be present.
  */
 EpisodicBirthDeathSamplingTreatmentProcess::EpisodicBirthDeathSamplingTreatmentProcess(const TypedDagNode<double> *ra,
-                                                                                           const DagNode *in_speciation,
-                                                                                           const DagNode *in_extinction,
-                                                                                           const DagNode *in_sampling,
-                                                                                           const DagNode *in_treatment,
-                                                                                           const DagNode *in_event_speciation,
-                                                                                           const DagNode *in_event_extinction,
-                                                                                           const DagNode *in_event_sampling,
-                                                                                           const DagNode *in_event_treatment,
-                                                                                           const TypedDagNode< RbVector<double> > *timeline,
-                                                                                           const TypedDagNode< RbVector<double> > *speciation_timeline,
-                                                                                           const TypedDagNode< RbVector<double> > *extinction_timeline,
-                                                                                           const TypedDagNode< RbVector<double> > *sampling_timeline,
-                                                                                           const TypedDagNode< RbVector<double> > *treatment_timeline,
-                                                                                           const TypedDagNode< RbVector<double> > *event_speciation_timeline,
-                                                                                           const TypedDagNode< RbVector<double> > *event_extinction_timeline,
-                                                                                           const TypedDagNode< RbVector<double> > *event_sampling_timeline,
-                                                                                           const std::string &cdt,
-                                                                                           const std::vector<Taxon> &tn,
-<<<<<<< HEAD
-                                                                                           bool uo,
-                                                                                           Tree *t) : AbstractBirthDeathProcess( ra, cdt, tn, uo, t ),
-    interval_times(ht),
-=======
-                                                                                           bool uo) : AbstractBirthDeathProcess( ra, cdt, tn, uo ),
+                                                                                       const DagNode *in_speciation,
+                                                                                       const DagNode *in_extinction,
+                                                                                       const DagNode *in_sampling,
+                                                                                       const DagNode *in_treatment,
+                                                                                       const DagNode *in_event_speciation,
+                                                                                       const DagNode *in_event_extinction,
+                                                                                       const DagNode *in_event_sampling,
+                                                                                       const DagNode *in_event_treatment,
+                                                                                       const TypedDagNode< RbVector<double> > *timeline,
+                                                                                       const TypedDagNode< RbVector<double> > *speciation_timeline,
+                                                                                       const TypedDagNode< RbVector<double> > *extinction_timeline,
+                                                                                       const TypedDagNode< RbVector<double> > *sampling_timeline,
+                                                                                       const TypedDagNode< RbVector<double> > *treatment_timeline,
+                                                                                       const TypedDagNode< RbVector<double> > *event_speciation_timeline,
+                                                                                       const TypedDagNode< RbVector<double> > *event_extinction_timeline,
+                                                                                       const TypedDagNode< RbVector<double> > *event_sampling_timeline,
+                                                                                       const std::string &cdt,
+                                                                                       const std::vector<Taxon> &tn,
+                                                                                       bool uo,
+                                                                                       Tree *t) : AbstractBirthDeathProcess( ra, cdt, tn, uo, t ),
     interval_times_global(timeline),
     interval_times_speciation(speciation_timeline),
     interval_times_extinction(extinction_timeline),
@@ -72,7 +68,6 @@
     interval_times_event_speciation(event_sampling_timeline),
     interval_times_event_extinction(event_extinction_timeline),
     interval_times_event_sampling(event_sampling_timeline),
->>>>>>> 5919d517
     offset( 0.0 )
 {
     // initialize all the pointers to NULL
@@ -166,17 +161,7 @@
     prepareTimeline();
     prepareProbComputation();
 
-<<<<<<< HEAD
-    if (t != NULL)
-    {
-      delete value;
-      value = t->clone();
-    }
-    else
-    {
-      simulateTree();
-    }
-=======
+
     // We employ a coalescent simulator to guarantee that the starting tree matches all time constraints
     RbVector<Clade> constr;
     StartingTreeSimulator simulator;
@@ -185,7 +170,6 @@
     // store the new value
     delete value;
     value = my_tree;
->>>>>>> 5919d517
 
     countAllNodes();
 
@@ -273,7 +257,7 @@
 /**
  * Compute the log probability of the current value under the current parameter values.
  */
-double EpisodicBirthDeathSamplingTreatmentProcess::computeLnProbabilityTimes( void )
+double EpisodicBirthDeathSamplingTreatmentProcess::computeLnProbabilityTimes( void ) const
 {
     // variable declarations and initialization
     double lnProbTimes = 0.0;
