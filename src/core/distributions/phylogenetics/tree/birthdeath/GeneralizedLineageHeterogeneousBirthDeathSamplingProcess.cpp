--- conflicted
+++ resolved
@@ -853,20 +853,16 @@
 
 void GeneralizedLineageHeterogeneousBirthDeathSamplingProcess::drawStochasticCharacterMap(std::vector<std::string>& character_histories, std::vector<double>& branch_lambda, std::vector<double>& branch_mu, std::vector<double>& branch_phi, std::vector<double>& branch_delta, std::vector<std::int64_t>& num_events_)
 {
-<<<<<<< HEAD
-
-	// prepare parameters for the pointer
-	prepareParameters(false);
-
-	// draw the stochastic map
-=======
         // Convert from long to std::int64_t for TensorPhylo
         std::vector<long> num_events;
         for(auto n: num_events_)
             num_events.push_back(n);
 
+	// prepare parameters for the pointer
+	prepareParameters(false);
+
+
         // draw the stochastic map
->>>>>>> 42588203
 	TensorPhylo::Interface::mapHistories_t history = tp_ptr->drawHistoryAndComputeRates(branch_lambda, branch_mu, branch_phi, branch_delta, num_events);
 
 	// translate the map to a vector of strings
