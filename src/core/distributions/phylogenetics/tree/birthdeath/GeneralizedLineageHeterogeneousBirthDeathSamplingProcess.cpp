#include <string>

#include "RandomNumberFactory.h"
#include "RandomNumberGenerator.h"
#include "AbstractHomologousDiscreteCharacterData.h"
#include "GeneralizedLineageHeterogeneousBirthDeathSamplingProcess.h"
#include "RlAbstractHomologousDiscreteCharacterData.h"
#include "RlString.h"
#include "HomologousDiscreteCharacterData.h"
#include "DiscreteCharacterState.h"
#include "DiscreteTaxonData.h"
#include "NaturalNumbersState.h"
#include "TopologyNode.h"
#include "Taxon.h"
#include "Tree.h"
#include "RlUserInterface.h"


using namespace RevBayesCore;

/**
 * Constructor.
*/
GeneralizedLineageHeterogeneousBirthDeathSamplingProcess::GeneralizedLineageHeterogeneousBirthDeathSamplingProcess(
	const std::vector<Taxon>&                                       taxa_,
	const TypedDagNode<double>*                                     age_,
	const std::string&                                              condition_type_,
	const TypedDagNode<Simplex >*                                   root_frequency_,
	const size_t                                                    num_states_,
	bool                                                            use_origin_,
	bool                                                            zero_indexed_,
	size_t                                                          n_proc_
) : TypedDistribution<Tree>( new TreeDiscreteCharacterData() ),
	n_proc(n_proc_),
	taxa(taxa_),
	age(age_),
	condition_type(condition_type_),
	num_states(num_states_),
	use_origin(use_origin_),
	zero_indexed(zero_indexed_),
	root_frequency(root_frequency_),
	dirty_nodes( std::vector<bool>(2 * taxa.size() - 1, true) )
{
	try {
		// create the pointer
		tp_ptr = Plugin::loader().createTensorPhyloLik();

		// set the random number generator
		RandomNumberGenerator* rng = GLOBAL_RNG;
		unsigned int seed = rng->getSeed();
		tp_ptr->setSeed( size_t(seed) );

	} catch (...) {
		throw RbException("TensorPhylo is not loaded (use loadPlugin(...)).");
	}
	
	// turn on/off debug
	tp_ptr->setConditionalProbCompatibilityMode(false);
	tp_ptr->setNumberOfThreads(n_proc);
	tp_ptr->setLikelihoodApproximator(TensorPhylo::Interface::approximatorVersion_t::SEQUENTIAL_BRANCHWISE);
//	tp_ptr->setLikelihoodApproximator(TensorPhylo::Interface::approximatorVersion_t::PARALLEL_BRANCHWISE);

	// add the parameters
	addParameter(age);
	addParameter(root_frequency);

	// add this object to the tree change event handler
    value->getTreeChangeEventHandler().addListener( this );

    // simulate the tree
    simulateTree();

    // resize vectors for this number of nodes
    resizeVectors(value->getNumberOfNodes());

    // update the kernel
    updateRootFrequency(true);

    // turn on/off debug
	// tp_ptr->setApplyTreeLikCorrection(false);

    // set the condition type
    tp_ptr->setConditionalProbabilityType(TensorPhylo::Interface::TIME);
    if ( condition_type != "time" )
    {
        if ( use_origin )
        {
        	if ( condition_type == "survival" or condition_type == "sampledExtant" )
        	{
        		tp_ptr->setConditionalProbabilityType(TensorPhylo::Interface::STEM_SURVIVAL);
        	}
        	else if ( condition_type == "sampled" )
        	{
        		tp_ptr->setConditionalProbabilityType(TensorPhylo::Interface::STEM_ONE_SAMPLE);
        	}
        	else if ( condition_type == "tree" )
        	{
        		tp_ptr->setConditionalProbabilityType(TensorPhylo::Interface::STEM_TWO_SAMPLES);
        	}
        	else if ( condition_type == "treeExtant" )
        	{
        		tp_ptr->setConditionalProbabilityType(TensorPhylo::Interface::STEM_TWO_EXT_SAMPLES);
        	}
        	else
        	{
        		throw RbException("Invalid condition selected.");
        	}
        }
        else
        {
        	if ( condition_type == "survival" or condition_type == "sampledExtant" )
        	{
        		tp_ptr->setConditionalProbabilityType(TensorPhylo::Interface::ROOT_MRCA);
        	}
        	else if ( condition_type == "sampled" )
        	{
        		tp_ptr->setConditionalProbabilityType(TensorPhylo::Interface::ROOT_SAMPLING);
        	}
        	else if ( condition_type == "sampledMRCA" )
        	{
        		tp_ptr->setConditionalProbabilityType(TensorPhylo::Interface::ROOT_SAMPLING_AND_MRCA);
        	}
        	else
        	{
        		throw RbException("Invalid condition selected.");
        	}
        }
    }

}

/**
 * The clone function is a convenience function to create proper copies of inherited objected.
 * E.g. a.clone() will create a clone of the correct type even if 'a' is of derived type 'B'.
 *
 * \return A new copy of myself
 */
GeneralizedLineageHeterogeneousBirthDeathSamplingProcess* GeneralizedLineageHeterogeneousBirthDeathSamplingProcess::clone( void ) const
{
	GeneralizedLineageHeterogeneousBirthDeathSamplingProcess* tmp = new GeneralizedLineageHeterogeneousBirthDeathSamplingProcess( *this );
    tmp->getValue().getTreeChangeEventHandler().addListener(tmp);
    return tmp;
}

/**
 * Destructor. Because we added ourselves as a reference to tau when we added a listener to its
 * TreeChangeEventHandler, we need to remove ourselves as a reference and possibly delete tau
 * when we die. All other parameters are handled by others.
 */
GeneralizedLineageHeterogeneousBirthDeathSamplingProcess::~GeneralizedLineageHeterogeneousBirthDeathSamplingProcess( void )
{
    // We don't delete the params, because they might be used somewhere else too. The model needs to do that!

    // remove myself from the tree listeners
    value->getTreeChangeEventHandler().removeListener( this );
}

void GeneralizedLineageHeterogeneousBirthDeathSamplingProcess::buildSerialSampledRandomBinaryTree(Tree *psi, std::vector<TopologyNode*> &nodes, const std::vector<double> &ages)
{

	// Get the rng
	RandomNumberGenerator* rng = GLOBAL_RNG;

	// make a vector of active nodes, and a vector of serial nodes
	std::vector<TopologyNode*> active_nodes;
	std::vector<TopologyNode*> extinct_nodes;

	for(int i = 0; i < nodes.size(); ++i)
	{
		if ( nodes.at(i)->getAge() == 0.0 )
		{
			active_nodes.push_back( nodes.at(i) );
		}
		else
		{
			extinct_nodes.push_back( nodes.at(i) );
		}
	}

	// loop backward through ages
	size_t num_ages = ages.size();
	double current_time = 0.0;

	for(int i = num_ages - 1; i >= 0; i--)
	{
		// get the current time
		double current_time = ages[i];

		// check if any extinct nods become active
		size_t num_extinct = extinct_nodes.size();
		for(int j = num_extinct - 1; j >= 0; --j)
		{
			if ( extinct_nodes.at(j)->getAge() < current_time )
			{
				// add the extinct node to the active nodes list, remove it from the extinct nodes list
				active_nodes.push_back( extinct_nodes.at(j) );
				extinct_nodes.erase( extinct_nodes.begin() + long(j) );
			}
		}

		// randomly draw one child (arbitrarily called left) node from the list of active nodes
		size_t left = static_cast<size_t>( floor( rng->uniform01() * active_nodes.size() ) );
		TopologyNode* leftChild = active_nodes.at(left);

		// remove the randomly drawn node from the list
		active_nodes.erase( active_nodes.begin() + long(left) );

		// randomly draw one child (arbitrarily called left) node from the list of active nodes
		size_t right = static_cast<size_t>( floor( rng->uniform01() * active_nodes.size() ) );
		TopologyNode* rightChild = active_nodes.at(right);

		// remove the randomly drawn node from the list
		active_nodes.erase( active_nodes.begin() + long(right) );

		// add the parent
		size_t num_taxa = taxa.size();
		TopologyNode* parent = new TopologyNode(i + num_taxa);
		parent->addChild(leftChild);
		parent->addChild(rightChild);
		leftChild->setParent(parent);
		rightChild->setParent(parent);
		parent->setAge( current_time );
		active_nodes.push_back(parent);
		nodes.push_back(parent);

	}

}

double GeneralizedLineageHeterogeneousBirthDeathSamplingProcess::computeLnProbability(void)
{

	// make sure we need to recompute
	if ( probability_dirty == false )
	{
		return current_ln_prob;
	}
	else
	{
		// make sure all parameters are up-to-date
		// on the tensorphylo side
		prepareParameters(false);
	}

	// store the old likelihood
    old_ln_prob = current_ln_prob;

    // calculate a likelihood!
    // tp_ptr->writeStateToFile("params.dat");
	// tp_ptr->loadStateFromFile("state.dat");
    current_ln_prob = tp_ptr->computeLogLikelihood();

    // flag the likelihood as up-to-date
    probability_dirty = false;

    // NOTE: this likelihood differs from the one computed in other revbayes
    // distributions because we include the probability density of the root node.
    // for lineage-homogeneous (state-independent) models, that probability density
    // drops out if we condition on survival, in which case this likelihood
    // will be equivalent to a likelihood from other revbayes birth-death models

    return current_ln_prob;
}

void GeneralizedLineageHeterogeneousBirthDeathSamplingProcess::dumpModel(std::string file_name)
{
	tp_ptr->writeStateToFile(file_name);
}

/**
 * Resize various vectors depending on the current number of nodes.
 */
void GeneralizedLineageHeterogeneousBirthDeathSamplingProcess::resizeVectors(size_t num_nodes)
{
    dirty_nodes = std::vector<bool>(num_nodes, true);
}

void GeneralizedLineageHeterogeneousBirthDeathSamplingProcess::fireTreeChangeEvent(const TopologyNode &n, const unsigned& m)
{

	// mark tree as dirty
	tree_dirty = true;

	// mark nodes dirty
    recursivelyFlagNodeDirty( n );

	// update the newick string to tensorphylo
//	updateTree(); // TODO: move me somewhere later

}

void GeneralizedLineageHeterogeneousBirthDeathSamplingProcess::recursivelyFlagNodeDirty( const RevBayesCore::TopologyNode &n ) {

    // we need to flag this node and all ancestral nodes for recomputation
    size_t index = n.getIndex();

    // if this node is already dirty, the also all the ancestral nodes must have been flagged as dirty
    if ( dirty_nodes[index] == false )
    {

    	// the root doesn't have an ancestor
        if ( n.isRoot() == false )
        {
            recursivelyFlagNodeDirty( n.getParent() );
        }

        // set the flag
        dirty_nodes[index] = true;

    }

}


const RevBayesCore::AbstractHomologousDiscreteCharacterData& GeneralizedLineageHeterogeneousBirthDeathSamplingProcess::getCharacterData() const
{
    return static_cast<TreeDiscreteCharacterData*>(this->value)->getCharacterData();
}

void GeneralizedLineageHeterogeneousBirthDeathSamplingProcess::redrawValue(void)
{
	// just simulate with a uniform tree and all missing data
    simulateTree();
    
    // simulate tree under SSE model (implementation in progress)
    // simulateSSETree();
}

void GeneralizedLineageHeterogeneousBirthDeathSamplingProcess::setLambda(const TypedDagNode< RbVector<double> >* param)
{
	if ( lambda_const != NULL || lambda_var != NULL )
	{
		throw RbException("Tried to set lambda twice.");
	}

	// set the value
	lambda_const = param;
	lambda_times = NULL;

	// include the parameter
	addParameter(lambda_const);

	// flag for update
	lambda_dirty = true;
	probability_dirty = true;
}

void GeneralizedLineageHeterogeneousBirthDeathSamplingProcess::setLambda(const TypedDagNode< RbVector< RbVector<double> > >* param, const TypedDagNode< RbVector<double> >* times)
{
	if ( lambda_const != NULL || lambda_var != NULL )
	{
		throw RbException("Tried to set lambda twice.");
	}

	// check for ascending times
	checkTimesAreAscending(times->getValue());

	// set the value
	lambda_var   = param;
	lambda_times = times;

	// include the parameter
	addParameter(lambda_var);
	addParameter(lambda_times);

	// flag for update
	lambda_dirty = true;
	probability_dirty = true;

}

void GeneralizedLineageHeterogeneousBirthDeathSamplingProcess::setMu(const TypedDagNode< RbVector<double> >* param)
{
	if ( mu_const != NULL || mu_var != NULL )
	{
		throw RbException("Tried to set mu twice.");
	}

	// set the value
	mu_const = param;
	mu_times = NULL;

	// include the parameter
	addParameter(mu_const);

	// flag for update
	mu_dirty = true;
	probability_dirty = true;
}

void GeneralizedLineageHeterogeneousBirthDeathSamplingProcess::setMu(const TypedDagNode< RbVector< RbVector<double> > >* param, const TypedDagNode< RbVector<double> >* times)
{
	if ( mu_const != NULL || mu_var != NULL )
	{
		throw RbException("Tried to set mu twice.");
	}

	// check for ascending times
	checkTimesAreAscending(times->getValue());

	// set the value
	mu_var   = param;
	mu_times = times;

	// include the parameter
	addParameter(mu_var);
	addParameter(mu_times);

	// flag for update
	mu_dirty = true;
	probability_dirty = true;
}

void GeneralizedLineageHeterogeneousBirthDeathSamplingProcess::setPhi(const TypedDagNode< RbVector<double> >* param)
{
	if ( phi_const != NULL || phi_var != NULL )
	{
		throw RbException("Tried to set phi twice.");
	}

	// set the value
	phi_const = param;
	phi_times = NULL;

	// include the parameter
	addParameter(phi_const);

	// flag for update
	phi_dirty = true;
	probability_dirty = true;
}

void GeneralizedLineageHeterogeneousBirthDeathSamplingProcess::setPhi(const TypedDagNode< RbVector< RbVector<double> > >* param, const TypedDagNode< RbVector<double> >* times)
{
	if ( phi_const != NULL || phi_var != NULL )
	{
		throw RbException("Tried to set phi twice.");
	}

	// check for ascending times
	checkTimesAreAscending(times->getValue());

	// set the value
	phi_var   = param;
	phi_times = times;

	// include the parameter
	addParameter(phi_var);
	addParameter(phi_times);

	// flag for update
	phi_dirty = true;
	probability_dirty = true;
}

void GeneralizedLineageHeterogeneousBirthDeathSamplingProcess::setDelta(const TypedDagNode< RbVector<double> >* param)
{
	if ( delta_const != NULL || delta_var != NULL )
	{
		throw RbException("Tried to set delta twice.");
	}

	// set the value
	delta_const = param;
	delta_times = NULL;

	// include the parameter
	addParameter(delta_const);

	// flag for update
	delta_dirty = true;
	probability_dirty = true;
}

void GeneralizedLineageHeterogeneousBirthDeathSamplingProcess::setDelta(const TypedDagNode< RbVector< RbVector<double> > >* param, const TypedDagNode< RbVector<double> >* times)
{
	if ( delta_const != NULL || delta_var != NULL )
	{
		throw RbException("Tried to set delta twice.");
	}

	// check for ascending times
	checkTimesAreAscending(times->getValue());

	// set the value
	delta_var   = param;
	delta_times = times;

	// include the parameter
	addParameter(delta_var);
	addParameter(delta_times);

	// flag for update
	delta_dirty = true;
	probability_dirty = true;
}

void GeneralizedLineageHeterogeneousBirthDeathSamplingProcess::setUpsilon(const TypedDagNode< RbVector< RbVector<double> > >* param, const TypedDagNode< RbVector<double> >* times)
{
	if ( upsilon != NULL )
	{
		throw RbException("Tried to set upsilon twice.");
	}

	// set the value
	upsilon       = param;
	upsilon_times = times;

	// include the parameter
	addParameter(upsilon);
	addParameter(upsilon_times);

	// flag for update
	upsilon_dirty = true;
	probability_dirty = true;
}

void GeneralizedLineageHeterogeneousBirthDeathSamplingProcess::setGamma(const TypedDagNode< RbVector< RbVector<double> > >* param, const TypedDagNode< RbVector<double> >* times)
{
	if ( gamma != NULL )
	{
		throw RbException("Tried to set gamma twice.");
	}

	// set the value
	gamma       = param;
	gamma_times = times;

	// include the parameter
	addParameter(gamma);
	addParameter(gamma_times);

	// flag for update
	gamma_dirty = true;
	probability_dirty = true;
}

void GeneralizedLineageHeterogeneousBirthDeathSamplingProcess::setRho(const TypedDagNode< double >* param)
{
	if ( rho_simple != NULL || rho != NULL )
	{
		throw RbException("Tried to set rho twice.");
	}

	// set the value
	rho_simple = param;
	rho_times  = NULL;

	// include the parameter
	addParameter(rho_simple);

	// flag for update
	rho_dirty = true;
	probability_dirty = true;
}

void GeneralizedLineageHeterogeneousBirthDeathSamplingProcess::setRho(const TypedDagNode< RbVector< RbVector<double> > >* param, const TypedDagNode< RbVector<double> >* times)
{
	if ( rho_simple != NULL || rho != NULL )
	{
		throw RbException("Tried to set rho twice.");
	}

	// set the value
	rho       = param;
	rho_times = times;

	// include the parameter
	addParameter(rho);
	addParameter(rho_times);

	// flag for update
	rho_dirty = true;
	probability_dirty = true;
}

void GeneralizedLineageHeterogeneousBirthDeathSamplingProcess::setXi(const TypedDagNode< RbVector< RbVector<double> > >* param, const TypedDagNode< RbVector<double> >* times)
{
	if ( xi != NULL )
	{
		throw RbException("Tried to set xi twice.");
	}

	// set the value
	xi       = param;
	xi_times = times;

	// include the parameter
	addParameter(xi);
	addParameter(xi_times);

	// flag for update
	xi_dirty = true;
	probability_dirty = true;
}

void GeneralizedLineageHeterogeneousBirthDeathSamplingProcess::setEta(const TypedDagNode< double >* param)
{
	if ( eta_simple != NULL || eta_const != NULL || eta_var != NULL )
	{
		throw RbException("Tried to set eta twice.");
	}

	// set the value
	eta_simple = param;
	eta_times  = NULL;

	// include the parameter
	addParameter(eta_simple);

	// flag for update
	eta_dirty = true;
	probability_dirty = true;
}

void GeneralizedLineageHeterogeneousBirthDeathSamplingProcess::setEta(const TypedDagNode< RateGenerator >* param)
{
	if ( eta_simple != NULL || eta_const != NULL || eta_var != NULL )
	{
		throw RbException("Tried to set eta twice.");
	}

	// set the value
	eta_const = param;
	eta_times = NULL;

	// include the parameter
	addParameter(eta_const);

	// flag for update
	eta_dirty = true;
	probability_dirty = true;
}

void GeneralizedLineageHeterogeneousBirthDeathSamplingProcess::setEta(const TypedDagNode< RbVector< RateGenerator > >* param, const TypedDagNode< RbVector<double> >* times)
{
	if ( eta_simple != NULL ||  eta_const != NULL || eta_var != NULL )
	{
		throw RbException("Tried to set eta twice.");
	}

	// check for ascending times
	checkTimesAreAscending(times->getValue());

	// set the value
	eta_var   = param;
	eta_times = times;

	// include the parameter
	addParameter(eta_var);
	addParameter(eta_times);

	// flag for update
	eta_dirty = true;
	probability_dirty = true;
}

void GeneralizedLineageHeterogeneousBirthDeathSamplingProcess::setOmega(const TypedDagNode< CladogeneticProbabilityMatrix >* param)
{
	if ( omega_const != NULL || omega_var != NULL )
	{
		throw RbException("Tried to set omega twice.");
	}

	// set the value
	omega_const = param;
	omega_times = NULL;

	// include the parameter
	addParameter(omega_const);

	// flag for update
	omega_dirty = true;
	probability_dirty = true;
}

void GeneralizedLineageHeterogeneousBirthDeathSamplingProcess::setOmega(const TypedDagNode< RbVector< CladogeneticProbabilityMatrix > >* param, const TypedDagNode< RbVector<double> >* times)
{
	if ( omega_const != NULL || omega_var != NULL )
	{
		throw RbException("Tried to set omega twice.");
	}

	// check for ascending times
	checkTimesAreAscending(times->getValue());

	// set the value
	omega_var   = param;
	omega_times = times;

	// include the parameter
	addParameter(omega_var);
	addParameter(omega_times);

	// flag for update
	omega_dirty = true;
	probability_dirty = true;
}

void GeneralizedLineageHeterogeneousBirthDeathSamplingProcess::setZeta(const TypedDagNode< RbVector< MatrixReal > >* param)
{
	if ( zeta != NULL )
	{
		throw RbException("Tried to set zeta twice.");
	}

	// set the value
	zeta = param;

	// include the parameter
	addParameter(zeta);

	// flag for update
	zeta_dirty = true;
	probability_dirty = true;
}

void GeneralizedLineageHeterogeneousBirthDeathSamplingProcess::setValue(Tree *v, bool f)
{

    // make sure the input tree is binary
    v->makeInternalNodesBifurcating(true, true);

	// check that tree is binary (this seems redundant? MRM 7/26/2023)
    if (v->isBinary() == false)
    {
        throw RbException("The process is only implemented for binary trees.");
    }

    // check the taxon labels in the current tree and new tree
    std::vector<std::string> param_taxa;
    size_t num_taxa = taxa.size();
    for(size_t i = 0; i < num_taxa; ++i)
    {
    	param_taxa.push_back( taxa[i].getName() );
    }

//    // get the taxa names from the input tree
//    std::vector<Taxon> input_taxa_obj = v->getTaxa();
//    std::vector<std::string> input_taxa;
//    for (size_t i = 0; i < input_taxa_obj.size(); ++i)
//	{
//    	input_taxa.push_back( input_taxa_obj[i].getSpeciesName() );
//    }
//
//    // get the taxa names from the current tree
//    std::vector<Taxon> current_taxa_obj = value->getTaxa();
//    std::vector<std::string> current_taxa;
//    for (size_t i = 0; i < current_taxa_obj.size(); ++i)
//	{
//    	current_taxa.push_back( current_taxa_obj[i].getSpeciesName() );
//    }

    std::vector<std::string> input_taxa   = v->getSpeciesNames();
    std::vector<std::string> current_taxa = value->getSpeciesNames();

    // check that the number of taxa match
    if ( input_taxa.size() != num_taxa )
    {
    	throw RbException("Number of taxa in the new tree does not match number of taxa in the old tree.");
    }

    // sort the labels
    std::sort(param_taxa.begin(),   param_taxa.end());
    std::sort(input_taxa.begin(),   input_taxa.end());
    std::sort(current_taxa.begin(), current_taxa.end());
    for(size_t i = 0; i < num_taxa; ++i)
    {
    	if ( current_taxa[i] != param_taxa[i] )
    	{
    		throw RbException("Something went wrong. The taxon labels in the current tree do not match the taxon labels in the distribution object.");
    	}
    	if ( input_taxa[i] != current_taxa[i] )
    	{
    		throw RbException("Taxon labels in the new tree do not match with taxon labels in the original tree.");
    	}
    }

    // swap the listener
    value->getTreeChangeEventHandler().removeListener( this );

    // set the tree
    static_cast<TreeDiscreteCharacterData *>(this->value)->setTree( *v );

    // clear memory
    delete v;

    // set the taxon data
    for(size_t i = 0; i < num_taxa; ++i)
    {
    	// get the taxon data and node in the new tree
    	Taxon &taxon = taxa[i];
    	TopologyNode& node = this->value->getTipNodeWithName( taxon.getSpeciesName() );

    	// set the taxon data for the node
    	node.setTaxon( taxon );
    }

    // add this object to the tree change event handler
    value->getTreeChangeEventHandler().addListener( this );

    // update the kernel
    updateTree(true);

    // mark the likelihood dirty
    probability_dirty = true;

}

void GeneralizedLineageHeterogeneousBirthDeathSamplingProcess::drawStochasticCharacterMap(std::vector<std::string>& character_histories, bool use_simmap_default)
{
	// draw the stochastic map
	TensorPhylo::Interface::mapHistories_t history = tp_ptr->drawHistory();

	// translate the map to a vector of strings
	size_t node_index = 0;
	for(TensorPhylo::Interface::mapHistories_t::iterator it = history.begin(); it != history.end(); ++it)
	{
		// get the history for the branch
		std::vector< std::pair<double, size_t> > this_history = it->second;
        size_t n_events = this_history.size();

		// create the string
        std::string simmap_string = "{";
        
        if (use_simmap_default == true)
        {
            std::vector< std::pair<double, size_t> >::reverse_iterator first_event = this_history.rend();
            //first_event--; // apparently, this isn't for the reverse_iterator; uncomment to verify for yourself
            int event_idx = 0;
            for(std::vector< std::pair<double, size_t> >::reverse_iterator jt = this_history.rbegin(); jt != this_history.rend(); ++jt)
            {
                simmap_string = simmap_string + StringUtilities::toString(jt->second) + "," + StringUtilities::toString(jt->first);
                if ( jt != first_event && event_idx != (n_events - 1))
                {
                    simmap_string = simmap_string + ":";
                }
                event_idx++;
            }
        }
        else
        {
            std::vector< std::pair<double, size_t> >::iterator first_event = this_history.begin();
            for(std::vector< std::pair<double, size_t> >::iterator jt = this_history.begin(); jt != this_history.end(); ++jt)
            {
                if ( jt != first_event)
                {
                    simmap_string = simmap_string + ":";
                }
                simmap_string = simmap_string + StringUtilities::toString(jt->second) + "," + StringUtilities::toString(jt->first);
            }
        }
        simmap_string = simmap_string + "}";

        // add the string to the character histories
        character_histories[it->first - 1] = simmap_string;
	}
    
}

void GeneralizedLineageHeterogeneousBirthDeathSamplingProcess::drawStochasticCharacterMap(std::vector<std::string>& character_histories, std::vector<double>& branch_lambda, std::vector<double>& branch_mu, std::vector<double>& branch_phi, std::vector<double>& branch_delta, std::vector<long>& num_events)
{
	// draw the stochastic map
	TensorPhylo::Interface::mapHistories_t history = tp_ptr->drawHistoryAndComputeRates(branch_lambda, branch_mu, branch_phi, branch_delta, num_events);

	// translate the map to a vector of strings
	for(TensorPhylo::Interface::mapHistories_t::iterator it = history.begin(); it != history.end(); ++it)
	{
		// get the history for the branch
		std::vector< std::pair<double, size_t> > this_history = it->second;

		// create the string
        std::string simmap_string = "{";
        std::vector< std::pair<double, size_t> >::reverse_iterator first_event = this_history.rend();
        //first_event--; // apparently, this isn't for the reverse_iterator; uncomment to verify for yourself
        for(std::vector< std::pair<double, size_t> >::reverse_iterator jt = this_history.rbegin(); jt != this_history.rend(); ++jt)
        {
            simmap_string = simmap_string + StringUtilities::toString(jt->second) + "," + StringUtilities::toString(jt->first);
            if ( jt != first_event )
            {
                simmap_string = simmap_string + ":";
            }
        }
        simmap_string = simmap_string + "}";

        // add the string to the character histories
        character_histories[it->first - 1] = simmap_string;

	}

}

void GeneralizedLineageHeterogeneousBirthDeathSamplingProcess::drawJointConditionalAncestralStates(std::vector<size_t>& startStates, std::vector<size_t>& endStates)
{
	// draw the ancestral states
	TensorPhylo::Interface::mapHistories_t history = tp_ptr->drawAncestralStates();

	// translate the ancestral states to revbayes format
	for(TensorPhylo::Interface::mapHistories_t::iterator it = history.begin(); it != history.end(); ++it)
	{
		// get the history for the branch
		std::vector< std::pair<double, size_t> > this_history = it->second;

        // add the states
		startStates[it->first - 1] = this_history[0].second;
		endStates[it->first - 1]   = this_history[1].second;
	}

}


void GeneralizedLineageHeterogeneousBirthDeathSamplingProcess::getAffected(RbOrderedSet<DagNode *>& affected, DagNode* affecter)
{
    if ( affecter == age )
    {
        dag_node->initiateGetAffectedNodes( affected );
    }
}

void GeneralizedLineageHeterogeneousBirthDeathSamplingProcess::initializeEmptyCharData(void)
{
	// get the tip labels from the tree
    std::vector<std::string> tips = value->getTipNames();

    // create a new data object
    HomologousDiscreteCharacterData<NaturalNumbersState> *tip_data = new HomologousDiscreteCharacterData<NaturalNumbersState>();
    for (size_t i = 0; i < tips.size(); i++)
    {
        DiscreteTaxonData<NaturalNumbersState> this_tip_data = DiscreteTaxonData<NaturalNumbersState>(tips[i]);
        NaturalNumbersState state = NaturalNumbersState(0, num_states);
        state.setState("?");
        this_tip_data.addCharacter(state);
        tip_data->addTaxonData(this_tip_data);
    }

    // store the new value for the discrete data
    static_cast<TreeDiscreteCharacterData*>(this->value)->setCharacterData(tip_data);

    // update the kernel
    updateData(true);

    // mark the likelihood dirty
    probability_dirty = true;

}

void GeneralizedLineageHeterogeneousBirthDeathSamplingProcess::keepSpecialization(const DagNode* affecter)
{

    if ( affecter == age )
    {
        dag_node->keepAffected();
    }

    // clear all flags
    for (std::vector<bool>::iterator it = this->dirty_nodes.begin(); it != this->dirty_nodes.end(); ++it)
    {
        (*it) = false;
    }

    probability_dirty    = false;
    tree_dirty           = false;
    root_frequency_dirty = false;
    lambda_dirty         = false;
    mu_dirty             = false;
    phi_dirty            = false;
    delta_dirty          = false;
    upsilon_dirty        = false;
    gamma_dirty          = false;
    rho_dirty            = false;
    xi_dirty             = false;
    eta_dirty            = false;
    omega_dirty          = false;
    zeta_dirty           = false;
    old_ln_prob          = current_ln_prob; // make sure we don't accidently restore the outdated likelihood

}

void GeneralizedLineageHeterogeneousBirthDeathSamplingProcess::prepareParameters(bool force)
{

	// make sure all the parameters are up-to-date
	updateTree(force);
	updateData(force);
	updateRootFrequency(force);
	updateLambda(force);
	updateMu(force);
	updatePhi(force);
	updateDelta(force);
	updateUpsilon(force);
	updateGamma(force);
	updateRho(force);
	updateXi(force);
	updateEta(force);
	updateOmega(force);
	updateZeta(force);

}

void GeneralizedLineageHeterogeneousBirthDeathSamplingProcess::restoreSpecialization(const DagNode *restorer)
{

    if ( restorer == age )
    {
        if ( use_origin == false)
        {
            value->getRoot().setAge( age->getValue() );
        }

        if ( dag_node != NULL )
        {
            dag_node->touchAffected();
        }

        // update the tree
        updateTree();
        tree_dirty = false;
    }
    
    // MJL added 230307
    if ( restorer == this->dag_node )
    {
        // update the tree
        updateTree();
        tree_dirty = false;

        // make sure we update the likelihood
//        probability_dirty = true;

    }

    // reset the flags
    // NOTE: we don't want to mark anything as clean because tensorphylo still needs to recompute
    // partial likelihoods for these nodes. we only set as clean when we accept the move
//    for (std::vector<bool>::iterator it = dirty_nodes.begin(); it != dirty_nodes.end(); ++it)
//    {
//        (*it) = false;
//    }

    if ( restorer != this->dag_node )
    {
    	if ( restorer == root_frequency )
    	{
    		root_frequency_dirty = true;
    	}
    	else if ( restorer == lambda_const || restorer == lambda_var || restorer == lambda_times  )
    	{
    		lambda_dirty = true;
    	}
    	else if ( restorer == mu_const || restorer == mu_var || restorer == mu_times  )
    	{
    		mu_dirty = true;
    	}
    	else if ( restorer == phi_const || restorer == phi_var || restorer == phi_times  )
    	{
    		phi_dirty = true;
    	}
    	else if ( restorer == delta_const || restorer == delta_var || restorer == delta_times )
    	{
    		delta_dirty = true;
    	}
    	else if ( restorer == upsilon || restorer == upsilon_times  )
    	{
    		upsilon_dirty = true;
    	}
    	else if ( restorer == gamma || restorer == gamma_times )
    	{
    		gamma_dirty = true;
    	}
    	else if ( restorer == rho_simple || restorer == rho || restorer == rho_times  )
    	{
    		rho_dirty = true;
    	}
    	else if ( restorer == xi || restorer == xi_times  )
    	{
    		xi_dirty = true;
    	}
    	else if ( restorer == eta_simple || restorer == eta_const || restorer == eta_var || restorer == eta_times  )
    	{
    		eta_dirty = true;
    	}
    	else if ( restorer == omega_const || restorer == omega_var || restorer == omega_times  )
    	{
    		omega_dirty = true;
    	}
    	else if ( restorer == zeta  )
    	{
    		zeta_dirty = true;
    	}
    }

    // clean the likelihood
    probability_dirty = false;
    current_ln_prob   = old_ln_prob;

}

void GeneralizedLineageHeterogeneousBirthDeathSamplingProcess::simulateSSETree(void) {
    RBOUT("Warning: simulating tree under SSE model (not yet implemented).");
    
    // simulating a tree
    // std::string sim_newick_string = tp_ptr->simulateTree();
    // this->setValue( static_cast<Tree*>( tp_ptr->getTreeValue() ) );
    // this->setValue( static_cast<DiscreteCharacterData*>( tp_ptr->getDataValue() ) );
}

void GeneralizedLineageHeterogeneousBirthDeathSamplingProcess::simulateTree(void)
{

	// Warning: simulating tree under uniform model.
	RBOUT("Warning: simulating tree under uniform model.");

    // Get the rng
    RandomNumberGenerator* rng = GLOBAL_RNG;

    // Create the time tree object (topology + times)
    Tree *psi = new TreeDiscreteCharacterData();

    // Root the topology by setting the appropriate flag
    psi->setRooted( true );

    // make a vector of tip nodes
    std::vector<TopologyNode* > nodes;

    // set tip names
    size_t num_taxa = taxa.size();
    for (size_t i=0; i<num_taxa; ++i)
    {
        // get the node from the list
        TopologyNode* node = new TopologyNode(i);

        // set name and age
        const std::string& name = taxa[i].getName();
        node->setName(name);
        node->setSpeciesName(taxa[i].getSpeciesName());
        node->setAge(taxa[i].getAge());
        node->setTaxon(taxa[i]);

        // add to tips
        nodes.push_back(node);
    }

    // get times for simulation
    std::vector<double> ages = simulateCoalescentAges();

    // recursively build the tree
    buildSerialSampledRandomBinaryTree(psi, nodes, ages);

    // initialize the topology by setting the root
    TopologyNode* root = nodes[nodes.size() - 1];
    psi->setRoot(root, true);

    // store the new value for the tree
    value->getTreeChangeEventHandler().removeListener( this );
    value = psi;
    value->getTreeChangeEventHandler().addListener( this );

    // update the kernel
    updateTree(true);

    // set tip states to missing
    initializeEmptyCharData();

}

std::vector<double> GeneralizedLineageHeterogeneousBirthDeathSamplingProcess::simulateCoalescentAges() const
{
    // Get the rng
    RandomNumberGenerator* rng = GLOBAL_RNG;

    // create the container for the ages
    std::vector<double> ages;

    // for each tip, simulate an age between max age and tip age
    double max_age = age->getValue();
    size_t num_taxa = taxa.size();
    size_t num_ages;
    if ( use_origin == false )
    {
    	// root age provided
    	ages.push_back(max_age);
    	num_ages = num_taxa - 2;
    }
    else
    {
    	// stem age provided
    	num_ages = num_taxa - 1;
    }

    for(size_t i = 0; i < num_ages; ++i)
    {
    	// get the age of the tip
    	double a = taxa[i + 1].getAge();

    	// simulate the age of a node
    	double new_age = a + rng->uniform01() * (max_age - a);

    	//add the age to the vector of ages
    	ages.push_back(new_age);
    }

    // sort the ages (from youngest to oldest)
    std::sort(ages.begin(), ages.end(), std::greater<double>());

    // return the ages
    return ages;
}

void GeneralizedLineageHeterogeneousBirthDeathSamplingProcess::touchSpecialization(const DagNode *affecter, bool touchAll)
{

    if ( affecter == age )
    {
        if ( use_origin == false)
        {
            value->getRoot().setAge( age->getValue() );
        }

        if ( dag_node != NULL )
        {
            dag_node->touchAffected();
        }

        // update the tree
        tree_dirty = true;
//        updateTree();

        // make sure we update the likelihood
        probability_dirty = true;

    }
    
    // MJL added 230307
    if ( affecter == this->dag_node )
    {
        // update the tree
        tree_dirty = true;

        // make sure we update the likelihood
        probability_dirty = true;

    }

    if ( affecter != this->dag_node and affecter != age )
    {

    	// mark all nodes as dirty
        for (std::vector<bool>::iterator it = dirty_nodes.begin(); it != dirty_nodes.end(); ++it)
        {
            (*it) = true;
        }

        // mark the affecting parameter as dirty
        if ( affecter == root_frequency )
		{
			root_frequency_dirty = true;
			probability_dirty = true;
		}
        else if ( affecter == lambda_const || affecter == lambda_var || affecter == lambda_times  )
    	{
    		lambda_dirty = true;
    		probability_dirty = true;
    	}
    	else if ( affecter == mu_const || affecter == mu_var || affecter == mu_times  )
    	{
    		mu_dirty = true;
    		probability_dirty = true;
    	}
    	else if ( affecter == phi_const || affecter == phi_var || affecter == phi_times  )
    	{
    		phi_dirty = true;
    		probability_dirty = true;
    	}
    	else if ( affecter == delta_const || affecter == delta_var || affecter == delta_times )
    	{
    		delta_dirty = true;
    		probability_dirty = true;
    	}
    	else if ( affecter == upsilon || affecter == upsilon_times  )
    	{
    		upsilon_dirty = true;
    		probability_dirty = true;
    	}
    	else if ( affecter == gamma || affecter == gamma_times )
    	{
    		gamma_dirty = true;
    		probability_dirty = true;
    	}
    	else if ( affecter == rho_simple || affecter == rho || affecter == rho_times  )
    	{
    		rho_dirty = true;
    		probability_dirty = true;
    	}
    	else if ( affecter == xi || affecter == xi_times  )
    	{
    		xi_dirty = true;
    		probability_dirty = true;
    	}
    	else if ( affecter == eta_simple || affecter == eta_const || affecter == eta_var || affecter == eta_times  )
    	{
    		eta_dirty = true;
    		probability_dirty = true;
    	}
    	else if ( affecter == omega_const || affecter == omega_var || affecter == omega_times  )
    	{
    		omega_dirty = true;
    		probability_dirty = true;
    	}
    	else if ( affecter == zeta  )
    	{
    		zeta_dirty = true;
    		probability_dirty = true;
    	}
    }

}

std::vector<double> GeneralizedLineageHeterogeneousBirthDeathSamplingProcess::RbToStd(const Simplex &obj)
{
	std::vector<double> std_object;
	for(size_t i = 0; i < obj.size(); ++i) {
		std_object.push_back(obj[i]);
	}
	return std_object;
}

std::vector<double> GeneralizedLineageHeterogeneousBirthDeathSamplingProcess::RbToStd(const RbVector<double> &obj)
{
	std::vector<double> std_object;
	for(size_t i = 0; i < obj.size(); ++i) {
		std_object.push_back(obj[i]);
	}
	return std_object;
}

std::vector< std::vector<double> > GeneralizedLineageHeterogeneousBirthDeathSamplingProcess::RbToStd(const RbVector< RbVector<double>> &obj)
{
	std::vector< std::vector<double> > std_object;
	for(size_t i = 0; i < obj.size(); ++i) {
		std::vector<double> sub;
		for(size_t j = 0; j < obj[i].size(); ++j) {
			sub.push_back(obj[i][j]);
		}
		std_object.push_back(sub);
	}
	return std_object;
}

std::vector< std::vector< std::vector<double> > > GeneralizedLineageHeterogeneousBirthDeathSamplingProcess::RbToStd(const RbVector< RateGenerator > &obj)
{
	std::vector< std::vector< std::vector<double> > > std_object;
	for(size_t i = 0; i < obj.size(); ++i) {
		std::vector< std::vector<double> > sub;
		const RateGenerator &this_rate_generator = obj[i];
		for(size_t j = 0; j < num_states; ++j) {
			std::vector<double> sub_sub;
			for(size_t k = 0; k < num_states; ++k)
			{
				sub_sub.push_back( this_rate_generator.getRate(j, k, 0.0, 1.0) );
			}
			sub.push_back(sub_sub);
		}
		std_object.push_back(sub);
	}
	return std_object;
}

std::vector< std::vector< std::vector<double> > > GeneralizedLineageHeterogeneousBirthDeathSamplingProcess::RbToStd(const RbVector< MatrixReal > &obj)
{
	std::vector< std::vector< std::vector<double> > > std_object;
	for(size_t i = 0; i < obj.size(); ++i) {
		std::vector< std::vector<double> > sub;
		const MatrixReal &this_matrix = obj[i];
		size_t nrow = this_matrix.getNumberOfRows();
		size_t ncol = this_matrix.getNumberOfColumns();
		for(size_t j = 0; j < nrow; ++j) {
			std::vector<double> sub_sub;
			for(size_t k = 0; k < ncol; ++k)
			{
				sub_sub.push_back( this_matrix[j][k] );
			}
			sub.push_back(sub_sub);
		}
		std_object.push_back(sub);
	}
	return std_object;
}

std::vector< std::map< std::vector<unsigned>, double > > GeneralizedLineageHeterogeneousBirthDeathSamplingProcess::RbToStd(const RbVector< CladogeneticProbabilityMatrix > &obj)
{
	/* Original
	std::vector< std::map< std::vector<unsigned >, double >> std_object;
	for(size_t i = 0; i < obj.size(); ++i)
	{
		std_object.push_back( obj[i].getEventMap() );
	}*/
	// Copy and convert from 1-indexing to 0-indexing
	std::vector< std::map< std::vector<unsigned >, double >> std_object(obj.size());
	for(size_t i = 0; i < obj.size(); ++i)
	{
		for(std::map< std::vector<unsigned >, double >::const_iterator it=obj[i].getEventMap().begin(); it != obj[i].getEventMap().end(); ++it)
		{
			// Recover the map entries
			std::vector<unsigned> key = it->first;
			double val = it->second;
			// 1-indexing to 0-indexing
			if ( zero_indexed == false )
			{
				for(size_t iK=0; iK<key.size(); ++iK) key[iK] -= 1;
			}
			std_object[i][key] = val;
		}
	}
	return std_object;
}

void GeneralizedLineageHeterogeneousBirthDeathSamplingProcess::checkTimesAreAscending(const RbVector<double> &obj) {

	bool isValid = true;
	for(size_t i = 0; i < obj.size(); ++i) {
		if ( std::fabs(obj[i] - 0.0) < std::numeric_limits<double>::epsilon() ) {
			isValid = false;
			break;
		}
		if ( i != obj.size() - 1 ) {
			if (obj[i] > obj[i + 1]) {
				isValid = false;
				break;
			}
		}
	}

	if (!isValid) {
		throw RbException("Problem with rate change times. Please make sure that times are in ascending order, and that there is no time that is zero. The first element of the time vector should be the start age of the youngest epoch, etc.");
	}

}

void GeneralizedLineageHeterogeneousBirthDeathSamplingProcess::updateTree(bool force)
{
	if ( force or tree_dirty )
	{

<<<<<<< HEAD
		// MRM/BP 7/26/23: Bruno and I made a change here to collapse zero-length branches
		// into sampled ancestors before getting the newick string. This solves a problem
		// but may create a new one: might be expensive to traverse entire tree and collapse
		// ancestors every time we change the tree?
		// possible alternative: use a different algorithm to make the newick string that
		// correctly creates sampled ancestor nodes even when the branch has zero length

		// collapse sampled ancestors
		Tree* tmp_tree = this->getValue().clone();
		tmp_tree->collapseSampledAncestors();

		// get the newick string
		std::string var = tmp_tree->getNewickRepresentation();
//		std::string var = this->getValue().getNewickRepresentation();
=======
		// get the newick string
		std::string var = this->getValue().getNewickRepresentation();
		size_t num_chars = var.size();
>>>>>>> ecd9fc04

		if ( use_origin )
		{
			// strip out trailing zeros
			char pattern = ':';
<<<<<<< HEAD
			while ( true )
			{
				// if we found a colon stop
				// if ( std::string(&var.back()) == pattern )
				if ( var.back() == pattern )
				{
=======
			size_t i;
			for(i = num_chars - 1; i >= 0; --i) {
				if (var[i] == pattern) {
>>>>>>> ecd9fc04
					break;
				}
			}
			var = var.substr(0, i + 1);

			// now add the tail
			double origin_age  = age->getValue();
			double root_age    = this->getValue().getRoot().getAge();
			double tail_length = origin_age - root_age;
			var += std::to_string(tail_length);
		}
		else
		{

			// strip off the tail
			// strip out trailing zeros
			char pattern = ':';
			size_t i;
			for(i = num_chars - 1; i >= 0; --i) {
				if (var[i] == pattern) {
					break;
				}
			}
			var = var.substr(0, i + 1);

			// now add the trailing zeros
			var += "0.00000";
		}

		// make sure there's a closing semicolon
		var += ";";

		// set the tree
//		dirty_nodes = std::vector<bool>(dirty_nodes.size(), true);
		tp_ptr->setTree(var, dirty_nodes);
//		tp_ptr->setTree(var);

		// mark tree as clean
		tree_dirty = false;

	}
}

void GeneralizedLineageHeterogeneousBirthDeathSamplingProcess::updateData(bool force)
{
	if ( force )
	{
		// get the data
		const RevBayesCore::AbstractHomologousDiscreteCharacterData &dat = getCharacterData();

		size_t num_taxa = taxa.size();
		std::map< std::string, std::vector<double> > taxon_map;
		std::vector<std::string> taxon_names(num_taxa);
		for(size_t i = 0; i < num_taxa; ++i)
		{
			const AbstractDiscreteTaxonData& this_taxon_data = dat.getTaxonData(taxa[i].getName());

			// if the data are weighted, use the weights
			if ( this_taxon_data[0].isWeighted() )
			{
				taxon_map[taxa[i].getName()] = this_taxon_data[0].getWeights();
			}
			else
			{
				RbBitSet this_bit_set = this_taxon_data[0].getState();
				std::vector<double> this_taxon_states(num_states);
				for(size_t j = 0; j < num_states; ++j)
				{
					this_taxon_states[j] = this_bit_set[j] == true ? 1.0 : 0.0;
				}
				taxon_map[taxa[i].getName()] = this_taxon_states;
			}

			taxon_names[i] = taxa[i].getName();
		}

		// set the data
		tp_ptr->setData(taxon_names, taxon_map);

	}
}

void GeneralizedLineageHeterogeneousBirthDeathSamplingProcess::updateRootFrequency(bool force)
{
	if ( force or root_frequency_dirty )
	{
		// create empty vector
		std::vector<double> var;
		if ( root_frequency != NULL )
		{
			var = RbToStd( root_frequency->getValue() );
		}
		else
		{
			throw RbException("Root frequencies cannot be NULL.");
		}

		// set the parameters
		tp_ptr->setRootPrior(var);

	}

	// flag as clean
	root_frequency_dirty = false;

}

void GeneralizedLineageHeterogeneousBirthDeathSamplingProcess::updateLambda(bool force)
{
	if ( force or lambda_dirty )
	{
		if ( lambda_const != NULL )
		{
			// create intermediate parameters
			RbVector< RbVector<double> > intermediate_parameters;
			intermediate_parameters.push_back( RbVector<double>( lambda_const->getValue() ) );

			// create empty vectors
			std::vector< std::vector<double> > params = RbToStd( intermediate_parameters );
			std::vector<double>                times;

			// set the parameters
			tp_ptr->setLambda(times, params);
		}
		else if ( lambda_var != NULL )
		{

			// check for ascending times
			checkTimesAreAscending(lambda_times->getValue());

			// create empty vectors
			std::vector< std::vector<double> > params = RbToStd( lambda_var->getValue() );
			std::vector<double>                times  = RbToStd( lambda_times->getValue() );

			// set the parameters
			tp_ptr->setLambda(times, params);

		}

	}

	// flag as clean
	lambda_dirty = false;

}

void GeneralizedLineageHeterogeneousBirthDeathSamplingProcess::updateMu(bool force)
{
	if ( force or mu_dirty )
	{
		if ( mu_const != NULL )
		{
			// create intermediate parameters
			RbVector< RbVector<double> > intermediate_parameters;
			intermediate_parameters.push_back( RbVector<double>( mu_const->getValue() ) );

			// create empty vectors
			std::vector< std::vector<double> > params = RbToStd( intermediate_parameters );
			std::vector<double>                times;

			// set the parameters
			tp_ptr->setMu(times, params);
		}
		else if ( mu_var != NULL )
		{

			// check for ascending times
			checkTimesAreAscending(mu_times->getValue());

			// create empty vectors
			std::vector< std::vector<double> > params = RbToStd( mu_var->getValue() );
			std::vector<double>                times  = RbToStd( mu_times->getValue() );

			// set the parameters
			tp_ptr->setMu(times, params);
		}

	}

	// flag as clean
	mu_dirty = false;

}

void GeneralizedLineageHeterogeneousBirthDeathSamplingProcess::updatePhi(bool force)
{
	if ( force or phi_dirty )
	{
		if ( phi_const != NULL )
		{
			// create intermediate parameters
			RbVector< RbVector<double> > intermediate_parameters;
			intermediate_parameters.push_back( RbVector<double>( phi_const->getValue() ) );

			// create empty vectors
			std::vector< std::vector<double> > params = RbToStd( intermediate_parameters );
			std::vector<double>                times;

			// set the parameters
			tp_ptr->setPhi(times, params);
		}
		else if ( phi_var != NULL )
		{

			// check for ascending times
			checkTimesAreAscending(phi_times->getValue());

			// create empty vectors
			std::vector< std::vector<double> > params = RbToStd( phi_var->getValue() );
			std::vector<double>                times  = RbToStd( phi_times->getValue() );

			// set the parameters
			tp_ptr->setPhi(times, params);
		}
	}

	// flag as clean
	phi_dirty = false;

}

void GeneralizedLineageHeterogeneousBirthDeathSamplingProcess::updateDelta(bool force)
{
	if ( force or delta_dirty )
	{
		if ( delta_const != NULL )
		{
			// create intermediate parameters
			RbVector< RbVector<double> > intermediate_parameters;
			intermediate_parameters.push_back( RbVector<double>( delta_const->getValue() ) );

			// create empty vectors
			std::vector< std::vector<double> > params = RbToStd( intermediate_parameters );
			std::vector<double>                times;

			// set the parameters
			tp_ptr->setDelta(times, params);
		}
		else if ( delta_var != NULL )
		{

			// check for ascending times
			checkTimesAreAscending(delta_times->getValue());

			// create empty vectors
			std::vector< std::vector<double> > params = RbToStd( delta_var->getValue() );
			std::vector<double>                times  = RbToStd( delta_times->getValue() );

			// set the parameters
			tp_ptr->setDelta(times, params);
		}
	}

	// flag as clean
	delta_dirty = false;

}

void GeneralizedLineageHeterogeneousBirthDeathSamplingProcess::updateUpsilon(bool force)
{
	if ( force or upsilon_dirty )
	{
		// create empty vectors
		std::vector< std::vector<double> > params;
		std::vector<double>                times;

		if ( upsilon != NULL && upsilon_times != NULL )
		{
			// convert to std
			params = RbToStd( upsilon->getValue() );
			times  = RbToStd( upsilon_times->getValue() );

			// set the parameters
			tp_ptr->setMassSpeciationEvents(times, params);
		}

	}

	// flag as clean
	upsilon_dirty = false;

}

void GeneralizedLineageHeterogeneousBirthDeathSamplingProcess::updateGamma(bool force)
{
	if ( force or gamma_dirty )
	{
		// create empty vectors
		std::vector< std::vector<double> > params;
		std::vector<double>                times;

		if ( gamma != NULL && gamma_times != NULL )
		{
			// convert to std
			params = RbToStd( gamma->getValue() );
			times  = RbToStd( gamma_times->getValue() );

			// set the parameters
			tp_ptr->setMassExtinctionEvents(times, params);
		}

	}

	// flag as clean
	gamma_dirty = false;

}

void GeneralizedLineageHeterogeneousBirthDeathSamplingProcess::updateRho(bool force)
{
	if ( force or rho_dirty )
	{
		if ( rho_simple != NULL )
		{
			// create empty vectors
			std::vector< std::vector<double> > params;
			std::vector<double>                times(1, 0.0);

			// replicate the value of rho for each state
			params.push_back( std::vector<double>( num_states, rho_simple->getValue() ) );

			// set the parameters
			tp_ptr->setMassSamplingEvents(times, params);
		}
		else if ( rho != NULL )
		{
			// create empty vectors
			std::vector< std::vector<double> > params;
			std::vector<double>                times;

			if ( rho != NULL && rho_times != NULL )
			{
				// convert to std
				params = RbToStd( rho->getValue() );
				times  = RbToStd( rho_times->getValue() );
			}

			// set the parameters
			tp_ptr->setMassSamplingEvents(times, params);
		}

	}

	// flag as clean
	rho_dirty = false;

}

void GeneralizedLineageHeterogeneousBirthDeathSamplingProcess::updateXi(bool force)
{
	if ( force or xi_dirty )
	{
		// create empty vectors
		std::vector< std::vector<double> > params;
		std::vector<double>                times;

		if ( xi != NULL && xi_times != NULL )
		{
			// convert to std
			params = RbToStd( xi->getValue() );
			times  = RbToStd( xi_times->getValue() );

			// set the parameters
			tp_ptr->setMassDestrSamplingEvents(times, params);
		}

	}

	// flag as clean
	xi_dirty = false;

}

void GeneralizedLineageHeterogeneousBirthDeathSamplingProcess::updateEta(bool force)
{
	if ( force or eta_dirty )
	{
		if ( eta_simple != NULL )
		{
			// create empty vectors
			std::vector< std::vector< std::vector<double> > > params;
			std::vector<double>                               times;

			// create the matrix
			std::vector< std::vector<double> > matrix;
			std::vector<double> row(num_states, eta_simple->getValue());
			double diagonal = -1.0 * eta_simple->getValue() * ((double)num_states - 1.0);
			for(size_t i = 0; i < num_states; ++i)
			{
				matrix.push_back( row );
				matrix[i][i] = diagonal;
			}

			// add the matrix to the vector
			params.push_back(matrix);

			// set the parameters
			tp_ptr->setEta(times, params);
		}
		else if ( eta_const != NULL )
		{
			// create intermediate parameters
			RbVector< RateGenerator > intermediate_parameters;
			intermediate_parameters.push_back( eta_const->getValue() );

			// create empty vectors
			std::vector< std::vector< std::vector<double> > > params = RbToStd( intermediate_parameters );
			std::vector<double>                               times;

			// set the parameters
			tp_ptr->setEta(times, params);
		}
		else if ( eta_var != NULL )
		{

			// check for ascending times
			checkTimesAreAscending(eta_times->getValue());

			// create empty vectors
			std::vector< std::vector< std::vector<double> > > params = RbToStd( eta_var->getValue() );
			std::vector<double>                               times  = RbToStd( eta_times->getValue() );

			// set the parameters
			tp_ptr->setEta(times, params);
		}

	}

	// flag as clean
	eta_dirty = false;

}

void GeneralizedLineageHeterogeneousBirthDeathSamplingProcess::updateOmega(bool force)
{
	if ( force or omega_dirty )
	{
		if ( omega_const != NULL )
		{
			// create intermediate parameters
			RbVector< CladogeneticProbabilityMatrix > intermediate_parameters;
			intermediate_parameters.push_back( omega_const->getValue() );
			// create empty vectors
			std::vector< std::map< std::vector<unsigned>, double > > params = RbToStd( intermediate_parameters );
			std::vector<double>                                      times;
			// set the parameters
			tp_ptr->setOmega(num_states, times, params);
		}
		else if ( omega_var != NULL )
		{

			// check for ascending times
			checkTimesAreAscending(omega_times->getValue());

			// create empty vectors
			std::vector< std::map< std::vector<unsigned>, double > > params = RbToStd( omega_var->getValue() );
			std::vector<double>                                      times  = RbToStd( omega_times->getValue() );

			// set the parameters
			tp_ptr->setOmega(num_states, times, params);
		}

	}

	// flag as clean
	omega_dirty = false;

}

void GeneralizedLineageHeterogeneousBirthDeathSamplingProcess::updateZeta(bool force)
{
	if ( force or zeta_dirty )
	{
		if ( zeta != NULL )
		{
			// convert to std
			std::vector< std::vector< std::vector<double> > > params;

			// convert to std
			params = RbToStd( zeta->getValue() );

			// set the parameters
			tp_ptr->setMassExtinctionStateChangeProb(params);
		}

	}

	// flag as clean
	zeta_dirty = false;

}

void GeneralizedLineageHeterogeneousBirthDeathSamplingProcess::swapParameterInternal(const DagNode *oldP, const DagNode *newP)
{
	if ( oldP == age )
	{
		age = static_cast<const TypedDagNode<double>* >( newP );
	}
	if ( oldP == root_frequency )
	{
		root_frequency = static_cast<const TypedDagNode<Simplex>* >( newP );
		root_frequency_dirty = true;
	}
	if ( oldP == lambda_const )
	{
		lambda_const = static_cast<const TypedDagNode<RbVector<double>  >* >( newP );
		lambda_dirty = true;
	}
	if ( oldP == lambda_var )
	{
		lambda_var = static_cast<const TypedDagNode<RbVector<RbVector<double> > >* >( newP );
		lambda_dirty = true;
	}
	if ( oldP == lambda_times )
	{
		lambda_times = static_cast<const TypedDagNode<RbVector<double>  >* >( newP );
		lambda_dirty = true;
	}
	if ( oldP == mu_const )
	{
		mu_const = static_cast<const TypedDagNode<RbVector<double>  >* >( newP );
		mu_dirty = true;
	}
	if ( oldP == mu_var )
	{
		mu_var = static_cast<const TypedDagNode<RbVector<RbVector<double> > >* >( newP );
		mu_dirty = true;
	}
	if ( oldP == mu_times )
	{
		mu_times = static_cast<const TypedDagNode<RbVector<double>  >* >( newP );
		mu_dirty = true;
	}
	if ( oldP == phi_const )
	{
		phi_const = static_cast<const TypedDagNode<RbVector<double>  >* >( newP );
		phi_dirty = true;
	}
	if ( oldP == phi_var )
	{
		phi_var = static_cast<const TypedDagNode<RbVector<RbVector<double> > >* >( newP );
		phi_dirty = true;
	}
	if ( oldP == phi_times )
	{
		phi_times = static_cast<const TypedDagNode<RbVector<double>  >* >( newP );
		phi_dirty = true;
	}
	if ( oldP == delta_const )
	{
		delta_const = static_cast<const TypedDagNode<RbVector<double>  >* >( newP );
		delta_dirty = true;
	}
	if ( oldP == delta_var )
	{
		delta_var = static_cast<const TypedDagNode<RbVector<RbVector<double> > >* >( newP );
		delta_dirty = true;
	}
	if ( oldP == delta_times )
	{
		delta_times = static_cast<const TypedDagNode<RbVector<double>  >* >( newP );
		delta_dirty = true;
	}
	if ( oldP == upsilon )
	{
		upsilon = static_cast<const TypedDagNode<RbVector<RbVector<double> > >* >( newP );
		upsilon_dirty = true;
	}
	if ( oldP == upsilon_times )
	{
		upsilon_times = static_cast<const TypedDagNode<RbVector<double>  >* >( newP );
		upsilon_dirty = true;
	}
	if ( oldP == gamma )
	{
		gamma = static_cast<const TypedDagNode<RbVector<RbVector<double> > >* >( newP );
		gamma_dirty = true;
	}
	if ( oldP == gamma_times )
	{
		gamma_times = static_cast<const TypedDagNode<RbVector<double>  >* >( newP );
		gamma_dirty = true;
	}
	if ( oldP == rho_simple )
	{
		rho_simple = static_cast<const TypedDagNode<double>* >( newP );
		rho_dirty = true;
	}
	if ( oldP == rho )
	{
		rho = static_cast<const TypedDagNode<RbVector<RbVector<double> > >* >( newP );
		rho_dirty = true;
	}
	if ( oldP == rho_times )
	{
		rho_times = static_cast<const TypedDagNode<RbVector<double>  >* >( newP );
		rho_dirty = true;
	}
	if ( oldP == xi )
	{
		xi = static_cast<const TypedDagNode<RbVector<RbVector<double> > >* >( newP );
		xi_dirty = true;
	}
	if ( oldP == xi_times )
	{
		xi_times = static_cast<const TypedDagNode<RbVector<double>  >* >( newP );
		xi_dirty = true;
	}
	if ( oldP == eta_const )
	{
		eta_const = static_cast<const TypedDagNode<RateGenerator >* >( newP );
		eta_dirty = true;
	}
	if ( oldP == eta_simple )
	{
		eta_simple = static_cast<const TypedDagNode<double>* >( newP );
		eta_dirty = true;
	}
	if ( oldP == eta_var )
	{
		eta_var = static_cast<const TypedDagNode<RbVector<RateGenerator > >* >( newP );
		eta_dirty = true;
	}
	if ( oldP == eta_times )
	{
		eta_times = static_cast<const TypedDagNode<RbVector<double>  >* >( newP );
		eta_dirty = true;
	}
	if ( oldP == omega_const )
	{
		omega_const = static_cast<const TypedDagNode<CladogeneticProbabilityMatrix >* >( newP );
		omega_dirty = true;
	}
	if ( oldP == omega_var )
	{
		omega_var = static_cast<const TypedDagNode<RbVector<CladogeneticProbabilityMatrix > >* >( newP );
		omega_dirty = true;
	}
	if ( oldP == omega_times )
	{
		omega_times = static_cast<const TypedDagNode<RbVector<double>  >* >( newP );
		omega_dirty = true;
	}
	if ( oldP == zeta )
	{
		zeta = static_cast<const TypedDagNode<RbVector<MatrixReal > >* >( newP );
		zeta_dirty = true;
	}
}


void GeneralizedLineageHeterogeneousBirthDeathSamplingProcess::executeMethod(const std::string &n, const std::vector<const DagNode*> &args, RbVector<double> &rv) const
{

}

RevLanguage::RevPtr<RevLanguage::RevVariable> GeneralizedLineageHeterogeneousBirthDeathSamplingProcess::executeProcedure(const std::string &name, const std::vector<DagNode *> args, bool &found)
{
    if (name == "clampCharData")
    {
        found = true;

    	// get the incoming data
        const AbstractHomologousDiscreteCharacterData& v = static_cast<const TypedDagNode<AbstractHomologousDiscreteCharacterData > *>( args[0] )->getValue();

        // check the number of states
        if(v.getNumberOfStates() != num_states)
        {
        	throw RbException("Number of discrete states in the clamped data does not match the number of discrete states for the distribution.");
        }

        // check the taxon labels in the new data are consistent
        std::vector<std::string> param_taxa;
        size_t num_taxa = taxa.size();

        std::vector<Taxon> input_tax = v.getTaxa();
        std::vector<std::string> input_taxa(input_tax.size());
        for(size_t i = 0; i < input_tax.size(); ++i)
        {
        	input_taxa[i] = input_tax[i].getName();
        }

        // check that the number of taxa match
        if ( input_taxa.size() != num_taxa )
        {
        	throw RbException("Number of taxa in the character data does not match number of taxa in the tree.");
        }

        // sort the labels
        std::sort(param_taxa.begin(), param_taxa.end());
        std::sort(input_taxa.begin(), input_taxa.end());
        for(size_t i = 0; i < num_taxa; ++i)
        {
        	if ( input_taxa[i] != input_taxa[i] )
        	{
        		throw RbException("Taxon labels in the new character data do not match with taxon labels in the tree.");
        	}
        }

        // copy the input data
        static_cast<TreeDiscreteCharacterData*>(this->value)->setCharacterData( v.clone() );

        // update the kernel
        updateData(true);

        // mark the likelihood dirty
        probability_dirty = true;

        return NULL;
    }

    if (name == "getCharData")
    {
        found = true;
        RevLanguage::AbstractHomologousDiscreteCharacterData *tip_states = new RevLanguage::AbstractHomologousDiscreteCharacterData( getCharacterData() );
        return new RevLanguage::RevVariable( tip_states );
    }

    if (name == "dumpModel")
    {
    	found = true;

    	// get the filename
    	std::string file_name = args[0]->getValueAsString();

    	// write the file
    	tp_ptr->writeStateToFile(file_name);

    	return NULL;
    }

	return TypedDistribution<Tree>::executeProcedure( name, args, found );
}<|MERGE_RESOLUTION|>--- conflicted
+++ resolved
@@ -1441,7 +1441,7 @@
 	if ( force or tree_dirty )
 	{
 
-<<<<<<< HEAD
+// <<<<<<< HEAD
 		// MRM/BP 7/26/23: Bruno and I made a change here to collapse zero-length branches
 		// into sampled ancestors before getting the newick string. This solves a problem
 		// but may create a new one: might be expensive to traverse entire tree and collapse
@@ -1450,34 +1450,34 @@
 		// correctly creates sampled ancestor nodes even when the branch has zero length
 
 		// collapse sampled ancestors
-		Tree* tmp_tree = this->getValue().clone();
-		tmp_tree->collapseSampledAncestors();
-
-		// get the newick string
-		std::string var = tmp_tree->getNewickRepresentation();
+//      Tree* tmp_tree = this->getValue().clone();
+//		tmp_tree->collapseSampledAncestors();
+//
+//		// get the newick string
+//		std::string var = tmp_tree->getNewickRepresentation();
 //		std::string var = this->getValue().getNewickRepresentation();
-=======
+// =======
 		// get the newick string
 		std::string var = this->getValue().getNewickRepresentation();
 		size_t num_chars = var.size();
->>>>>>> ecd9fc04
+// >>>>>>> dev-tensorphylo
 
 		if ( use_origin )
 		{
 			// strip out trailing zeros
 			char pattern = ':';
-<<<<<<< HEAD
-			while ( true )
-			{
-				// if we found a colon stop
-				// if ( std::string(&var.back()) == pattern )
-				if ( var.back() == pattern )
-				{
-=======
-			size_t i;
-			for(i = num_chars - 1; i >= 0; --i) {
-				if (var[i] == pattern) {
->>>>>>> ecd9fc04
+// <<<<<<< HEAD
+//			while ( true )
+//			{
+//				// if we found a colon stop
+//				// if ( std::string(&var.back()) == pattern )
+//				if ( var.back() == pattern )
+//				{
+// =======
+            size_t i;
+ 			for(i = num_chars - 1; i >= 0; --i) {
+ 				if (var[i] == pattern) {
+// >>>>>>> dev-tensorphylo
 					break;
 				}
 			}
