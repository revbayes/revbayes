#include <string>

#include "RandomNumberFactory.h"
#include "RandomNumberGenerator.h"
#include "AbstractHomologousDiscreteCharacterData.h"
#include "GeneralizedLineageHeterogeneousBirthDeathSamplingProcess.h"
#include "RlAbstractHomologousDiscreteCharacterData.h"
#include "RlString.h"
#include "HomologousDiscreteCharacterData.h"
#include "DiscreteCharacterState.h"
#include "DiscreteTaxonData.h"
#include "NaturalNumbersState.h"
#include "TopologyNode.h"
#include "Taxon.h"
#include "Tree.h"

using namespace RevBayesCore;

/**
 * Constructor.
*/
GeneralizedLineageHeterogeneousBirthDeathSamplingProcess::GeneralizedLineageHeterogeneousBirthDeathSamplingProcess(
	const std::vector<Taxon>&                                       taxa_,
	const TypedDagNode<double>*                                     age_,
	const std::string&                                              condition_type_,
	const TypedDagNode<Simplex >*                                   root_frequency_,
	const size_t                                                    num_states_,
	bool                                                            use_origin_
) : TypedDistribution<Tree>( new TreeDiscreteCharacterData() ),
	current_ln_prob(0.0),
	old_ln_prob(0.0),
	probability_dirty(true),
	taxa(taxa_),
	age(age_),
	condition_type(condition_type_),
	num_states(num_states_),
	root_frequency(root_frequency_),
	lambda_const(NULL),
	lambda_var(NULL),
	lambda_times(NULL),
	mu_const(NULL),
	mu_var(NULL),
	mu_times(NULL),
	phi_const(NULL),
	phi_var(NULL),
	phi_times(NULL),
	delta_const(NULL),
	delta_var(NULL),
	delta_times(NULL),
	upsilon(NULL),
	upsilon_times(NULL),
	gamma(NULL),
	gamma_times(NULL),
	rho_simple(NULL),
	rho(NULL),
	rho_times(NULL),
	xi(NULL),
	xi_times(NULL),
	eta_const(NULL),
	eta_var(NULL),
	eta_times(NULL),
	omega_const(NULL),
	omega_var(NULL),
	omega_times(NULL),
	zeta(NULL),
	use_origin(use_origin_),
	tree_dirty(true),
	root_freq_dirty(true),
	lambda_dirty(true),
	mu_dirty(true),
	phi_dirty(true),
	delta_dirty(true),
	upsilon_dirty(true),
	gamma_dirty(true),
	rho_dirty(true),
	xi_dirty(true),
	eta_dirty(true),
	omega_dirty(true),
	zeta_dirty(true)
{

	//assert(Plugin::loader().isTensorPhyloLoaded());
	try {
		tp_ptr = Plugin::loader().createTensorPhyloLik();
	} catch (...) {
		throw RbException("TensorPhylo is not loaded (use loadPlugin(...)).");
	}
//	std::cout << "tensorphylo version: " << tp_ptr->getVersion() << std::endl;
	// turn on/off debug
	//tp_ptr->setDebugMode(TensorPhylo::Interface::DBG_FILE, "debug.txt");

	// add the parameters
	addParameter(age);
	addParameter(root_frequency);

	// add this object to the tree change event handler
    value->getTreeChangeEventHandler().addListener( this );

    // simulate the tree
    simulateTree();

    // update the kernel
    updateRootFrequency(true);

<<<<<<< HEAD
    // turn on/off debug
//    tp_ptr->setDebugMode(TensorPhylo::Interface::DBG_PRINT);
=======


>>>>>>> ebe6bbe6
//    tp_ptr->setApplyTreeLikCorrection(false);

    // set the condition type
    tp_ptr->setConditionalProbabilityType(TensorPhylo::Interface::TIME);
    if ( condition_type != "time" )
    {
        if ( use_origin )
        {
        	if ( condition_type == "survival" | condition_type == "sampledExtant" )
        	{
        		tp_ptr->setConditionalProbabilityType(TensorPhylo::Interface::STEM_SURVIVAL);
        	}
        	else if ( condition_type == "sampled" )
        	{
        		tp_ptr->setConditionalProbabilityType(TensorPhylo::Interface::STEM_ONE_SAMPLE);
        	}
        	else if ( condition_type == "tree" )
        	{
        		tp_ptr->setConditionalProbabilityType(TensorPhylo::Interface::STEM_TWO_SAMPLES);
        	}
        	else if ( condition_type == "treeExtant" )
        	{
        		tp_ptr->setConditionalProbabilityType(TensorPhylo::Interface::STEM_TWO_EXT_SAMPLES);
        	}
        }
        else
        {
        	if ( condition_type == "survival" | condition_type == "sampledExtant" )
        	{
        		tp_ptr->setConditionalProbabilityType(TensorPhylo::Interface::ROOT_MRCA);
        	}
        	else if ( condition_type == "sampled" )
        	{
        		tp_ptr->setConditionalProbabilityType(TensorPhylo::Interface::ROOT_SAMPLING);
        	}
        }
    }

}

/**
 * The clone function is a convenience function to create proper copies of inherited objected.
 * E.g. a.clone() will create a clone of the correct type even if 'a' is of derived type 'B'.
 *
 * \return A new copy of myself
 */
GeneralizedLineageHeterogeneousBirthDeathSamplingProcess* GeneralizedLineageHeterogeneousBirthDeathSamplingProcess::clone( void ) const
{
	GeneralizedLineageHeterogeneousBirthDeathSamplingProcess* tmp = new GeneralizedLineageHeterogeneousBirthDeathSamplingProcess( *this );
    tmp->getValue().getTreeChangeEventHandler().addListener(tmp);
    return tmp;
}

/**
 * Destructor. Because we added ourselves as a reference to tau when we added a listener to its
 * TreeChangeEventHandler, we need to remove ourselves as a reference and possibly delete tau
 * when we die. All other parameters are handled by others.
 */
GeneralizedLineageHeterogeneousBirthDeathSamplingProcess::~GeneralizedLineageHeterogeneousBirthDeathSamplingProcess( void )
{
    // We don't delete the params, because they might be used somewhere else too. The model needs to do that!

    // remove myself from the tree listeners
    value->getTreeChangeEventHandler().removeListener( this );
}

void GeneralizedLineageHeterogeneousBirthDeathSamplingProcess::buildSerialSampledRandomBinaryTree(Tree *psi, std::vector<TopologyNode*> &nodes, const std::vector<double> &ages)
{

	// Get the rng
	RandomNumberGenerator* rng = GLOBAL_RNG;

	// make a vector of active nodes, and a vector of serial nodes
	std::vector<TopologyNode*> active_nodes;
	std::vector<TopologyNode*> extinct_nodes;

	for(int i = 0; i < nodes.size(); ++i)
	{
		if ( nodes.at(i)->getAge() == 0.0 )
		{
			active_nodes.push_back( nodes.at(i) );
		}
		else
		{
			extinct_nodes.push_back( nodes.at(i) );
		}
	}

	// loop backward through ages
	size_t num_ages = ages.size();
	double current_time = 0.0;

	for(int i = num_ages - 1; i >= 0; i--)
	{
		// get the current time
		double current_time = ages[i];

		// check if any extinct nods become active
		size_t num_extinct = extinct_nodes.size();
		for(int j = num_extinct - 1; j >= 0; --j)
		{
			if ( extinct_nodes.at(j)->getAge() < current_time )
			{
				// add the extinct node to the active nodes list, remove it from the extinct nodes list
				active_nodes.push_back( extinct_nodes.at(j) );
				extinct_nodes.erase( extinct_nodes.begin() + long(j) );
			}
		}

		// randomly draw one child (arbitrarily called left) node from the list of active nodes
		size_t left = static_cast<size_t>( floor( rng->uniform01() * active_nodes.size() ) );
		TopologyNode* leftChild = active_nodes.at(left);

		// remove the randomly drawn node from the list
		active_nodes.erase( active_nodes.begin() + long(left) );

		// randomly draw one child (arbitrarily called left) node from the list of active nodes
		size_t right = static_cast<size_t>( floor( rng->uniform01() * active_nodes.size() ) );
		TopologyNode* rightChild = active_nodes.at(right);

		// remove the randomly drawn node from the list
		active_nodes.erase( active_nodes.begin() + long(right) );

		// add the parent
		size_t num_taxa = taxa.size();
		TopologyNode* parent = new TopologyNode(i + num_taxa);
		parent->addChild(leftChild);
		parent->addChild(rightChild);
		leftChild->setParent(parent);
		rightChild->setParent(parent);
		parent->setAge( current_time );
		parent->setNodeType( false, false, true );
		active_nodes.push_back(parent);
		nodes.push_back(parent);

	}

}

double GeneralizedLineageHeterogeneousBirthDeathSamplingProcess::computeLnProbability(void)
{
	// make sure we need to recompute
	if ( probability_dirty == false )
	{
		return current_ln_prob;
	}

	// store the old likelihood
    old_ln_prob = current_ln_prob;

    // calculate a likelihood!
		//tp_ptr->writeStateToFile("state.dat");
		//tp_ptr->loadStateFromFile("state.dat");
    current_ln_prob = tp_ptr->computeLogLikelihood();

    // flag the likelihood as up-to-date
    probability_dirty = false;

    // NOTE: this likelihood differs from the one computed in other revbayes
    // distributions because we include the probability density of the root node.
    // that probability density drops out if we condition on anything but time, in which
    // case this likelihood will be equivalent to a likelihood from other revbayes
    // birth-death models (but only in the case where rates are independent of state)

    return current_ln_prob;
}

void GeneralizedLineageHeterogeneousBirthDeathSamplingProcess::fireTreeChangeEvent(const TopologyNode &n, const unsigned& m)
{
	// nothing smart to do yet
}

const RevBayesCore::AbstractHomologousDiscreteCharacterData& GeneralizedLineageHeterogeneousBirthDeathSamplingProcess::getCharacterData() const
{
    return static_cast<TreeDiscreteCharacterData*>(this->value)->getCharacterData();
}

void GeneralizedLineageHeterogeneousBirthDeathSamplingProcess::redrawValue(void)
{
	// just simulate with a uniform tree and all missing data
    simulateTree();
}

void GeneralizedLineageHeterogeneousBirthDeathSamplingProcess::setLambda(const TypedDagNode< RbVector<double> >* param)
{
	if ( lambda_const != NULL || lambda_var != NULL )
	{
		throw RbException("Tried to set lambda twice.");
	}

	// set the value
	lambda_const = param;
	lambda_times = NULL;

	// include the parameter
	addParameter(lambda_const);

	// dispatch an update
	updateLambda(true);

	// mark clean
	lambda_dirty = false;
}

void GeneralizedLineageHeterogeneousBirthDeathSamplingProcess::setLambda(const TypedDagNode< RbVector< RbVector<double> > >* param, const TypedDagNode< RbVector<double> >* times)
{
	if ( lambda_const != NULL || lambda_var != NULL )
	{
		throw RbException("Tried to set lambda twice.");
	}

	// set the value
	lambda_var   = param;
	lambda_times = times;

	// include the parameter
	addParameter(lambda_var);
	addParameter(lambda_times);

	// dispatch an update
	updateLambda(true);

	// mark clean
	lambda_dirty = false;
}

void GeneralizedLineageHeterogeneousBirthDeathSamplingProcess::setMu(const TypedDagNode< RbVector<double> >* param)
{
	if ( mu_const != NULL || mu_var != NULL )
	{
		throw RbException("Tried to set mu twice.");
	}

	// set the value
	mu_const = param;
	mu_times = NULL;

	// include the parameter
	addParameter(mu_const);

	// dispatch an update
	updateMu(true);

	// mark clean
	mu_dirty = false;
}

void GeneralizedLineageHeterogeneousBirthDeathSamplingProcess::setMu(const TypedDagNode< RbVector< RbVector<double> > >* param, const TypedDagNode< RbVector<double> >* times)
{
	if ( mu_const != NULL || mu_var != NULL )
	{
		throw RbException("Tried to set mu twice.");
	}

	// set the value
	mu_var   = param;
	mu_times = times;

	// include the parameter
	addParameter(mu_var);
	addParameter(mu_times);

	// dispatch an update
	updateMu(true);

	// mark clean
	mu_dirty = false;
}

void GeneralizedLineageHeterogeneousBirthDeathSamplingProcess::setPhi(const TypedDagNode< RbVector<double> >* param)
{
	if ( phi_const != NULL || phi_var != NULL )
	{
		throw RbException("Tried to set phi twice.");
	}

	// set the value
	phi_const = param;
	phi_times = NULL;

	// include the parameter
	addParameter(phi_const);

	// dispatch an update
	updatePhi(true);

	// mark clean
	phi_dirty = false;
}

void GeneralizedLineageHeterogeneousBirthDeathSamplingProcess::setPhi(const TypedDagNode< RbVector< RbVector<double> > >* param, const TypedDagNode< RbVector<double> >* times)
{
	if ( phi_const != NULL || phi_var != NULL )
	{
		throw RbException("Tried to set phi twice.");
	}

	// set the value
	phi_var   = param;
	phi_times = times;

	// include the parameter
	addParameter(phi_var);
	addParameter(phi_times);

	// dispatch an update
	updatePhi(true);

	// mark clean
	phi_dirty = false;
}

void GeneralizedLineageHeterogeneousBirthDeathSamplingProcess::setDelta(const TypedDagNode< RbVector<double> >* param)
{
	if ( delta_const != NULL || delta_var != NULL )
	{
		throw RbException("Tried to set delta twice.");
	}

	// set the value
	delta_const = param;
	delta_times = NULL;

	// include the parameter
	addParameter(delta_const);

	// dispatch an update
	updateDelta(true);

	// mark clean
	delta_dirty = false;
}

void GeneralizedLineageHeterogeneousBirthDeathSamplingProcess::setDelta(const TypedDagNode< RbVector< RbVector<double> > >* param, const TypedDagNode< RbVector<double> >* times)
{
	if ( delta_const != NULL || delta_var != NULL )
	{
		throw RbException("Tried to set delta twice.");
	}

	// set the value
	delta_var   = param;
	delta_times = times;

	// include the parameter
	addParameter(delta_var);
	addParameter(delta_times);

	// dispatch an update
	updateDelta(true);

	// mark clean
	delta_dirty = false;
}

void GeneralizedLineageHeterogeneousBirthDeathSamplingProcess::setUpsilon(const TypedDagNode< RbVector< RbVector<double> > >* param, const TypedDagNode< RbVector<double> >* times)
{
	if ( upsilon != NULL )
	{
		throw RbException("Tried to set upsilon twice.");
	}

	// set the value
	upsilon       = param;
	upsilon_times = times;

	// include the parameter
	addParameter(upsilon);
	addParameter(upsilon_times);

	// dispatch an update
	updateUpsilon(true);

	// mark clean
	upsilon_dirty = false;
}

void GeneralizedLineageHeterogeneousBirthDeathSamplingProcess::setGamma(const TypedDagNode< RbVector< RbVector<double> > >* param, const TypedDagNode< RbVector<double> >* times)
{
	if ( gamma != NULL )
	{
		throw RbException("Tried to set gamma twice.");
	}

	// set the value
	gamma       = param;
	gamma_times = times;

	// include the parameter
	addParameter(gamma);
	addParameter(gamma_times);

	// dispatch an update
	updateGamma(true);

	// mark clean
	gamma_dirty = false;
}

void GeneralizedLineageHeterogeneousBirthDeathSamplingProcess::setRho(const TypedDagNode< double >* param)
{
	if ( rho_simple != NULL || rho != NULL )
	{
		throw RbException("Tried to set rho twice.");
	}

	// set the value
	rho_simple = param;
	rho_times  = NULL;

	// include the parameter
	addParameter(rho_simple);

	// dispatch an update
	updateRho(true);

	// mark clean
	rho_dirty = false;
}

void GeneralizedLineageHeterogeneousBirthDeathSamplingProcess::setRho(const TypedDagNode< RbVector< RbVector<double> > >* param, const TypedDagNode< RbVector<double> >* times)
{
	if ( rho_simple != NULL || rho != NULL )
	{
		throw RbException("Tried to set rho twice.");
	}

	// set the value
	rho       = param;
	rho_times = times;

	// include the parameter
	addParameter(rho);
	addParameter(rho_times);

	// dispatch an update
	updateRho(true);

	// mark clean
	rho_dirty = false;
}

void GeneralizedLineageHeterogeneousBirthDeathSamplingProcess::setXi(const TypedDagNode< RbVector< RbVector<double> > >* param, const TypedDagNode< RbVector<double> >* times)
{
	if ( xi != NULL )
	{
		throw RbException("Tried to set xi twice.");
	}

	// set the value
	xi       = param;
	xi_times = times;

	// include the parameter
	addParameter(xi);
	addParameter(xi_times);

	// dispatch an update
	updateXi(true);

	// mark clean
	xi_dirty = false;
}

void GeneralizedLineageHeterogeneousBirthDeathSamplingProcess::setEta(const TypedDagNode< RateGenerator >* param)
{
	if ( eta_const != NULL || eta_var != NULL )
	{
		throw RbException("Tried to set eta twice.");
	}

	// set the value
	eta_const = param;
	eta_times = NULL;

	// include the parameter
	addParameter(eta_const);

	// dispatch an update
	updateEta(true);

	// mark clean
	eta_dirty = false;
}

void GeneralizedLineageHeterogeneousBirthDeathSamplingProcess::setEta(const TypedDagNode< RbVector< RateGenerator > >* param, const TypedDagNode< RbVector<double> >* times)
{
	if ( eta_const != NULL || eta_var != NULL )
	{
		throw RbException("Tried to set eta twice.");
	}

	// set the value
	eta_var   = param;
	eta_times = times;

	// include the parameter
	addParameter(eta_var);
	addParameter(eta_times);

	// dispatch an update
	updateEta(true);

	// mark clean
	eta_dirty = false;
}

void GeneralizedLineageHeterogeneousBirthDeathSamplingProcess::setOmega(const TypedDagNode< CladogeneticProbabilityMatrix >* param)
{
	if ( omega_const != NULL || omega_var != NULL )
	{
		throw RbException("Tried to set omega twice.");
	}

	// set the value
	omega_const = param;
	omega_times = NULL;

	// include the parameter
	addParameter(omega_const);

	// dispatch an update
	updateOmega(true);

	// mark clean
	omega_dirty = false;
}

void GeneralizedLineageHeterogeneousBirthDeathSamplingProcess::setOmega(const TypedDagNode< RbVector< CladogeneticProbabilityMatrix > >* param, const TypedDagNode< RbVector<double> >* times)
{
	if ( omega_const != NULL || omega_var != NULL )
	{
		throw RbException("Tried to set omega twice.");
	}

	// set the value
	omega_var   = param;
	omega_times = times;

	// include the parameter
	addParameter(omega_var);
	addParameter(omega_times);

	// dispatch an update
	updateOmega(true);

	// mark clean
	omega_dirty = false;
}

void GeneralizedLineageHeterogeneousBirthDeathSamplingProcess::setZeta(const TypedDagNode< RbVector< MatrixReal > >* param)
{
	if ( zeta != NULL )
	{
		throw RbException("Tried to set zeta twice.");
	}

	// set the value
	zeta = param;

	// include the parameter
	addParameter(zeta);

	// dispatch an update
	updateZeta(true);

	// mark clean
	zeta_dirty = false;
}

void GeneralizedLineageHeterogeneousBirthDeathSamplingProcess::setValue(Tree *v, bool f)
{
	// check that tree is binary
    if (v->isBinary() == false)
    {
        throw RbException("The process is only implemented for binary trees.");
    }

    // check the taxon labels in the current tree and new tree
    std::vector<std::string> param_taxa;
    size_t num_taxa = taxa.size();
    for(size_t i = 0; i < num_taxa; ++i)
    {
    	param_taxa.push_back( taxa[i].getName() );
    }
    std::vector<std::string> input_taxa   = v->getSpeciesNames();
    std::vector<std::string> current_taxa = value->getSpeciesNames();

    // check that the number of taxa match
    if ( input_taxa.size() != num_taxa )
    {
    	throw RbException("Number of taxa in the new tree does not match number of taxa in the old tree.");
    }

    // sort the labels
    std::sort(param_taxa.begin(),   param_taxa.end());
    std::sort(input_taxa.begin(),   input_taxa.end());
    std::sort(current_taxa.begin(), current_taxa.end());
    for(size_t i = 0; i < num_taxa; ++i)
    {
    	if ( current_taxa[i] != param_taxa[i] )
    	{
    		throw RbException("Something went wrong. The taxon labels in the current tree do not match the taxon labels in the distribution object.");
    	}
    	if ( input_taxa[i] != current_taxa[i] )
    	{
    		throw RbException("Taxon labels in the new tree do not match with taxon labels in the original tree.");
    	}
    }

    // swap the listener
    value->getTreeChangeEventHandler().removeListener( this );

    // set the tree
    static_cast<TreeDiscreteCharacterData *>(this->value)->setTree( *v );

    // clear memory
    delete v;

    // set the taxon data
    for(size_t i = 0; i < num_taxa; ++i)
    {
    	// get the taxon data and node in the new tree
    	Taxon &taxon = taxa[i];
    	TopologyNode& node = this->value->getTipNodeWithName( taxon.getSpeciesName() );

    	// set the taxon data for the node
    	node.setTaxon( taxon );
    }

    // add this object to the tree change event handler
    value->getTreeChangeEventHandler().addListener( this );

    // update the kernel
    updateTree(true);

    // mark the likelihood dirty
    probability_dirty = true;

}

void GeneralizedLineageHeterogeneousBirthDeathSamplingProcess::getAffected(RbOrderedSet<DagNode *>& affected, DagNode* affecter)
{
    if ( affecter == age )
    {
        dag_node->initiateGetAffectedNodes( affected );
    }
}

void GeneralizedLineageHeterogeneousBirthDeathSamplingProcess::initializeEmptyCharData(void)
{
	// get the tip labels from the tree
    std::vector<std::string> tips = value->getTipNames();

    // create a new data object
    HomologousDiscreteCharacterData<NaturalNumbersState> *tip_data = new HomologousDiscreteCharacterData<NaturalNumbersState>();
    for (size_t i = 0; i < tips.size(); i++)
    {
        DiscreteTaxonData<NaturalNumbersState> this_tip_data = DiscreteTaxonData<NaturalNumbersState>(tips[i]);
        NaturalNumbersState state = NaturalNumbersState(0, num_states);
        state.setState("?");
        this_tip_data.addCharacter(state);
        tip_data->addTaxonData(this_tip_data);
    }

    // store the new value for the discrete data
    static_cast<TreeDiscreteCharacterData*>(this->value)->setCharacterData(tip_data);

    // update the kernel
    updateData(true);

    // mark the likelihood dirty
    probability_dirty = true;

}

void GeneralizedLineageHeterogeneousBirthDeathSamplingProcess::keepSpecialization(DagNode* affecter)
{

    if ( affecter == age )
    {
        dag_node->keepAffected();
    }

    // clear all flags
    probability_dirty = false;
    tree_dirty        = false;
    root_freq_dirty   = false;
    lambda_dirty      = false;
    mu_dirty          = false;
    phi_dirty         = false;
    delta_dirty       = false;
    upsilon_dirty     = false;
    gamma_dirty       = false;
    rho_dirty         = false;
    xi_dirty          = false;
    eta_dirty         = false;
    omega_dirty       = false;
    zeta_dirty        = false;
    old_ln_prob       = current_ln_prob; // make sure we don't accidently restore the outdated likelihood

}

void GeneralizedLineageHeterogeneousBirthDeathSamplingProcess::prepareParameters(bool force)
{

//	std::cout << "Preparing parameters" << std::endl;

	// make sure all the parameters are up-to-date
	updateTree(force);
	updateData(force);
	updateRootFrequency(force);
	updateLambda(force);
	updateMu(force);
	updatePhi(force);
	updateDelta(force);
	updateUpsilon(force);
	updateGamma(force);
	updateRho(force);
	updateXi(force);
	updateEta(force);
	updateOmega(force);
	updateZeta(force);

//	std::cout << "Done preparing parameters" << std::endl;

}

void GeneralizedLineageHeterogeneousBirthDeathSamplingProcess::restoreSpecialization(DagNode *restorer)
{

    if ( restorer == age )
    {
        if ( use_origin == false)
        {
            value->getRoot().setAge( age->getValue() );
        }

        if ( dag_node != NULL )
        {
            dag_node->touchAffected();
        }

        // update the tree
        updateTree();
        tree_dirty = false;
    }

    if ( restorer != this->dag_node )
    {
    	if ( restorer == lambda_const || restorer == lambda_var || restorer == lambda_times  )
    	{
    		updateLambda();
    		lambda_dirty = false;
    	}
    	else if ( restorer == mu_const || restorer == mu_var || restorer == mu_times  )
    	{
    		updateMu();
    		mu_dirty = false;
    	}
    	else if ( restorer == phi_const || restorer == phi_var || restorer == phi_times  )
    	{
    		updatePhi();
    		phi_dirty = false;
    	}
    	else if ( restorer == delta_const || restorer == delta_var || restorer == delta_times )
    	{
    		updateDelta();
    		delta_dirty = false;
    	}
    	else if ( restorer == upsilon || restorer == upsilon_times  )
    	{
    		updateUpsilon();
    		upsilon_dirty = false;
    	}
    	else if ( restorer == gamma || restorer == gamma_times || restorer == zeta )
    	{
    		updateGamma();
    		updateZeta();
    		gamma_dirty = false;
    		zeta_dirty = false;
    	}
    	else if ( restorer == rho || restorer == rho_times  )
    	{
    		updateRho();
    		rho_dirty = false;
    	}
    	else if ( restorer == xi || restorer == xi_times  )
    	{
    		updateXi();
    		xi_dirty = false;
    	}
    	else if ( restorer == eta_const || restorer == eta_var || restorer == eta_times  )
    	{
    		updateEta();
    		eta_dirty = false;
    	}
    	else if ( restorer == omega_const || restorer == omega_var || restorer == omega_times  )
    	{
    		updateOmega();
    		omega_dirty = false;
    	}
    	else if ( restorer == zeta  )
    	{
    		updateZeta();
    		omega_dirty = false;
    	}
    }

    // clean the likelihood
    probability_dirty = false;
    current_ln_prob   = old_ln_prob;

}

void GeneralizedLineageHeterogeneousBirthDeathSamplingProcess::simulateTree(void)
{
	// Warning: simulating tree under uniform model.

	// simulating a tree

    // Get the rng
    RandomNumberGenerator* rng = GLOBAL_RNG;

    // Create the time tree object (topology + times)
    Tree *psi = new TreeDiscreteCharacterData();

    // Root the topology by setting the appropriate flag
    psi->setRooted( true );

    // make a vector of tip nodes
    std::vector<TopologyNode* > nodes;

    // set tip names
    size_t num_taxa = taxa.size();
    for (size_t i=0; i<num_taxa; ++i)
    {
        // get the node from the list
        TopologyNode* node = new TopologyNode(i);

        // set name and age
        const std::string& name = taxa[i].getName();
        node->setName(name);
        node->setSpeciesName(taxa[i].getSpeciesName());
        node->setAge(taxa[i].getAge());
        node->setNodeType( true, false, false );
        node->setTaxon(taxa[i]);

        // add to tips
        nodes.push_back(node);
    }

    // get times for simulation
    std::vector<double> ages = simulateCoalescentAges();

    // recursively build the tree
    buildSerialSampledRandomBinaryTree(psi, nodes, ages);

    // initialize the topology by setting the root
    TopologyNode* root = nodes[nodes.size() - 1];
    psi->setRoot(root, true);

    // store the new value for the tree
    value->getTreeChangeEventHandler().removeListener( this );
    value = psi;
    value->getTreeChangeEventHandler().addListener( this );

    // update the kernel
    updateTree(true);

    // set tip states to missing
    initializeEmptyCharData();

}

std::vector<double> GeneralizedLineageHeterogeneousBirthDeathSamplingProcess::simulateCoalescentAges() const
{
    // Get the rng
    RandomNumberGenerator* rng = GLOBAL_RNG;

    // create the container for the ages
    std::vector<double> ages;

    // for each tip, simulate an age between max age and tip age
    double max_age = age->getValue();
    size_t num_taxa = taxa.size();
    size_t num_ages;
    if ( use_origin == false )
    {
    	// root age provided
    	ages.push_back(max_age);
    	num_ages = num_taxa - 2;
    }
    else
    {
    	// stem age provided
    	num_ages = num_taxa - 1;
    }

    for(size_t i = 0; i < num_ages; ++i)
    {
    	// get the age of the tip
    	double a = taxa[i + 1].getAge();

    	// simulate the age of a node
    	double new_age = a + rng->uniform01() * (max_age - a);

    	//add the age to the vector of ages
    	ages.push_back(new_age);
    }

    // sort the ages (from youngest to oldest)
    std::sort(ages.begin(), ages.end(), std::greater<double>());

    // return the ages
    return ages;
}

void GeneralizedLineageHeterogeneousBirthDeathSamplingProcess::touchSpecialization(DagNode *affecter, bool touchAll)
{

    if ( affecter == age )
    {
        if ( use_origin == false)
        {
            value->getRoot().setAge( age->getValue() );
        }

        if ( dag_node != NULL )
        {
            dag_node->touchAffected();
        }

        // update the tree
        tree_dirty = true;
        updateTree();

        // make sure we update the likelihood
        probability_dirty = true;

    }

    if ( affecter != this->dag_node )
    {
    	if ( affecter == lambda_const || affecter == lambda_var || affecter == lambda_times  )
    	{
    		lambda_dirty = true;
    		updateLambda();
    		probability_dirty = true;
    	}
    	else if ( affecter == mu_const || affecter == mu_var || affecter == mu_times  )
    	{
    		mu_dirty = true;
    		updateMu();
    		probability_dirty = true;
    	}
    	else if ( affecter == phi_const || affecter == phi_var || affecter == phi_times  )
    	{
    		phi_dirty = true;
    		updatePhi();
    		probability_dirty = true;
    	}
    	else if ( affecter == delta_const || affecter == delta_var || affecter == delta_times )
    	{
    		delta_dirty = true;
    		updateDelta();
    		probability_dirty = true;
    	}
    	else if ( affecter == upsilon || affecter == upsilon_times  )
    	{
    		upsilon_dirty = true;
    		updateUpsilon();
    		probability_dirty = true;
    	}
    	else if ( affecter == gamma || affecter == gamma_times || affecter == zeta )
    	{
    		gamma_dirty = true;
    		zeta_dirty = true;
    		updateGamma();
    		updateZeta();
    		probability_dirty = true;
    	}
    	else if ( affecter == rho || affecter == rho_times  )
    	{
    		rho_dirty = true;
    		updateRho();
    		probability_dirty = true;
    	}
    	else if ( affecter == xi || affecter == xi_times  )
    	{
    		xi_dirty = true;
    		updateXi();
    		probability_dirty = true;
    	}
    	else if ( affecter == eta_const || affecter == eta_var || affecter == eta_times  )
    	{
    		eta_dirty = true;
    		updateEta();
    		probability_dirty = true;
    	}
    	else if ( affecter == omega_const || affecter == eta_var || affecter == omega_times  )
    	{
    		omega_dirty = true;
    		updateOmega();
    		probability_dirty = true;
    	}
    	else if ( affecter == zeta  )
    	{
    		zeta_dirty = true;
    		updateZeta();
    		probability_dirty = true;
    	}
    }

}

std::vector<double> GeneralizedLineageHeterogeneousBirthDeathSamplingProcess::RbToStd(const Simplex &obj)
{
	std::vector<double> std_object;
	for(size_t i = 0; i < obj.size(); ++i) {
		std_object.push_back(obj[i]);
	}
	return std_object;
}

std::vector<double> GeneralizedLineageHeterogeneousBirthDeathSamplingProcess::RbToStd(const RbVector<double> &obj)
{
	std::vector<double> std_object;
	for(size_t i = 0; i < obj.size(); ++i) {
		std_object.push_back(obj[i]);
	}
	return std_object;
}

std::vector< std::vector<double> > GeneralizedLineageHeterogeneousBirthDeathSamplingProcess::RbToStd(const RbVector< RbVector<double>> &obj)
{
	std::vector< std::vector<double> > std_object;
	for(size_t i = 0; i < obj.size(); ++i) {
		std::vector<double> sub;
		for(size_t j = 0; j < obj[i].size(); ++j) {
			sub.push_back(obj[i][j]);
		}
		std_object.push_back(sub);
	}
	return std_object;
}

std::vector< std::vector< std::vector<double> > > GeneralizedLineageHeterogeneousBirthDeathSamplingProcess::RbToStd(const RbVector< RateGenerator > &obj)
{
	std::vector< std::vector< std::vector<double> > > std_object;
	for(size_t i = 0; i < obj.size(); ++i) {
		std::vector< std::vector<double> > sub;
		const RateGenerator &this_rate_generator = obj[i];
		for(size_t j = 0; j < num_states; ++j) {
			std::vector<double> sub_sub;
			for(size_t k = 0; k < num_states; ++k)
			{
				sub_sub.push_back( this_rate_generator.getRate(j, k, 0.0, 1.0) );
			}
			sub.push_back(sub_sub);
		}
		std_object.push_back(sub);
	}
	return std_object;
}

std::vector< std::vector< std::vector<double> > > GeneralizedLineageHeterogeneousBirthDeathSamplingProcess::RbToStd(const RbVector< MatrixReal > &obj)
{
	std::vector< std::vector< std::vector<double> > > std_object;
	for(size_t i = 0; i < obj.size(); ++i) {
		std::vector< std::vector<double> > sub;
		const MatrixReal &this_matrix = obj[i];
		size_t nrow = this_matrix.getNumberOfRows();
		size_t ncol = this_matrix.getNumberOfColumns();
		for(size_t j = 0; j < nrow; ++j) {
			std::vector<double> sub_sub;
			for(size_t k = 0; k < ncol; ++k)
			{
				sub_sub.push_back( this_matrix[j][k] );
			}
			sub.push_back(sub_sub);
		}
		std_object.push_back(sub);
	}
	return std_object;
}

std::vector< std::map< std::vector<unsigned>, double > > GeneralizedLineageHeterogeneousBirthDeathSamplingProcess::RbToStd(const RbVector< CladogeneticProbabilityMatrix > &obj)
{
	/* Original
	std::vector< std::map< std::vector<unsigned >, double >> std_object;
	for(size_t i = 0; i < obj.size(); ++i)
	{
		std_object.push_back( obj[i].getEventMap() );
	}*/
	// Copy and convert from 1-indexing to 0-indexing
	std::vector< std::map< std::vector<unsigned >, double >> std_object(obj.size());
	for(size_t i = 0; i < obj.size(); ++i)
	{
		for(std::map< std::vector<unsigned >, double >::const_iterator it=obj[i].getEventMap().begin(); it != obj[i].getEventMap().end(); ++it)
		{
			// Recover the map entries
			std::vector<unsigned> key = it->first;
			double val = it->second;
			// 1-indexing to 0-indexing
			for(size_t iK=0; iK<key.size(); ++iK) key[iK] -= 1;
			std_object[i][key] = val;
		}
	}
	return std_object;
}

void GeneralizedLineageHeterogeneousBirthDeathSamplingProcess::updateTree(bool force)
{
	if ( force | tree_dirty )
	{
		// get the newick string
		std::string var = this->getValue().getNewickRepresentation();

		if ( use_origin )
		{
			// strip out trailing zeros
			std::string pattern = ":";
			while ( true )
			{
				// if we found a colon stop
				if ( &var.back() == pattern )
				{
					break;
				}
				// otherwise, pop off the last character
				var.pop_back();
			}

			// now add the tail
			double origin_age  = age->getValue();
			double root_age    = this->getValue().getRoot().getAge();
			double tail_length = origin_age - root_age;
			var += std::to_string(tail_length);
		}

		// make sure there's a closing semicolon
		var += ";";

<<<<<<< HEAD
//		std::cout << var << std::endl;
=======
		// std::cout << var << std::endl;
>>>>>>> ebe6bbe6

		// set the tree
		tp_ptr->setTree(var);
	}
}

void GeneralizedLineageHeterogeneousBirthDeathSamplingProcess::updateData(bool force)
{
	if ( force )
	{
		// get the data
		const RevBayesCore::AbstractHomologousDiscreteCharacterData &dat = getCharacterData();
		size_t num_taxa = taxa.size();
		std::map< std::string, std::vector<double> > taxon_map;
		std::vector<std::string> taxon_names(num_taxa);
		for(size_t i = 0; i < num_taxa; ++i)
		{
			const AbstractDiscreteTaxonData& this_taxon_data = dat.getTaxonData(taxa[i].getName());
			RbBitSet this_bit_set = this_taxon_data[0].getState();
//			size_t num_states = this_bit_set.size();
			std::vector<double> this_taxon_states(num_states);
			for(size_t j = 0; j < num_states; ++j)
			{
				this_taxon_states[j] = this_bit_set[j] == true ? 1.0 : 0.0;
			}
			taxon_map[taxa[i].getName()] = this_taxon_states;

			taxon_names[i] = taxa[i].getName();
		}

		// set the data
		tp_ptr->setData(taxon_names, taxon_map);

	}
}

void GeneralizedLineageHeterogeneousBirthDeathSamplingProcess::updateRootFrequency(bool force)
{
	if ( force | root_freq_dirty )
	{
		// create empty vector
		std::vector<double> var;
		if ( root_frequency != NULL )
		{
			var = RbToStd( root_frequency->getValue() );
		}
		else
		{
			throw RbException("Root frequencies cannot be NULL.");
		}

		// set the parameters
		tp_ptr->setRootPrior(var);
	}
}

void GeneralizedLineageHeterogeneousBirthDeathSamplingProcess::updateLambda(bool force)
{
	if ( force | lambda_dirty )
	{
		if ( lambda_const != NULL )
		{
			// create intermediate parameters
			RbVector< RbVector<double> > intermediate_parameters;
			intermediate_parameters.push_back( RbVector<double>( lambda_const->getValue() ) );

			// create empty vectors
			std::vector< std::vector<double> > params = RbToStd( intermediate_parameters );
			std::vector<double>                times;

			// set the parameters
			tp_ptr->setLambda(times, params);
		}
		else if ( lambda_var != NULL )
		{
			// create empty vectors
			std::vector< std::vector<double> > params = RbToStd( lambda_var->getValue() );
			std::vector<double>                times  = RbToStd( lambda_times->getValue() );

			// handle some errors
			if ( params.size() != times.size() + 1 )
			{
				throw RbException( "Number of lambda vectors does not match the number of intervals." );
			}

			// set the parameters
			tp_ptr->setLambda(times, params);
		}
	}
}

void GeneralizedLineageHeterogeneousBirthDeathSamplingProcess::updateMu(bool force)
{
	if ( force | mu_dirty )
	{
		if ( mu_const != NULL )
		{
			// create intermediate parameters
			RbVector< RbVector<double> > intermediate_parameters;
			intermediate_parameters.push_back( RbVector<double>( mu_const->getValue() ) );

			// create empty vectors
			std::vector< std::vector<double> > params = RbToStd( intermediate_parameters );
			std::vector<double>                times;

			// set the parameters
			tp_ptr->setMu(times, params);
		}
		else if ( mu_var != NULL )
		{
			// create empty vectors
			std::vector< std::vector<double> > params = RbToStd( mu_var->getValue() );
			std::vector<double>                times  = RbToStd( mu_times->getValue() );

			// handle some errors
			if ( params.size() != times.size() + 1 )
			{
				throw RbException( "Number of mu vectors does not match the number of intervals." );
			}

			// set the parameters
			tp_ptr->setMu(times, params);
		}
	}
}

void GeneralizedLineageHeterogeneousBirthDeathSamplingProcess::updatePhi(bool force)
{
	if ( force | phi_dirty )
	{
		if ( phi_const != NULL )
		{
			// create intermediate parameters
			RbVector< RbVector<double> > intermediate_parameters;
			intermediate_parameters.push_back( RbVector<double>( phi_const->getValue() ) );

			// create empty vectors
			std::vector< std::vector<double> > params = RbToStd( intermediate_parameters );
			std::vector<double>                times;

			// set the parameters
			tp_ptr->setPhi(times, params);
		}
		else if ( phi_var != NULL )
		{
			// create empty vectors
			std::vector< std::vector<double> > params = RbToStd( phi_var->getValue() );
			std::vector<double>                times  = RbToStd( phi_times->getValue() );

			// handle some errors
			if ( params.size() != times.size() + 1 )
			{
				throw RbException( "Number of phi vectors does not match the number of intervals." );
			}

			// set the parameters
			tp_ptr->setPhi(times, params);
		}
	}
}

void GeneralizedLineageHeterogeneousBirthDeathSamplingProcess::updateDelta(bool force)
{
	if ( force | delta_dirty )
	{
		if ( delta_const != NULL )
		{
			// create intermediate parameters
			RbVector< RbVector<double> > intermediate_parameters;
			intermediate_parameters.push_back( RbVector<double>( delta_const->getValue() ) );

			// create empty vectors
			std::vector< std::vector<double> > params = RbToStd( intermediate_parameters );
			std::vector<double>                times;

			// set the parameters
			tp_ptr->setDelta(times, params);
		}
		else if ( delta_var != NULL )
		{
			// create empty vectors
			std::vector< std::vector<double> > params = RbToStd( delta_var->getValue() );
			std::vector<double>                times  = RbToStd( delta_times->getValue() );

			// handle some errors
			if ( params.size() != times.size() + 1 )
			{
				throw RbException( "Number of delta vectors does not match the number of intervals." );
			}

			// set the parameters
			tp_ptr->setDelta(times, params);
		}
	}

}

void GeneralizedLineageHeterogeneousBirthDeathSamplingProcess::updateUpsilon(bool force)
{
	if ( force | upsilon_dirty )
	{
		// create empty vectors
		std::vector< std::vector<double> > params;
		std::vector<double>                times;

		if ( upsilon != NULL && upsilon_times != NULL )
		{
			// convert to std
			params = RbToStd( upsilon->getValue() );
			times  = RbToStd( upsilon_times->getValue() );

			// handle some errors
			if ( params.size() != times.size() )
			{
				throw RbException( "Number of upsilon events does not match the number of times." );
			}
		}
		// set the parameters
		tp_ptr->setMassSpeciationEvents(times, params);
	}
}

void GeneralizedLineageHeterogeneousBirthDeathSamplingProcess::updateGamma(bool force)
{
	if ( force | gamma_dirty )
	{
		// create empty vectors
		std::vector< std::vector<double> > params;
		std::vector<double>                times;

		if ( gamma != NULL && gamma_times != NULL )
		{
			// convert to std
			params = RbToStd( gamma->getValue() );
			times  = RbToStd( gamma_times->getValue() );

			// handle some errors
			if ( params.size() != times.size() )
			{
				throw RbException( "Number of gamma events does not match the number of times." );
			}
		}

		// set the parameters
		tp_ptr->setMassExtinctionEvents(times, params);
	}
}

void GeneralizedLineageHeterogeneousBirthDeathSamplingProcess::updateRho(bool force)
{
	if ( force | rho_dirty )
	{
		if ( rho_simple != NULL )
		{
			// create empty vectors
			std::vector< std::vector<double> > params;
			std::vector<double>                times(1, 0.0);

			// replicate the value of rho for each state
			params.push_back( std::vector<double>( num_states, rho_simple->getValue() ) );

			// set the parameters
			tp_ptr->setMassSamplingEvents(times, params);
		}
		else if ( rho != NULL )
		{
			// create empty vectors
			std::vector< std::vector<double> > params;
			std::vector<double>                times;

			if ( rho != NULL && rho_times != NULL )
			{
				// convert to std
				params = RbToStd( rho->getValue() );
				times  = RbToStd( rho_times->getValue() );

				// handle some errors
				if ( params.size() != times.size() )
				{
					throw RbException( "Number of rho events does not match the number of times." );
				}
			}

			// set the parameters
			tp_ptr->setMassSamplingEvents(times, params);
		}
	}
}

void GeneralizedLineageHeterogeneousBirthDeathSamplingProcess::updateXi(bool force)
{
	if ( force | xi_dirty )
	{
		// create empty vectors
		std::vector< std::vector<double> > params;
		std::vector<double>                times;

		if ( xi != NULL && xi_times != NULL )
		{
			// convert to std
			params = RbToStd( xi->getValue() );
			times  = RbToStd( xi_times->getValue() );

			// handle some errors
			if ( params.size() != times.size() )
			{
				throw RbException( "Number of xi events does not match the number of times." );
			}
		}

		// set the parameters
		tp_ptr->setMassDestrSamplingEvents(times, params);
	}
}

void GeneralizedLineageHeterogeneousBirthDeathSamplingProcess::updateEta(bool force)
{
	if ( force | eta_dirty )
	{
		if ( eta_const != NULL )
		{
			// create intermediate parameters
			RbVector< RateGenerator > intermediate_parameters;
			intermediate_parameters.push_back( eta_const->getValue() );

			// create empty vectors
			std::vector< std::vector< std::vector<double> > > params = RbToStd( intermediate_parameters );
			std::vector<double>                               times;

			// set the parameters
			tp_ptr->setEta(times, params);
		}
		else if ( eta_var != NULL )
		{
			// create empty vectors
			std::vector< std::vector< std::vector<double> > > params = RbToStd( eta_var->getValue() );
			std::vector<double>                               times  = RbToStd( eta_times->getValue() );

			// handle some errors
			if ( params.size() != times.size() + 1 )
			{
				throw RbException( "Number of eta matrices does not match the number of intervals." );
			}

			// set the parameters
			tp_ptr->setEta(times, params);
		}
	}
}

void GeneralizedLineageHeterogeneousBirthDeathSamplingProcess::updateOmega(bool force)
{
	if ( force | omega_dirty )
	{
		if ( omega_const != NULL )
		{
			// create intermediate parameters
			RbVector< CladogeneticProbabilityMatrix > intermediate_parameters;
			intermediate_parameters.push_back( omega_const->getValue() );

			// create empty vectors
			std::vector< std::map< std::vector<unsigned>, double > > params = RbToStd( intermediate_parameters );
			std::vector<double>                                      times;

			// set the parameters
			tp_ptr->setOmega(num_states, times, params);
		}
		else if ( omega_var != NULL )
		{
			// create empty vectors
			std::vector< std::map< std::vector<unsigned>, double > > params = RbToStd( omega_var->getValue() );
			std::vector<double>                                      times  = RbToStd( omega_times->getValue() );

			// handle some errors
			if ( params.size() != times.size() + 1 )
			{
				throw RbException( "Number of omega matrices does not match the number of intervals." );
			}

			// set the parameters
			tp_ptr->setOmega(num_states, times, params);
		}
	}
}

void GeneralizedLineageHeterogeneousBirthDeathSamplingProcess::updateZeta(bool force)
{
	if ( force | zeta_dirty )
	{
		// convert to std
		std::vector< std::vector< std::vector<double> > > params;

		if ( zeta != NULL )
		{
			// convert to std
			params = RbToStd( zeta->getValue() );

			// handle some errors
			if ( params.size() != gamma_times->getValue().size() )
			{
				throw RbException( "Number of zeta matrices does not match the number of times." );
			}
		}

		// set the parameters
		tp_ptr->setMassExtinctionStateChangeProb(params);
	}
}

void GeneralizedLineageHeterogeneousBirthDeathSamplingProcess::swapParameterInternal(const DagNode *oldP, const DagNode *newP)
{
	if ( oldP == age )
	{
		age = static_cast<const TypedDagNode<double>* >( newP );
	}
	if ( oldP == root_frequency )
	{
		root_frequency = static_cast<const TypedDagNode<Simplex>* >( newP );
	}
	if ( oldP == lambda_const )
	{
		lambda_const = static_cast<const TypedDagNode<RbVector<double>  >* >( newP );
	}
	if ( oldP == lambda_var )
	{
		lambda_var = static_cast<const TypedDagNode<RbVector<RbVector<double> > >* >( newP );
	}
	if ( oldP == lambda_times )
	{
		lambda_times = static_cast<const TypedDagNode<RbVector<double>  >* >( newP );
	}
	if ( oldP == mu_const )
	{
		mu_const = static_cast<const TypedDagNode<RbVector<double>  >* >( newP );
	}
	if ( oldP == mu_var )
	{
		mu_var = static_cast<const TypedDagNode<RbVector<RbVector<double> > >* >( newP );
	}
	if ( oldP == mu_times )
	{
		mu_times = static_cast<const TypedDagNode<RbVector<double>  >* >( newP );
	}
	if ( oldP == phi_const )
	{
		phi_const = static_cast<const TypedDagNode<RbVector<double>  >* >( newP );
	}
	if ( oldP == phi_var )
	{
		phi_var = static_cast<const TypedDagNode<RbVector<RbVector<double> > >* >( newP );
	}
	if ( oldP == phi_times )
	{
		phi_times = static_cast<const TypedDagNode<RbVector<double>  >* >( newP );
	}
	if ( oldP == delta_const )
	{
		delta_const = static_cast<const TypedDagNode<RbVector<double>  >* >( newP );
	}
	if ( oldP == delta_var )
	{
		delta_var = static_cast<const TypedDagNode<RbVector<RbVector<double> > >* >( newP );
	}
	if ( oldP == delta_times )
	{
		delta_times = static_cast<const TypedDagNode<RbVector<double>  >* >( newP );
	}
	if ( oldP == upsilon )
	{
		upsilon = static_cast<const TypedDagNode<RbVector<RbVector<double> > >* >( newP );
	}
	if ( oldP == upsilon_times )
	{
		upsilon_times = static_cast<const TypedDagNode<RbVector<double>  >* >( newP );
	}
	if ( oldP == gamma )
	{
		gamma = static_cast<const TypedDagNode<RbVector<RbVector<double> > >* >( newP );
	}
	if ( oldP == gamma_times )
	{
		gamma_times = static_cast<const TypedDagNode<RbVector<double>  >* >( newP );
	}
	if ( oldP == rho )
	{
		rho = static_cast<const TypedDagNode<RbVector<RbVector<double> > >* >( newP );
	}
	if ( oldP == rho_times )
	{
		rho_times = static_cast<const TypedDagNode<RbVector<double>  >* >( newP );
	}
	if ( oldP == xi )
	{
		xi = static_cast<const TypedDagNode<RbVector<RbVector<double> > >* >( newP );
	}
	if ( oldP == xi_times )
	{
		xi_times = static_cast<const TypedDagNode<RbVector<double>  >* >( newP );
	}
	if ( oldP == eta_const )
	{
		eta_const = static_cast<const TypedDagNode<RateGenerator >* >( newP );
	}
	if ( oldP == eta_var )
	{
		eta_var = static_cast<const TypedDagNode<RbVector<RateGenerator > >* >( newP );
	}
	if ( oldP == eta_times )
	{
		eta_times = static_cast<const TypedDagNode<RbVector<double>  >* >( newP );
	}
	if ( oldP == omega_const )
	{
		omega_const = static_cast<const TypedDagNode<CladogeneticProbabilityMatrix >* >( newP );
	}
	if ( oldP == omega_var )
	{
		omega_var = static_cast<const TypedDagNode<RbVector<CladogeneticProbabilityMatrix > >* >( newP );
	}
	if ( oldP == omega_times )
	{
		omega_times = static_cast<const TypedDagNode<RbVector<double>  >* >( newP );
	}
	if ( oldP == zeta )
	{
		zeta = static_cast<const TypedDagNode<RbVector<MatrixReal > >* >( newP );
	}
}


void GeneralizedLineageHeterogeneousBirthDeathSamplingProcess::executeMethod(const std::string &n, const std::vector<const DagNode*> &args, RbVector<double> &rv) const
{

}

RevLanguage::RevPtr<RevLanguage::RevVariable> GeneralizedLineageHeterogeneousBirthDeathSamplingProcess::executeProcedure(const std::string &name, const std::vector<DagNode *> args, bool &found)
{
    if (name == "clampCharData")
    {
        found = true;

    	// get the incoming data
        const AbstractHomologousDiscreteCharacterData& v = static_cast<const TypedDagNode<AbstractHomologousDiscreteCharacterData > *>( args[0] )->getValue();

//		// need to know the number of states
//		const AbstractHomologousDiscreteCharacterData& char_data = getCharacterData();
//		size_t num_states = char_data.getNumberOfStates();

        // check the number of states
        if(v.getNumberOfStates() != num_states)
        {
        	throw RbException("Number of discrete states in the clamped data does not match the number of discrete states for the distribution.");
        }

        // check the taxon labels in the new data are consistent
        std::vector<std::string> param_taxa;
        size_t num_taxa = taxa.size();

        std::vector<Taxon> input_tax = v.getTaxa();
        std::vector<std::string> input_taxa(input_tax.size());
        for(size_t i = 0; i < input_tax.size(); ++i)
        {
        	input_taxa[i] = input_tax[i].getName();
        }

        // check that the number of taxa match
        if ( input_taxa.size() != num_taxa )
        {
        	throw RbException("Number of taxa in the character data does not match number of taxa in the tree.");
        }

        // sort the labels
        std::sort(param_taxa.begin(), param_taxa.end());
        std::sort(input_taxa.begin(), input_taxa.end());
        for(size_t i = 0; i < num_taxa; ++i)
        {
        	if ( input_taxa[i] != input_taxa[i] )
        	{
        		throw RbException("Taxon labels in the new character data do not match with taxon labels in the tree.");
        	}
        }

        // copy the input data
        static_cast<TreeDiscreteCharacterData*>(this->value)->setCharacterData( v.clone() );

        // update the kernel
        updateData(true);

        // mark the likelihood dirty
        probability_dirty = true;

        return NULL;
    }

    if (name == "getCharData")
    {
        found = true;
        RevLanguage::AbstractHomologousDiscreteCharacterData *tip_states = new RevLanguage::AbstractHomologousDiscreteCharacterData( getCharacterData() );
        return new RevLanguage::RevVariable( tip_states );
    }

	return TypedDistribution<Tree>::executeProcedure( name, args, found );
}<|MERGE_RESOLUTION|>--- conflicted
+++ resolved
@@ -88,6 +88,7 @@
 //	std::cout << "tensorphylo version: " << tp_ptr->getVersion() << std::endl;
 	// turn on/off debug
 	//tp_ptr->setDebugMode(TensorPhylo::Interface::DBG_FILE, "debug.txt");
+	//tp_ptr->setDebugMode(TensorPhylo::Interface::DBG_PRINT);
 
 	// add the parameters
 	addParameter(age);
@@ -102,13 +103,7 @@
     // update the kernel
     updateRootFrequency(true);
 
-<<<<<<< HEAD
     // turn on/off debug
-//    tp_ptr->setDebugMode(TensorPhylo::Interface::DBG_PRINT);
-=======
-
-
->>>>>>> ebe6bbe6
 //    tp_ptr->setApplyTreeLikCorrection(false);
 
     // set the condition type
@@ -1253,12 +1248,6 @@
 		// make sure there's a closing semicolon
 		var += ";";
 
-<<<<<<< HEAD
-//		std::cout << var << std::endl;
-=======
-		// std::cout << var << std::endl;
->>>>>>> ebe6bbe6
-
 		// set the tree
 		tp_ptr->setTree(var);
 	}
