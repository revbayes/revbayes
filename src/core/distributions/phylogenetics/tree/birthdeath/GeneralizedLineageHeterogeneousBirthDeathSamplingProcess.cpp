--- conflicted
+++ resolved
@@ -289,13 +289,8 @@
 //	std::cout << "preparing to calculate likelihood" << std::endl;
 //
 //	// TODO: calculate a likelihood!
-<<<<<<< HEAD
-double ln_prob = tp_ptr->computeLogLikelihood();
-std::cout << "computing log likelihood " << ln_prob << std::endl;
-=======
-//	current_ln_likelihood = tp_ptr->computeLogLikelihood();
-//	std::cout << "computing log likelihood " << ln_prob << std::endl;
->>>>>>> a97871b7
+current_ln_likelihood = tp_ptr->computeLogLikelihood();
+std::cout << "computing log likelihood " << current_ln_likelihood << std::endl;
 //
 
     // flag the likelihood as up-to-date
