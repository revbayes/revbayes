--- conflicted
+++ resolved
@@ -778,13 +778,8 @@
 
 		// create the string
         std::string simmap_string = "{";
-<<<<<<< HEAD
+        
         if (use_simmap_default == true)
-=======
-        std::vector< std::pair<double, size_t> >::reverse_iterator first_event = this_history.rend();
-        first_event--; // apparently, this isn't for the reverse_iterator; uncomment to verify for yourself
-        for(std::vector< std::pair<double, size_t> >::reverse_iterator jt = this_history.rbegin(); jt != this_history.rend(); ++jt)
->>>>>>> 90f4e85f
         {
             std::vector< std::pair<double, size_t> >::reverse_iterator first_event = this_history.rend();
             //first_event--; // apparently, this isn't for the reverse_iterator; uncomment to verify for yourself
@@ -1404,11 +1399,8 @@
 			while ( true )
 			{
 				// if we found a colon stop
-<<<<<<< HEAD
-				if ( std::string(&var.back()) == pattern )
-=======
+				// if ( std::string(&var.back()) == pattern )
 				if ( var.back() == pattern )
->>>>>>> 90f4e85f
 				{
 					break;
 				}
@@ -1430,11 +1422,7 @@
 			while ( true )
 			{
 				// if we found a colon stop
-<<<<<<< HEAD
-				if ( std::string(&var.back()) == pattern )
-=======
 				if ( var.back() == pattern )
->>>>>>> 90f4e85f
 				{
 					break;
 				}
