--- conflicted
+++ resolved
@@ -56,13 +56,8 @@
                                                                                            bool bounded,
                                                                                            bool pa,
                                                                                            bool ex) :
-<<<<<<< HEAD
     AbstractBirthDeathProcess(ra, incondition, intaxa, uo, NULL),
-    AbstractPiecewiseConstantFossilizedRangeProcess(inspeciation, inextinction, inpsi, incounts, inrho, intimes, intaxa, pa),
-=======
-    AbstractBirthDeathProcess(ra, incondition, intaxa, uo),
     AbstractPiecewiseConstantFossilizedRangeProcess(inspeciation, inextinction, inpsi, incounts, inrho, intimes, intaxa, bounded, pa),
->>>>>>> 5919d517
     extended(ex)
 {
     for(std::vector<const DagNode*>::iterator it = range_parameters.begin(); it != range_parameters.end(); it++)
@@ -148,7 +143,7 @@
  * Compute the log-transformed probability of the current value under the current parameter values.
  *
  */
-double PiecewiseConstantFossilizedBirthDeathProcess::computeLnProbabilityDivergenceTimes( void )
+double PiecewiseConstantFossilizedBirthDeathProcess::computeLnProbabilityDivergenceTimes( void ) const
 {
     // variable declarations and initialization
     double lnProbTimes = computeLnProbabilityTimes();
@@ -161,7 +156,7 @@
  * Compute the log-transformed probability of the current value under the current parameter values.
  *
  */
-double PiecewiseConstantFossilizedBirthDeathProcess::computeLnProbabilityTimes( void )
+double PiecewiseConstantFossilizedBirthDeathProcess::computeLnProbabilityTimes( void ) const 
 {
     double lnProb = computeLnProbabilityRanges();
 
