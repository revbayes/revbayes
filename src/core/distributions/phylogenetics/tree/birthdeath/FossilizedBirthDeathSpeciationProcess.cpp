--- conflicted
+++ resolved
@@ -283,6 +283,26 @@
 /**
  *
  */
+void FossilizedBirthDeathSpeciationProcess::redrawValue(void)
+{
+    AbstractBirthDeathProcess::redrawValue();
+
+    const std::vector<TopologyNode*> nodes = this->getValue().getNodes();
+
+    for( size_t i = 0; i < this->getValue().getNumberOfTips(); i++)
+    {
+        size_t j = find(taxa.begin(), taxa.end(), nodes[i]->getTaxon()) - taxa.begin();
+
+        nodes[i]->setIndex(j);
+    }
+
+    this->getValue().orderNodesByIndex();
+}
+
+
+/**
+ *
+ */
 void FossilizedBirthDeathSpeciationProcess::simulateClade(std::vector<TopologyNode *> &n, double age, double present, bool alwaysReturn)
 {
 
@@ -504,8 +524,6 @@
 
 }
 
-<<<<<<< HEAD
-=======
 /**
  * @param alwaysReturn whether the simulation can return times which are not valid draws from the distribution (for initial values)
 */
@@ -525,7 +543,6 @@
 
     return t;
 }
->>>>>>> bec51c4a
 
 /**
  * Simulate new speciation times.
