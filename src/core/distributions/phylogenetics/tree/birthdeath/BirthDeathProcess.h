--- conflicted
+++ resolved
@@ -39,30 +39,24 @@
 
     protected:
         // Parameter management functions
-        void                                                swapParameterInternal(const DagNode *oldP, const DagNode *newP);                //!< Swap a parameter
+        void                                                swapParameterInternal(const DagNode *oldP, const DagNode *newP);            //!< Swap a parameter
         virtual void                                        restoreSpecialization(const DagNode *restorer);
         virtual void                                        touchSpecialization(const DagNode *toucher, bool touchAll);
 
         // pure virtual helper functions
         virtual double                                      lnSpeciationRate(double t) const = 0;                                       //!< Get the log-transformed speciation rate at time t.
         virtual double                                      rateIntegral(double t_low, double t_high) const = 0;                        //!< Compute the rate integral.
-        virtual double                                      computeProbabilitySurvival(double start, double end) const = 0;                              //!< Compute the probability of survival of the process (without incomplete taxon sampling).
+        virtual double                                      computeProbabilitySurvival(double start, double end) const = 0;             //!< Compute the probability of survival of the process (without incomplete taxon sampling).
 
-        virtual void                                        prepareRateIntegral(double end);                                            //!< Compute the rate integral.
-        virtual void                                        prepareSurvivalProbability(double end, double r);                           //!< Compute the rate integral.
+        virtual void                                        prepareRateIntegral(double end) const;                                      //!< Compute the rate integral.
+        virtual void                                        prepareSurvivalProbability(double end, double r) const;                     //!< Compute the rate integral.
         
         
         // helper functions
-<<<<<<< HEAD
         virtual double                                      computeLnProbabilityTimes(void) const;                                      //!< Compute the log-transformed probability of the current value.
         size_t                                              getNumberOfTaxaAtPresent(void) const;
         double                                              lnP1(double T, double r) const;
         double                                              lnP1(double t, double T, double r) const;
-=======
-        virtual double                                      computeLnProbabilityTimes(void);                                            //!< Compute the log-transformed probability of the current value.
-        double                                              lnP1(double T, double r);
-        double                                              lnP1(double t, double T, double r);
->>>>>>> 5919d517
         double                                              lnProbNumTaxa(size_t n, double start, double end, bool MRCA) const;         //!< Compute the log-transformed probability of the number of taxa.
         double                                              lnProbSurvival(double start, double end) const;                             //!< Compute the probability of survival of the process (without incomplete taxon sampling).
         double                                              lnProbSurvival(double start, double end, double r) const;                   //!< Compute the probability of survival of the process including uniform taxon sampling.
@@ -77,8 +71,8 @@
         std::vector<Clade>                                  incomplete_clades;                                                          //!< Topological constrains.
         std::vector<double>                                 incomplete_clade_ages;                                                      //!< Topological constrains.
         
-        std::vector<double>                                 log_p_survival;                                                             //!< Topological constrains.
-        std::vector<double>                                 rate_integral;                                                              //!< Topological constrains.
+        mutable std::vector<double>                         log_p_survival;                                                             //!< Topological constrains.
+        mutable std::vector<double>                         rate_integral;                                                              //!< Topological constrains.
         
         
     };
