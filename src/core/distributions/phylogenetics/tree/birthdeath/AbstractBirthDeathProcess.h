#ifndef AbstractBirthDeathProcess_H
#define AbstractBirthDeathProcess_H

#include "AbstractRootedTreeDistribution.h"

namespace RevBayesCore {
    

     /** @brief Abstract base class for birth-rate processes. */
    class AbstractBirthDeathProcess : public AbstractRootedTreeDistribution {
        
    public:
        AbstractBirthDeathProcess(const TypedDagNode<double> *ra, const std::string &cdt, const std::vector<Taxon> &tn, bool uo, Tree *t );
        
        virtual ~AbstractBirthDeathProcess(void);
        // pure virtual member functions
        virtual AbstractBirthDeathProcess*                  clone(void) const = 0;
        
    protected:
        // pure virtual helper functions
<<<<<<< HEAD
        virtual double                                      computeLnProbabilityTimes(void) const = 0;                                              //!< Compute the log-transformed probability of the current value.
        virtual size_t                                      getNumberOfTaxaAtPresent(void) const;
        virtual double                                      lnProbNumTaxa(size_t n, double start, double end, bool MRCA) const = 0;                 //!< Compute the log-transformed probability of the number of taxa.
        virtual double                                      lnProbTreeShape(void) const;                                                            //!< Compute the log-transformed probability of the tree shape.
        virtual double                                      pSurvival(double start, double end) const = 0;                                          //!< Compute the probability of survival of the process.
        virtual void                                        prepareProbComputation(void) const;                                                     //!< Prepare likelihood calculation
        
        // helper functions
        double                                              computeLnProbabilityDivergenceTimes(void) const;                                        //!< Compute the log-transformed probability of divergence times.
=======
        virtual double                                      computeLnProbabilityTimes(void) = 0;                //!< Compute the log-transformed probability of the current value.
        virtual double                                      lnProbNumTaxa(size_t n, double start, double end, bool MRCA) const = 0;     //!< Compute the log-transformed probability of the number of taxa.
        virtual double                                      lnProbTreeShape(void) const;                        //!< Compute the log-transformed probability of the tree shape.
        virtual double                                      pSurvival(double start, double end) const = 0;      //!< Compute the probability of survival of the process.
        virtual void                                        prepareProbComputation(void);                       //!< Prepare likelihood calculation
        
        // helper functions
        double                                              computeLnProbabilityDivergenceTimes(void);          //!< Compute the log-transformed probability of divergence times.
>>>>>>> 5919d517
        virtual std::vector<double>                         simulateDivergenceTimes(size_t n, double origin, double present, double min) const;     //!< Simulate n speciation events.
        
        // members
        std::string                                         condition;                                          //!< The condition of the process (none/survival/#taxa).
    };
    
}

#endif<|MERGE_RESOLUTION|>--- conflicted
+++ resolved
@@ -18,7 +18,6 @@
         
     protected:
         // pure virtual helper functions
-<<<<<<< HEAD
         virtual double                                      computeLnProbabilityTimes(void) const = 0;                                              //!< Compute the log-transformed probability of the current value.
         virtual size_t                                      getNumberOfTaxaAtPresent(void) const;
         virtual double                                      lnProbNumTaxa(size_t n, double start, double end, bool MRCA) const = 0;                 //!< Compute the log-transformed probability of the number of taxa.
@@ -28,16 +27,6 @@
         
         // helper functions
         double                                              computeLnProbabilityDivergenceTimes(void) const;                                        //!< Compute the log-transformed probability of divergence times.
-=======
-        virtual double                                      computeLnProbabilityTimes(void) = 0;                //!< Compute the log-transformed probability of the current value.
-        virtual double                                      lnProbNumTaxa(size_t n, double start, double end, bool MRCA) const = 0;     //!< Compute the log-transformed probability of the number of taxa.
-        virtual double                                      lnProbTreeShape(void) const;                        //!< Compute the log-transformed probability of the tree shape.
-        virtual double                                      pSurvival(double start, double end) const = 0;      //!< Compute the probability of survival of the process.
-        virtual void                                        prepareProbComputation(void);                       //!< Prepare likelihood calculation
-        
-        // helper functions
-        double                                              computeLnProbabilityDivergenceTimes(void);          //!< Compute the log-transformed probability of divergence times.
->>>>>>> 5919d517
         virtual std::vector<double>                         simulateDivergenceTimes(size_t n, double origin, double present, double min) const;     //!< Simulate n speciation events.
         
         // members
