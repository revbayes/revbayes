#include "AbstractCoalescent.h"

#include <cmath>
#include <iosfwd>

#include "Clade.h"
#include "RandomNumberFactory.h"
#include "RandomNumberGenerator.h"
#include "RbConstants.h"
#include "RbException.h"
#include "Taxon.h"
#include "TopologyNode.h"
#include "TimeInterval.h"

using namespace RevBayesCore;


/**
 * Default Constructor.
 *
 * The constructor connects the parameters of the coalescent process (DAG structure)
 * and initializes the probability density by computing the combinatorial constant of the tree structure.
 *
 * \param[in] tn        A vector of taxon names used during initialization.
 * \param[in] c         a vector of type Clade for clade constraints.
 */
AbstractCoalescent::AbstractCoalescent(const std::vector<Taxon> &tn, const std::vector<Clade> &c) : TypedDistribution<Tree>( new Tree() ),
    constraints( c ),
    num_taxa( tn.size() ),
    taxa( tn )
{
    
    // the combinatorial factor for the probability of a labelled history is
    // 2^{n-1} / ( n! * (n-1)! )
    // but this probability cancels with sum( choose(k,2) ) and thus we ommit the tree probability
    // You need to make sure that we cancel this out in the probability of each coalescent time!!
    
    logTreeTopologyProb = 0.0;

}



/**
 * Randomly attach the node times to a tree topology.
 * This function works by randomly picking a node from the set of tips,
 * setting its time to times[index], increment the index,
 * adding the two children (if they are not actual tips) to the set of tips,
 * and recursively calling this function again.
 *
 * \param[in]     psi        The tree topology (needed to call setAge).
 * \param[in]     tips       The vector of TopologyNode for the tips
 * \param[in]     index      The index of the node to be aged. Used for recursion
 * \param[in]     ages       A vector of node ages
 */
void AbstractCoalescent::attachAges(Tree *psi, std::vector<TopologyNode *> &tips, size_t index, const std::vector<double> &ages)
{
    
    if ( index < ages.size() )
    {
        // Get the rng
        RandomNumberGenerator* rng = GLOBAL_RNG;
        
        // randomly draw one node from the list of tips
        size_t tip_index = size_t( floor(rng->uniform01()*tips.size()) );
        
        // get the node from the list
        TopologyNode* parent = tips.at(tip_index);
        psi->getNode( parent->getIndex() ).setAge( ages[ages.size()-index-1] );
        
        // remove the randomly drawn node from the list
        tips.erase(tips.begin()+ long(tip_index) );
        
        // add a left child
        TopologyNode* leftChild = &parent->getChild(0);
        if ( !leftChild->isTip() )
        {
            tips.push_back(leftChild);
        }
        
        // add a right child
        TopologyNode* rightChild = &parent->getChild(1);
        if ( !rightChild->isTip() )
        {
            tips.push_back(rightChild);
        }
        
        // recursive call to this function
        attachAges(psi, tips, index+1, ages);
    }
    
    // no return value
}

/*
 * Builds a Random Binary Tree by starting with tips and coalescening them together randomly
 *
 * @param tips a vector of TopologyNode for the tips
 *
 */
void AbstractCoalescent::buildRandomBinaryTree(std::vector<TopologyNode*> &tips)
{
    
    if (tips.size() < num_taxa)
    {
        // Get the rng
        RandomNumberGenerator* rng = GLOBAL_RNG;
        
        // randomly draw one node from the list of tips
        size_t index = static_cast<size_t>( floor(rng->uniform01()*tips.size()) );
        
        // get the node from the list
        TopologyNode* parent = tips.at(index);
        
        // remove the randomly drawn node from the list
        tips.erase(tips.begin()+long(index));
        
        // add a left child
        TopologyNode* leftChild = new TopologyNode();
        parent->addChild(leftChild);
        leftChild->setParent(parent);
        tips.push_back(leftChild);
        
        // add a right child
        TopologyNode* rightChild = new TopologyNode();
        parent->addChild(rightChild);
        rightChild->setParent(parent);
        tips.push_back(rightChild);
        
        // recursive call to this function
        buildRandomBinaryTree(tips);
    }
    
}

/**
 * Randomly build a tree by picking two tips and coalescing, while also attaching the times to a tree topology.
 * This function works by randomly picking two node from the set of tips, adding their parent,
 * setting the parent's time is set to ages[ageIndex], incrementing ageIndex and index (for node numbering),
 * and recursively calling this function again.
 *
 * \param[in]     psi        The tree topology (needed to call setAge).
 * \param[in]     active     The vector of nodes eligible to be coalesced
 * \param[in]     ages       The ages of the coalescent events
 */
void AbstractCoalescent::buildHeterochronousRandomBinaryTree(Tree *psi, std::vector<TopologyNode*> &active, const std::vector<double> &ages)
{
    for (size_t i = 0; i < (num_taxa - 1); ++i)
    {
        // Get the rng
        RandomNumberGenerator* rng = GLOBAL_RNG;
        
        bool valid = false;
        size_t redraw_attempts = 0;
        std::vector<TopologyNode* > unusableNodes;
        do
        {
            
            // randomly draw one child (arbitrarily called left) node from the list of active nodes
            size_t left = static_cast<size_t>( floor(rng->uniform01()*active.size()) );
            TopologyNode* leftChild = active.at(left);
            
            // remove the randomly drawn node from the list
            active.erase(active.begin()+long(left));
            
            // randomly draw one child (arbitrarily called left) node from the list of active nodes
            size_t right = static_cast<size_t>( floor(rng->uniform01()*active.size()) );
            TopologyNode* rightChild = active.at(right);
            
            // remove the randomly drawn node from the list
            active.erase(active.begin()+long(right));
            
            // check that we aren't trying to coalesce nodes before they exist
            if ( (leftChild->getAge() < ages[i]) && (rightChild->getAge() < ages[i]))
            {
                // add the parent
                TopologyNode* parent = new TopologyNode(i + num_taxa);
                parent->addChild(leftChild);
                parent->addChild(rightChild);
                leftChild->setParent(parent);
                rightChild->setParent(parent);
                parent->setAge( ages[i] );
                active.push_back(parent);
                
                // we coalesced, we can move on now
                valid = true;
            }
            else
            {
                ++redraw_attempts;
                // abort
                // if the node is coalesceable for this age, we put it back in active
                // otherwise, we collect it in unusableNodes so we can't try to re-draw it
                
                // handle left child
                if (leftChild->getAge() < ages[i])
                {
                    // this is node is currently coalesceable
                    active.push_back(leftChild);
                }
                else
                {
                    // this node cannot be coalesced right now
                    unusableNodes.push_back(leftChild);
                }
                // handle left child
                if (rightChild->getAge() < ages[i])
                {
                    // this is node is currently coalesceable
                    active.push_back(rightChild);
                }
                else
                {
                    // this node cannot be coalesced right now
                    unusableNodes.push_back(rightChild);
                }
            }
        } while ( !valid );
        
        // If we had to temporarily discard nodes, now we put them back
        if (redraw_attempts > 0)
        {
            for (size_t index = 0; index < unusableNodes.size(); ++index)
            {
                TopologyNode* thisNode = unusableNodes.at(index);
                active.push_back(thisNode);
            }
        }
    }

}

/**
 * Compute the log-transformed probability of the current value under the current parameter values.
 *
 * @return double for the log-transformed probability
 *
 */
double AbstractCoalescent::computeLnProbability( void )
{
    
    // variable declarations and initialization
    double lnProbTimes = 0;
    
    // first check if the current tree matches the clade constraints
    if ( !matchesConstraints() )
    {
        return RbConstants::Double::neginf;
    }
    
    // check that all children are younger than there parents
    const std::vector<TopologyNode*>& nodes = value->getNodes();
    for (std::vector<TopologyNode*>::const_iterator it = nodes.begin(); it != nodes.end(); it++)
    {
        if ( !(*it)->isRoot() )
        {
            if ( (*it)->getAge() >= (*it)->getParent().getAge() )
            {
                return RbConstants::Double::neginf;
            }
        }
    }
    
    // multiply the probability of a descendant of the initial species
    lnProbTimes += computeLnProbabilityTimes();
    
    return lnProbTimes + logTreeTopologyProb;
    
}



/**
 * We check here if all the constraints are satisfied.
 * These are hard constraints, that is, the clades must be monophyletic.
 *
 * \return     True if the constraints are matched, false otherwise.
 */
bool AbstractCoalescent::matchesConstraints( void )
{
    
    const TopologyNode &root = value->getRoot();
    
    for (std::vector<Clade>::iterator it = constraints.begin(); it != constraints.end(); ++it)
    {
        if ( !root.containsClade( *it, true ) )
        {
            return false;
        }
    }
    
    return true;
}


/**
 * Redraw the current value. We delegate this to the simulate method.
 */
void AbstractCoalescent::redrawValue( void )
{
    simulateTree();

<<<<<<< HEAD
    // bool homochronous = true;
    // // set tip names
    // for (size_t i=0; i<num_taxa; ++i)
    // {
    //     if ( taxa[i].getAge() > 0.0 )
    //     {
    //       homochronous = false;
    //       break;
    //     }
    // }
    // if ( homochronous )
    // {
    //     simulateTree();
    // }
    // else
    // {
    //     simulateHeterochronousTree();
    // }
=======
>>>>>>> 5ad91f86
}


/**
 *
 */
void AbstractCoalescent::simulateTree( void )
{
    bool homochronous = true;
    for (size_t i=0; i<num_taxa; ++i)
    {
        if ( taxa[i].getAge() > 0.0 )
        {
          homochronous = false;
          break;
        }
    }
    if ( homochronous )
    {
        simulateHomochronousTree();
    }
    else
    {
        simulateHeterochronousTree();
    }
<<<<<<< HEAD

    
    // // Get the rng
    // RandomNumberGenerator* rng = GLOBAL_RNG;
    
    // // the time tree object (topology + times)
    // Tree *psi = new Tree();
    
    // // internally we treat unrooted topologies the same as rooted
    // psi->setRooted( true );
    
    // TopologyNode* root = new TopologyNode();
    // std::vector<TopologyNode* > nodes;
    // nodes.push_back(root);
    
    // // recursively build the tree
    // buildRandomBinaryTree(nodes);
    
    // // set tip names
    // for (size_t i=0; i<num_taxa; ++i)
    // {
    //     size_t index = size_t( floor(rng->uniform01() * nodes.size()) );
        
    //     // get the node from the list
    //     TopologyNode* node = nodes.at(index);
        
    //     // remove the randomly drawn node from the list
    //     nodes.erase( nodes.begin()+long(index) );
        
    //     // set name
    //     const std::string& name = taxa[i].getName();
    //     node->setName(name);
    //     node->setSpeciesName(taxa[i].getSpeciesName());
    //     if ( taxa[i].getAge() > 0.0 )
    //     {
    //         throw(RbException("Can't use non-heterochronous coalescent with heterochronous taxa"));
    //     }
    // }
    
    // // initialize the topology by setting the root
    // psi->setRoot(root, true);
    
    // nodes.clear();
    
    // if ( 1 < num_taxa)
    // {
    //     // draw a time for each speciation event condition on the time of the process
    //     std::vector<double> ages = simulateCoalescentAges(num_taxa-1);
        
    //     // add a left child
    //     TopologyNode* leftChild = &root->getChild(0);
    //     if ( !leftChild->isTip() )
    //     {
    //         nodes.push_back(leftChild);
    //     }
            
    //     // add a right child
    //     TopologyNode* rightChild = &root->getChild(1);
    //     if ( !rightChild->isTip() )
    //     {
    //         nodes.push_back(rightChild);
    //     }
        
    //     attachAges(psi, nodes, 1, ages);
        
    //     psi->getNode( root->getIndex() ).setAge( ages[ages.size()-1]);
        
    // }
    
    // // \todo Why are we doing this? (Sebastian)
    // for (size_t i = 0; i < num_taxa; ++i)
    // {
    //     TopologyNode& node = psi->getTipNode(i);
    //     psi->getNode( node.getIndex() ).setAge( 0.0 );
    // }
    
    // // finally store the new value
    // delete value;
    // value = psi;
=======
>>>>>>> 5ad91f86
    
}

/**
 *
 */
void AbstractCoalescent::simulateHeterochronousTree( void )
{
    
    // the time tree object (topology + times)
    Tree *psi = new Tree();
    
    // internally we treat unrooted topologies the same as rooted
    psi->setRooted( true );
    
    // make a vector of tip nodes
    std::vector<TopologyNode* > nodes;

    // set tip names
    for (size_t i=0; i<num_taxa; ++i)
    {
        // get the node from the list
        TopologyNode* node = new TopologyNode(i);
        
        // set name and age
        const std::string& name = taxa[i].getName();
        node->setName(name);
        node->setSpeciesName(taxa[i].getSpeciesName());
        node->setAge(taxa[i].getAge());
        // add to tips
        nodes.push_back(node);
    }
    
    // get times for simulation
    std::vector<double> ages = simulateCoalescentAges(num_taxa-1);
    
    // recursively build the tree
    buildHeterochronousRandomBinaryTree(psi, nodes, ages);

    // initialize the topology by setting the root
<<<<<<< HEAD
    // the root is the only node left in nodes 
=======
    // the root is the only node left in nodes
>>>>>>> 5ad91f86
    TopologyNode* root = nodes[0]; // Only node left after coalescing all is the root
    psi->setRoot(root, true);

    // finally store the new value
    delete value;
    value = psi;
    
}

/** Simulates a coalescent tree
 *
 *
 *@throw RbException if the vector of taxan has nodes with different ages. Taxa cannot be heterochronous.
 */
void AbstractCoalescent::simulateHomochronousTree( void )
{
    
    // Get the rng
    RandomNumberGenerator* rng = GLOBAL_RNG;
    
    // the time tree object (topology + times)
    Tree *psi = new Tree();
    
    // internally we treat unrooted topologies the same as rooted
    psi->setRooted( true );
    
    TopologyNode* root = new TopologyNode();
    std::vector<TopologyNode* > nodes;
    nodes.push_back(root);
    
    // recursively build the tree
    buildRandomBinaryTree(nodes);
    
    // set tip names
    for (size_t i=0; i<num_taxa; ++i)
    {
        size_t index = size_t( floor(rng->uniform01() * nodes.size()) );
        
        // get the node from the list
        TopologyNode* node = nodes.at(index);
        
        // remove the randomly drawn node from the list
        nodes.erase( nodes.begin()+long(index) );
        
        // set name
        const std::string& name = taxa[i].getName();
        node->setName(name);
        node->setSpeciesName(taxa[i].getSpeciesName());
<<<<<<< HEAD
        // if ( taxa[i].getAge() > 0.0 )
        // {
        //     throw(RbException("Can't use non-heterochronous coalescent with heterochronous taxa"));
        // }
=======
        
>>>>>>> 5ad91f86
    }
    
    // initialize the topology by setting the root
    psi->setRoot(root, true);
    
    nodes.clear();
    
    if ( 1 < num_taxa)
    {
        // draw a time for each coalescent event
        std::vector<double> ages = simulateCoalescentAges(num_taxa-1);
        
        // add a left child
        TopologyNode* leftChild = &root->getChild(0);
        if ( !leftChild->isTip() )
        {
            nodes.push_back(leftChild);
        }
            
        // add a right child
        TopologyNode* rightChild = &root->getChild(1);
        if ( !rightChild->isTip() )
        {
            nodes.push_back(rightChild);
        }
        
        attachAges(psi, nodes, 1, ages);
        
        psi->getNode( root->getIndex() ).setAge( ages[ages.size()-1]);
        
    }
    
    // \todo Why are we doing this? (Sebastian)
    for (size_t i = 0; i < num_taxa; ++i)
    {
        TopologyNode& node = psi->getTipNode(i);
        psi->getNode( node.getIndex() ).setAge( 0.0 );
    }
    
    // finally store the new value
    delete value;
    value = psi;
    
<<<<<<< HEAD
}
=======
}
>>>>>>> 5ad91f86
<|MERGE_RESOLUTION|>--- conflicted
+++ resolved
@@ -298,29 +298,9 @@
  */
 void AbstractCoalescent::redrawValue( void )
 {
+
     simulateTree();
 
-<<<<<<< HEAD
-    // bool homochronous = true;
-    // // set tip names
-    // for (size_t i=0; i<num_taxa; ++i)
-    // {
-    //     if ( taxa[i].getAge() > 0.0 )
-    //     {
-    //       homochronous = false;
-    //       break;
-    //     }
-    // }
-    // if ( homochronous )
-    // {
-    //     simulateTree();
-    // }
-    // else
-    // {
-    //     simulateHeterochronousTree();
-    // }
-=======
->>>>>>> 5ad91f86
 }
 
 
@@ -346,88 +326,6 @@
     {
         simulateHeterochronousTree();
     }
-<<<<<<< HEAD
-
-    
-    // // Get the rng
-    // RandomNumberGenerator* rng = GLOBAL_RNG;
-    
-    // // the time tree object (topology + times)
-    // Tree *psi = new Tree();
-    
-    // // internally we treat unrooted topologies the same as rooted
-    // psi->setRooted( true );
-    
-    // TopologyNode* root = new TopologyNode();
-    // std::vector<TopologyNode* > nodes;
-    // nodes.push_back(root);
-    
-    // // recursively build the tree
-    // buildRandomBinaryTree(nodes);
-    
-    // // set tip names
-    // for (size_t i=0; i<num_taxa; ++i)
-    // {
-    //     size_t index = size_t( floor(rng->uniform01() * nodes.size()) );
-        
-    //     // get the node from the list
-    //     TopologyNode* node = nodes.at(index);
-        
-    //     // remove the randomly drawn node from the list
-    //     nodes.erase( nodes.begin()+long(index) );
-        
-    //     // set name
-    //     const std::string& name = taxa[i].getName();
-    //     node->setName(name);
-    //     node->setSpeciesName(taxa[i].getSpeciesName());
-    //     if ( taxa[i].getAge() > 0.0 )
-    //     {
-    //         throw(RbException("Can't use non-heterochronous coalescent with heterochronous taxa"));
-    //     }
-    // }
-    
-    // // initialize the topology by setting the root
-    // psi->setRoot(root, true);
-    
-    // nodes.clear();
-    
-    // if ( 1 < num_taxa)
-    // {
-    //     // draw a time for each speciation event condition on the time of the process
-    //     std::vector<double> ages = simulateCoalescentAges(num_taxa-1);
-        
-    //     // add a left child
-    //     TopologyNode* leftChild = &root->getChild(0);
-    //     if ( !leftChild->isTip() )
-    //     {
-    //         nodes.push_back(leftChild);
-    //     }
-            
-    //     // add a right child
-    //     TopologyNode* rightChild = &root->getChild(1);
-    //     if ( !rightChild->isTip() )
-    //     {
-    //         nodes.push_back(rightChild);
-    //     }
-        
-    //     attachAges(psi, nodes, 1, ages);
-        
-    //     psi->getNode( root->getIndex() ).setAge( ages[ages.size()-1]);
-        
-    // }
-    
-    // // \todo Why are we doing this? (Sebastian)
-    // for (size_t i = 0; i < num_taxa; ++i)
-    // {
-    //     TopologyNode& node = psi->getTipNode(i);
-    //     psi->getNode( node.getIndex() ).setAge( 0.0 );
-    // }
-    
-    // // finally store the new value
-    // delete value;
-    // value = psi;
-=======
->>>>>>> 5ad91f86
     
 }
 
@@ -468,11 +366,7 @@
     buildHeterochronousRandomBinaryTree(psi, nodes, ages);
 
     // initialize the topology by setting the root
-<<<<<<< HEAD
-    // the root is the only node left in nodes 
-=======
     // the root is the only node left in nodes
->>>>>>> 5ad91f86
     TopologyNode* root = nodes[0]; // Only node left after coalescing all is the root
     psi->setRoot(root, true);
 
@@ -521,14 +415,7 @@
         const std::string& name = taxa[i].getName();
         node->setName(name);
         node->setSpeciesName(taxa[i].getSpeciesName());
-<<<<<<< HEAD
-        // if ( taxa[i].getAge() > 0.0 )
-        // {
-        //     throw(RbException("Can't use non-heterochronous coalescent with heterochronous taxa"));
-        // }
-=======
-        
->>>>>>> 5ad91f86
+
     }
     
     // initialize the topology by setting the root
@@ -572,8 +459,4 @@
     delete value;
     value = psi;
     
-<<<<<<< HEAD
-}
-=======
-}
->>>>>>> 5ad91f86
+}
