--- conflicted
+++ resolved
@@ -41,18 +41,10 @@
 
     protected:
         // Parameter management functions
-<<<<<<< HEAD
         virtual void                                        keepSpecialization(const DagNode* affecter);
         virtual void                                        restoreSpecialization(const DagNode *restorer);
         void                                                swapParameterInternal(const DagNode *oldP, const DagNode *newP);            //!< Swap a parameter
         virtual void                                        touchSpecialization(const DagNode *toucher, bool touchAll);
-=======
-//        virtual void                                        getAffected(RbOrderedSet<DagNode *>& affected, DagNode* affecter);                                      //!< get affected nodes
-        virtual void                                        keepSpecialization(DagNode* affecter);
-        virtual void                                        restoreSpecialization(DagNode *restorer);
-        void                                                swapParameterInternal(const DagNode *oldP, const DagNode *newP);
-        virtual void                                        touchSpecialization(DagNode *toucher, bool touchAll);
->>>>>>> d80be21f
 
         // derived helper functions
         double                                              computeLnProbabilityTimes(void) const;                                                          //!< Compute the log-transformed probability of the current value.
