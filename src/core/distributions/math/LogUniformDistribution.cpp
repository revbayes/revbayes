--- conflicted
+++ resolved
@@ -100,20 +100,11 @@
 
 void LogUniformDistribution::redrawValue( void ) 
 {
-<<<<<<< HEAD
 
     double u = GLOBAL_RNG->uniform01();
     double ln_min = log( min->getValue() );
     double ln_max = log( max->getValue() );
     *value = exp( u*(ln_max - ln_min) + ln_min);
-=======
-    double ln_a = log( min->getValue() );
-    double ln_b = log( max->getValue() );
-
-    double u = ln_a + (ln_b - ln_a) * GLOBAL_RNG->uniform01();
-
-    *value = exp( u );
->>>>>>> 217871a8
 
 }
 
