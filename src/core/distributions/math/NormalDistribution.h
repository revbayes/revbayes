--- conflicted
+++ resolved
@@ -9,66 +9,27 @@
 class DagNode;
 template <class valueType> class TypedDagNode;
     
-<<<<<<< HEAD
     /**
      *@brief Normal distribution class.
      *
-     *The Normal distribution represents a family of distributions
+     * The Normal distribution represents a family of distributions
      * on the set of real numbers. The Normal distribution has 2 parameters:
      * @param m  the mean
      * @param s the standard deviation
      *
-     *The truncated Normal distribution has an additional 2 parameters:
-     * @param mi  the minimum value for the truncated Normal
-     * @param ma  the maximum value for the truncated Normal
+     * The Normal probability distribution has probability density
+     * @f[ f(x|\mu, \sigma^2) = {1 \over \sigma \sqrt{2 \pi}} \exp \left[ -{1 \over 2} \left( {x-\mu \over \sigma} \right)^2 \right] @f]
+     * for  @f$-\infty < x < \infty@f$, and where @f$\mu@f$ (@f$-\infty < \mu < \infty@f$) is the mean parameter and
+     * @f$\sigma^2@f$ (@f$\sigma >  0@f$) is the variance parameter.
+     * The standard Normal distribution has @f$\mu=0@f$ and @f$ \sigma^2=1@f$.
+     *
+     * The implementation of the Normal distribution here allows for the specification of two additional parameters
+     * besides the mean and variance of the distribution: the minimum and maximum values. By
+     * default, these values are @f$-\infty@f$ and @f$\infty@f$, respectively. However, if specified as parameters
+     * then the density is normalized by dividing by
+     * @f[C = \int_{\mbox{min}}^{\mbox{max}} f(x|\mu, \sigma^2) @f]
+     * The other quantities (cumulative probability function, quantiles, etc.) are modified appropriately.     
     */
-
-
-    class NormalDistribution : public ContinuousDistribution {
-        
-    public:
-        NormalDistribution(const TypedDagNode<double> *m, const TypedDagNode<double> *s, const TypedDagNode<double> *mi = NULL, const TypedDagNode<double> *ma = NULL);
-        virtual                                            ~NormalDistribution(void);                                                   //!< Virtual destructor
-        
-        // public member functions
-        double                                              cdf(void) const;                                                                  //!< Cummulative density function
-        NormalDistribution*                                 clone(void) const;                                                          //!< Create an independent clone
-        double                                              computeLnProbability(void);
-        double                                              getMax(void) const;
-        double                                              getMin(void) const;
-        double                                              quantile(double p) const;                                                   
-        void                                                redrawValue(void);
-        const TypedDagNode<double>*                         getMean() const {return mean;}
-        const TypedDagNode<double>*                         getStDev() const {return stDev;}
-
-    protected:
-        // Parameter management functions
-        void                                                swapParameterInternal(const DagNode *oldP, const DagNode *newP);            //!< Swap a parameter
-        
-    private:
-        
-        // members
-        const TypedDagNode<double>*                         mean;
-        const TypedDagNode<double>*                         stDev;
-        const TypedDagNode<double>*                         min;
-        const TypedDagNode<double>*                         max;
-
-=======
-/**
-* @brief Normal distribution class.
-*
-* The Normal probability distribution has probability density
-* @f[ f(x|\mu, \sigma^2) = {1 \over \sigma \sqrt{2 \pi}} \exp \left[ -{1 \over 2} \left( {x-\mu \over \sigma} \right)^2 \right] @f]
-* for  @f$-\infty < x < \infty@f$, and where @f$\mu@f$ (@f$-\infty < \mu < \infty@f$) is the mean parameter and
-* @f$\sigma^2@f$ (@f$\sigma >  0@f$) is the variance parameter.
-* The standard Normal distribution has @f$\mu=0@f$ and @f$ \sigma^2=1@f$.
-* The implementation of the Normal distribution here allows for the specification of two additional parameters
-* besides the mean and variance of the distribution: the minimum and maximum values. By
-* default, these values are @f$-\infty@f$ and @f$\infty@f$, respectively. However, if specified as parameters
-* then the density is normalized by dividing by
-* @f[C = \int_{\mbox{min}}^{\mbox{max}} f(x|\mu, \sigma^2) @f]
-* The other quantities (cumulative probability function, quantiles, etc.) are modified appropriately.
-*/
 
     class NormalDistribution : public ContinuousDistribution {
         
@@ -93,7 +54,6 @@
             const TypedDagNode<double>*     stDev;
             const TypedDagNode<double>*     min;
             const TypedDagNode<double>*     max;
->>>>>>> b3084a65
     };
 }
 
