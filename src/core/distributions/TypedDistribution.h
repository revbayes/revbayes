/**
 * @file
 * This file contains the declaration of the interface for all distribution.
 *
 * Distributions are either values inside DAG nodes, i.e. a constant node used as input for the DPP,
 * or be associated with a stochastic node.
 *
 * First, some distributions are requiring a distribution as a parameter, e.g. a generating distribution. Thus,
 * we need to implement distributions as objects storable in DAG nodes.
 *
 * Second, all stochastic nodes hold a distribution pointer. The value of the stochastic node is returned via
 * a call to get value in the distribution.
 *
 * Every distribution owns its value and hence this class is templated. Owning the value
 * has the advantage that calls to update can modify the value instead of creating a new object.
 * This is benefitial in functions generating large objects.
 *
 * @brief Declaration of distributions.
 *
 * (c) Copyright 2009-
 * @date Last modified: $Date: 2012-06-20 22:57:09 +0200 (Wed, 20 Jun 2012) $
 * @author The RevBayes Development Core Team
 * @license GPL version 3
 * @version 1.0
 * @since 2012-09-04, version 1.0
 *
 * $Id: Function.h 1643 2012-06-20 20:57:09Z hoehna $
 */


#ifndef TypedDistribution_H
#define TypedDistribution_H

#include "Distribution.h"
#include "Function.h"
#include "RbVector.h"

#include <iostream>

namespace RevBayesCore {
    
    template <class variableType>
    class StochasticNode;
    
    template<class variableType>
    class TypedDistribution : public Distribution {
        
    public:
        // constructors and destructor
        virtual                                        ~TypedDistribution(void);
               
        // public methods
        virtual const RevBayesCore::RbVector<variableType>&         getParameterValues(void) const;
        variableType&                                               getValue(void);                                                             //!< Get the current value (non-const)
        const variableType&                                         getValue(void) const;                                                       //!< Get the current value
        StochasticNode<variableType>*                               getStochasticNode(void);                                                    //!< Get the stochastic node holding this distribution
        void                                                        setOwnsValue(bool tf);                                                      //!< Set if we own the current value
        virtual void                                                setStochasticNode(StochasticNode<variableType> *n);                         //!< Set the stochastic node holding this distribution
        
        // virtual methods
        virtual void                                                setValue(variableType *v, bool f=false);                                    //!< Set the current value, e.g. attach an observation (clamp)
<<<<<<< HEAD
//        virtual void                                                setValue(variableType *v);                    //!< Set the current value, e.g. attach an observation (clamp)

=======
        virtual bool                                                allowsSA(void) { return false; }                                            //!< Checks if distribution is compatible with sampled ancestors
        
>>>>>>> ca7c5deb
        // pure virtual public methods
        virtual TypedDistribution*                                  clone(void) const = 0;                                                      //!< Clone the distribution
        virtual double                                              computeLnProbability(void) = 0;                                             //!< Clone the ln probability density
        virtual void                                                redrawValue(SimulationCondition c);                                         //!< Draw a new random value from the distribution
        virtual void                                                redrawValue(void) = 0;                                                      //!< Draw a new random value from the distribution

    protected:
        TypedDistribution(variableType *v);
        TypedDistribution(const TypedDistribution &d);
        
        // overloaded operators
        TypedDistribution&                                          operator=(const TypedDistribution &d);

        virtual void                                                swapParameterInternal(const DagNode *oldP, const DagNode *newP) = 0;        //!< Exchange the parameter

        
        // inheritable attributes
        StochasticNode<variableType>*                               dag_node;                                                                   //!< The stochastic node holding this distribution. This is needed for delegated calls to the DAG, such as getAffected(), ...
        bool                                                        owns_value;
        variableType*                                               value;
        
    };
    
    // Global functions using the class
    template <class variableType>
    std::ostream&                                                   operator<<(std::ostream& o, const TypedDistribution<variableType>& x);                                //!< Overloaded output operator
    
}


#include "Cloner.h"
#include "Cloneable.h"
#include "IsDerivedFrom.h"
#include "RbException.h"


template <class variableType>
RevBayesCore::TypedDistribution<variableType>::TypedDistribution(variableType *v) : Distribution(), 
    dag_node( NULL ),
    value( v ),
    owns_value( true )
{
    
}

template <class variableType>
RevBayesCore::TypedDistribution<variableType>::TypedDistribution(const TypedDistribution &d) : Distribution(d), 
    dag_node( NULL ),
    value( d.owns_value ? Cloner<variableType, IsDerivedFrom<variableType, Cloneable>::Is >::createClone( *d.value ) : d.value ),
    owns_value( d.owns_value )
{
    
}

template <class variableType>
RevBayesCore::TypedDistribution<variableType>::~TypedDistribution( void )
{
    
    if ( owns_value == true )
    {
        delete value;
    }
    
}



template <class variableType>
RevBayesCore::TypedDistribution<variableType>& RevBayesCore::TypedDistribution<variableType>::operator=(const TypedDistribution &d)
{
    
    if ( this != &d ) 
    {
        // call base class
        Distribution::operator=( d );

        // clean up if necessary
        if ( owns_value == true )
        {
            delete value;
        }
        
        // copy member variables
        owns_value = d.owns_value;
        
        // make my own copy of the value (we rely on proper implementation of assignment operators)
        value = ( owns_value ? Cloner<variableType, IsDerivedFrom<variableType, Cloneable>::Is >::createClone( *d.value ) : d.value );
    }
    
    return *this;
}


template <class variableType>
const RevBayesCore::RbVector<variableType>& RevBayesCore::TypedDistribution<variableType>::getParameterValues(void) const
{
    throw RbException("Cannot access mixture values of non-mixture distribution.");
}

template <class variableType>
variableType& RevBayesCore::TypedDistribution<variableType>::getValue(void)
{
    
    return *value;
}

template <class variableType>
const variableType& RevBayesCore::TypedDistribution<variableType>::getValue(void) const
{
    
    return *value;
}


template <class variableType>
RevBayesCore::StochasticNode<variableType>* RevBayesCore::TypedDistribution<variableType>::getStochasticNode( void )
{
    
    return dag_node;
}

template <class variableType>
void RevBayesCore::TypedDistribution<variableType>::redrawValue(SimulationCondition c)
{
    
    // by default we delegate to the method without arguments
    // this allows us to overload this function but only if the argument is necessary
    redrawValue();
    
}

template <class variableType>
void RevBayesCore::TypedDistribution<variableType>::setOwnsValue(bool tf)
{
    
    // create our own copy of the value if we didn't own it before
    if ( value != NULL && owns_value == false && tf == true )
    {
        value = Cloner<variableType, IsDerivedFrom<variableType, Cloneable>::Is >::createClone( *value );
    }

    // delete the value if we are not supposed to own it anymore
    if ( value != NULL && owns_value == true && tf == false )
    {
        delete value;
    }
    
    owns_value = tf;
}

template <class variableType>
void RevBayesCore::TypedDistribution<variableType>::setStochasticNode( StochasticNode<variableType> *n )
{
    
    dag_node = n;
}

template <class variableType>
void RevBayesCore::TypedDistribution<variableType>::setValue( variableType *v, bool /*force*/ )
{
    
    // free memory
    if ( value != v && owns_value == true )
    {
        delete value;
    }
    
    value = v;
}


template <class variableType>
std::ostream& RevBayesCore::operator<<(std::ostream& o, const TypedDistribution<variableType>& f)
{
    
    o << "Distribution()";
    
    return o;
}

#endif<|MERGE_RESOLUTION|>--- conflicted
+++ resolved
@@ -59,13 +59,8 @@
         
         // virtual methods
         virtual void                                                setValue(variableType *v, bool f=false);                                    //!< Set the current value, e.g. attach an observation (clamp)
-<<<<<<< HEAD
-//        virtual void                                                setValue(variableType *v);                    //!< Set the current value, e.g. attach an observation (clamp)
-
-=======
         virtual bool                                                allowsSA(void) { return false; }                                            //!< Checks if distribution is compatible with sampled ancestors
         
->>>>>>> ca7c5deb
         // pure virtual public methods
         virtual TypedDistribution*                                  clone(void) const = 0;                                                      //!< Clone the distribution
         virtual double                                              computeLnProbability(void) = 0;                                             //!< Clone the ln probability density
