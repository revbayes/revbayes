--- conflicted
+++ resolved
@@ -246,32 +246,6 @@
 /** Initialize the user settings */
 void RbSettings::readUserSettings(void)
 {
-<<<<<<< HEAD
-    moduleDir                   = "modules";        // the default module directory
-    partial_likelihood_storing  = "branch";         // the default method for partial likelihood storing
-    use_scaling                 = true;             // the default useScaling
-    scaling_method              = "threshold";      // the default useScaling
-    scaling_density             = 1;                // the default scaling density
-    scaling_per_mixture         = false;            // the default scaling option per or over mixture categories
-    lineWidth                   = 160;              // the default line width
-    tolerance                   = 10E-10;           // set default value for tolerance comparing doubles
-    outputPrecision             = 7;
-    printNodeIndex              = true;             // print node indices of tree nodes as comments
-    collapseSampledAncestors    = true;
-
-#if defined( RB_BEAGLE )
-    useBeagle                     = false;          // don't use BEAGLE by default
-    beagleDevice                  = "auto";         // auto select BEAGLE device by default
-    beagleResource                = 0;              // the default BEAGLE resource
-    beagleUseDoublePrecision      = true;           // BEAGLE will use double precision by default
-    beagleMaxCPUThreads           = -1;             // no max set, auto threading up to number of cores
-    //beagleScalingMode            = "dynamic";     // dynamic rescale as needed plus fixed frequency
-    beagleScalingMode             = "manual";   // manually rescale as needed
-    beagleDynamicScalingFrequency = 100;            // dynamic rescale every 100 evaluations by default
-#endif /* RB_BEAGLE */
-    
-=======
->>>>>>> 355a8da4
     path user_dir = RevBayesCore::expandUserDir("~");
     
     // read the ini file, override defaults if applicable
@@ -306,13 +280,13 @@
     std::cout << "printNodeIndex = " << (printNodeIndex ? "true" : "false") << std::endl;
     std::cout << "tolerance = " << tolerance << std::endl;
     std::cout << "linewidth = " << lineWidth << std::endl;
-<<<<<<< HEAD
     std::cout << "partialLikelihoodStoring = " << partial_likelihood_storing << std::endl;
     std::cout << "useScaling = " << (use_scaling ? "true" : "false") << std::endl;
     std::cout << "scalingMethod = " << scaling_method << std::endl;
     std::cout << "scalingDensity = " << scaling_density << std::endl;
     std::cout << "scalingPerMixture = " << (scaling_per_mixture ? "true" : "false") << std::endl;
-    std::cout << "collapseSampledAncestors = " << (collapseSampledAncestors ? "true" : "false") << std::endl;
+    std::cout << "debugMCMC = " << debugMCMC << std::endl;
+    std::cout << "logMCMC = " << logMCMC << std::endl;
 
 #if defined( RB_BEAGLE )
     std::cout << "useBeagle = " << (useBeagle ? "true" : "false") << std::endl;
@@ -323,12 +297,6 @@
     std::cout << "beagleScalingMode = " << beagleScalingMode << std::endl;
     std::cout << "beagleDynamicScalingFrequency = " << beagleDynamicScalingFrequency << std::endl;
 #endif /* RB_BEAGLE */
-=======
-    std::cout << "useScaling = " << (useScaling ? "true" : "false") << std::endl;
-    std::cout << "scalingDensity = " << scalingDensity << std::endl;
-    std::cout << "debugMCMC = " << debugMCMC << std::endl;
-    std::cout << "logMCMC = " << logMCMC << std::endl;
->>>>>>> 355a8da4
 }
 
 
@@ -532,24 +500,19 @@
         if (w < 1)
             throw(RbException("scalingDensity must be an integer greater than 0"));
         
-<<<<<<< HEAD
-        scaling_density = atoi(value.c_str());
+        scaling_density = boost::lexical_cast<int>(value);
     }
     else if ( key == "scalingPerMixture" )
     {
         scaling_per_mixture = (value == "true");
-=======
-        scalingDensity = boost::lexical_cast<int>(value);
     }
     else if ( key == "debugMCMC" )
     {
         debugMCMC = boost::lexical_cast<int>(value);
->>>>>>> 355a8da4
     }
     else if ( key == "logMCMC" )
     {
-<<<<<<< HEAD
-        collapseSampledAncestors = (value == "true");
+        logMCMC = boost::lexical_cast<int>(value);
     }
 #if defined( RB_BEAGLE )
     else if ( key == "useBeagle" )
@@ -605,9 +568,6 @@
             throw(RbException("beagleDynamicScalingFrequency must be a positive integer"));
         
         beagleDynamicScalingFrequency = atoi(value.c_str());
-=======
-        logMCMC = boost::lexical_cast<int>(value);
->>>>>>> 355a8da4
     }
 #endif /* RB_BEAGLE */
     else
@@ -665,17 +625,11 @@
     writeStream << "printNodeIndex=" << (printNodeIndex ? "true" : "false") << std::endl;
     writeStream << "tolerance=" << tolerance << std::endl;
     writeStream << "linewidth=" << lineWidth << std::endl;
-<<<<<<< HEAD
     writeStream << "partialLikelihoodStoring=" << partial_likelihood_storing << std::endl;
     writeStream << "useScaling=" << (use_scaling ? "true" : "false") << std::endl;
     writeStream << "scalingDensity=" << scaling_density << std::endl;
     writeStream << "scalingMethod=" << scaling_method << std::endl;
     writeStream << "scalingPerMixture=" << (scaling_per_mixture ? "true" : "false") << std::endl;
-    writeStream << "collapseSampledAncestors=" << (collapseSampledAncestors ? "true" : "false") << std::endl;
-=======
-    writeStream << "useScaling=" << (useScaling ? "true" : "false") << std::endl;
-    writeStream << "scalingDensity=" << scalingDensity << std::endl;
->>>>>>> 355a8da4
     writeStream.close();
 
 }
