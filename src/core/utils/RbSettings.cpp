--- conflicted
+++ resolved
@@ -548,21 +548,6 @@
     writeStream << "useScaling=" << (useScaling ? "true" : "false") << std::endl;
     writeStream << "scalingDensity=" << scalingDensity << std::endl;
     writeStream << "collapseSampledAncestors=" << (collapseSampledAncestors ? "true" : "false") << std::endl;
-<<<<<<< HEAD
-
-//#if defined( RB_BEAGLE )
-//    writeStream << "useBeagle=" << (useBeagle ? "true" : "false") << std::endl;
-//    writeStream << "beagleDevice=" << beagleDevice << std::endl;
-//    writeStream << "beagleResource=" << beagleResource << std::endl;
-//    writeStream << "beagleUseDoublePrecision=" << (beagleUseDoublePrecision ? "true" : "false") << std::endl;
-//    writeStream << "beagleMaxCPUThreads=" << beagleMaxCPUThreads << std::endl;
-//    writeStream << "beagleScalingMode=" << beagleScalingMode << std::endl;
-//    writeStream << "beagleDynamicScalingFrequency=" << beagleDynamicScalingFrequency << std::endl;
-//#endif /* RB_BEAGLE */
-    
-    fm.closeFile( writeStream );
-=======
     writeStream.close();
->>>>>>> a5facc3c
 
 }