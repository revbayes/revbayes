--- conflicted
+++ resolved
@@ -95,38 +95,12 @@
         distances = getNodalDistanceMatrix(t);
     }
 
-<<<<<<< HEAD
     // get the mean pairwise distances of all taxa in the observed state
     double total_dist = 0.0;
     double num_dist = 0.0;
     size_t num_taxa_in_state = 0;
     std::vector<std::string> tip_names = t.getTipNames();
     for (size_t i = 0; i < tip_names.size(); ++i)
-=======
-}
-
-/**
- * Calculate average distance matrix from a vector of distance matrices
- * @param matvect vector of distance matrices
- * @param weights vector of weights, set to NULL by default. If no weights are provided, a vector of equal weights of the same length as matvect is created internally.
- * @return average distance matrix
- *
- */
-RevBayesCore::AverageDistanceMatrix RevBayesCore::TreeUtilities::getAverageDistanceMatrix(const RbVector<RevBayesCore::DistanceMatrix>& matvect, const RbVector<double>* weights = NULL)
-{
-    // test if a vector of weights was provided, and if not, set it to a vector of 1s
-    if (weights == NULL)
-    {
-        weights = new RbVector<double>(matvect.size(), 1.0);
-    }
-    
-    // note that the check that matvect.size() == weights.size() is performed upstream within AvgDistanceMatrixFunction()
-    
-    // gather all taxa across all source matrices into a single vector
-    std::vector<RevBayesCore::Taxon> allTaxa;
-
-    for(RbConstIterator<DistanceMatrix> it = matvect.begin(); it != matvect.end(); ++it)
->>>>>>> 5c19d799
     {
         std::string name1 = distances->getTaxa()[i].getName();
         size_t state1 = c.getTaxonData(name1).getCharacter(site_index).getStateIndex();
@@ -145,7 +119,6 @@
             }
         }
     }
-    
     double obs_mean_distance = 0.0;
     if (num_dist != 0)
     {
@@ -157,7 +130,6 @@
         return obs_mean_distance;
     }
 
-<<<<<<< HEAD
     // randomizations to calculate z-score (NRI)
     std::vector<double> random_mean_distances;
     for (size_t k = 0; k < num_randomizations; ++k)
@@ -173,35 +145,6 @@
             if (std::find(new_tip_names.begin(), new_tip_names.end(), new_name) == new_tip_names.end())
             {
                 new_tip_names.push_back(new_name);
-=======
-    // repopulate the original vector with unique values only
-    allNames.assign( uniqueNames.begin(), uniqueNames.end() );
-
-    // initialize the sum and divisor matrices using the size-based constructor:
-    RevBayesCore::MatrixReal sumMatrix = MatrixReal( allNames.size() );
-    RevBayesCore::MatrixReal divisorMatrix = MatrixReal( allNames.size() );
-
-    // initialize the corresponding Boolean matrix of the right dimensions, filled with 'false'
-    RevBayesCore::MatrixBoolean mask = MatrixBoolean( allNames.size() );
-
-    for(size_t mat = 0; mat != matvect.size(); ++mat)
-    {
-        std::vector<Taxon> taxa = matvect[mat].getTaxa();
-        
-        for(size_t i = 0; i != taxa.size(); i++)
-        {
-            size_t rowInd = std::distance(allNames.begin(), std::find(allNames.begin(), allNames.end(), taxa[i].getName()));
-            
-            for(size_t j = i + 1; j != taxa.size(); ++j)
-            {
-                size_t colInd = std::distance(allNames.begin(), std::find(allNames.begin(), allNames.end(), taxa[j].getName()));
-                sumMatrix[rowInd][colInd] += matvect[mat].getMatrix()[i][j] * (*weights)[mat];
-                sumMatrix[colInd][rowInd] += matvect[mat].getMatrix()[i][j] * (*weights)[mat]; // by symmetry
-                divisorMatrix[rowInd][colInd] += (*weights)[mat];
-                divisorMatrix[colInd][rowInd] += (*weights)[mat];                              // by symmetry
-                mask[rowInd][colInd] = true;
-                mask[colInd][rowInd] = true;                                                   // by symmetry
->>>>>>> 5c19d799
             }
         }
 
@@ -257,7 +200,6 @@
     {
         return (obs_mean_distance - random_mean) / random_stdv;
     }
-    
     return 0.0;
 }
 
@@ -429,6 +371,7 @@
         node_root_path.insert(&node);
         climbUpTheTree(node.getParent(), node_root_path);
     }
+    
 }
 
 /** Calculate Robinson-Foulds distance between two trees
@@ -712,13 +655,22 @@
 
 
 /**
- * Calculate average distance matrix from distance matrix
- * @param matvect distance matrix
+ * Calculate average distance matrix from a vector of distance matrices
+ * @param matvect vector of distance matrices
+ * @param weights vector of weights, set to NULL by default. If no weights are provided, a vector of equal weights of the same length as matvect is created internally.
  * @return average distance matrix
  *
  */
-RevBayesCore::AverageDistanceMatrix RevBayesCore::TreeUtilities::getAverageDistanceMatrix(const RbVector<RevBayesCore::DistanceMatrix>& matvect)
-{
+RevBayesCore::AverageDistanceMatrix RevBayesCore::TreeUtilities::getAverageDistanceMatrix(const RbVector<RevBayesCore::DistanceMatrix>& matvect, const RbVector<double>* weights = NULL)
+{
+    // test if a vector of weights was provided, and if not, set it to a vector of 1s
+    if (weights == NULL)
+    {
+        weights = new RbVector<double>(matvect.size(), 1.0);
+    }
+    
+    // note that the check that matvect.size() == weights.size() is performed upstream within AvgDistanceMatrixFunction()
+    
     // gather all taxa across all source matrices into a single vector
     std::vector<RevBayesCore::Taxon> allTaxa;
 
@@ -753,21 +705,23 @@
     // initialize the corresponding Boolean matrix of the right dimensions, filled with 'false'
     RevBayesCore::MatrixBoolean mask = MatrixBoolean( allNames.size() );
 
-    for (RbConstIterator<DistanceMatrix> mat = matvect.begin(); mat != matvect.end(); ++mat)
-    {
-        std::vector<Taxon> taxa = mat->getTaxa();
+    for(size_t mat = 0; mat != matvect.size(); ++mat)
+    {
+        std::vector<Taxon> taxa = matvect[mat].getTaxa();
+        
         for(size_t i = 0; i != taxa.size(); i++)
         {
             size_t rowInd = std::distance(allNames.begin(), std::find(allNames.begin(), allNames.end(), taxa[i].getName()));
+            
             for(size_t j = i + 1; j != taxa.size(); ++j)
             {
                 size_t colInd = std::distance(allNames.begin(), std::find(allNames.begin(), allNames.end(), taxa[j].getName()));
-                sumMatrix[rowInd][colInd] += mat->getMatrix()[i][j];
-                sumMatrix[colInd][rowInd] += mat->getMatrix()[i][j]; // by symmetry
-                divisorMatrix[rowInd][colInd] += 1.0;
-                divisorMatrix[colInd][rowInd] += 1.0;                // by symmetry
+                sumMatrix[rowInd][colInd] += matvect[mat].getMatrix()[i][j] * (*weights)[mat];
+                sumMatrix[colInd][rowInd] += matvect[mat].getMatrix()[i][j] * (*weights)[mat]; // by symmetry
+                divisorMatrix[rowInd][colInd] += (*weights)[mat];
+                divisorMatrix[colInd][rowInd] += (*weights)[mat];                              // by symmetry
                 mask[rowInd][colInd] = true;
-                mask[colInd][rowInd] = true;                         // by symmetry
+                mask[colInd][rowInd] = true;                                                   // by symmetry
             }
         }
     }
@@ -802,6 +756,7 @@
 
     return adm;
 }
+
 
 
 /**
