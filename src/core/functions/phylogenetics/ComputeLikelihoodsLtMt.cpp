--- conflicted
+++ resolved
@@ -18,235 +18,6 @@
 using namespace RevBayesCore;
 
 /**
-<<<<<<< HEAD
- * Compute the joint log-probability density of the observations made up to any time t (direction depending on the algorithm).
- *
- * \param[in]    start_age              Start age of the process.
- * \param[in]    lambda                 Speciation rate.
- * \param[in]    mu                     Extinction rate.
- * \param[in]    psi                    Extinction sampling rate.
- * \param[in]    omega                  Occurrence sampling rate.
- * \param[in]    rho                    Sampling probability at present time.
- * \param[in]    removalPr              Removal probability after sampling.
- * \param[in]    maxHiddenLin           Algorithm accuracy (maximal number of hidden lineages).
- * \param[in]    cond                   Condition of the process (none/survival/#Taxa).
- * \param[in]    time_points            Times for which we want to compute the density.
- * \param[in]    useOrigin              If true the start age is the origin time otherwise the root age of the process.
- * \param[in]    useMt                  If true computes densities with the forwards traversal algorithm (Mt) otherwise uses backward one (Lt).
- * \param[in]    verbose                If true displays warnings and information messages.
- * \param[in]    occurrence_ages        Vector of occurrence ages.
- * \param[in]    timeTree               Tree for ancestral populations size inference.
- *
- * \return    The matrix of log-Mt values through time.
-*/
-MatrixReal RevBayesCore::ComputeLnProbabilityDensitiesOBDP( const TypedDagNode<double> *start_age,
-                                                            const TypedDagNode<double> *lambda,
-                                                            const TypedDagNode<double> *mu,
-                                                            const TypedDagNode<double> *psi,
-                                                            const TypedDagNode<double> *omega,
-                                                            const TypedDagNode<double> *rho,
-                                                            const TypedDagNode<double> *removalPr,
-                                                            const TypedDagNode<long> *maxHiddenLin,
-                                                            const std::string &cond,
-                                                            const std::vector<double> &time_points,
-                                                            bool useOrigin,
-                                                            bool useMt,
-                                                            bool verbose,
-                                                            const std::vector<double> &occurrence_ages,
-                                                            const Tree &timeTree)
-{
-    // Use the forwards traversal algorithm (Mt)
-    if (useMt){
-        bool returnLogLikelihood = false;    // Input flag
-
-        MatrixReal B_Mt_log = RevBayesCore::ForwardsTraversalMt(start_age, lambda, mu, psi, omega, rho, removalPr, maxHiddenLin, cond, time_points, useOrigin, returnLogLikelihood, verbose, occurrence_ages, timeTree);
-
-        return (B_Mt_log);
-    }
-    // Use the backwards traversal algorithm (Lt)
-    MatrixReal B_Lt_log = RevBayesCore::BackwardsTraversalLt(start_age, lambda, mu, psi, omega, rho, removalPr, maxHiddenLin, cond, time_points, useOrigin, verbose, occurrence_ages, timeTree);
-    return (B_Lt_log);
-
-};
-
-/**
- * Compute the joint log-probability density of the observations made up to any time t (direction depending on the algorithm).
- *
- * \param[in]    start_age              Start age of the process.
- * \param[in]    lambda                 Speciation rate.
- * \param[in]    mu                     Extinction rate.
- * \param[in]    psi                    Extinction sampling rate.
- * \param[in]    omega                  Occurrence sampling rate.
- * \param[in]    rho                    Sampling probability at present time.
- * \param[in]    removalPr              Removal probability after sampling.
- * \param[in]    maxHiddenLin           Algorithm accuracy (maximal number of hidden lineages).
- * \param[in]    cond                   Condition of the process (none/survival/#Taxa).
- * \param[in]    time_points            Times for which we want to compute the density.
- * \param[in]    useOrigin              If true the start age is the origin time otherwise the root age of the process.
- * \param[in]    useMt                  If true computes densities with the forwards traversal algorithm (Mt) otherwise uses backward one (Lt).
- * \param[in]    verbose                If true displays warnings and information messages.
- * \param[in]    occurrence_ages        Vector of occurrence ages.
- * \param[in]    timeTree               Tree for ancestral populations size inference.
- *
- * \return    The matrix of log-Mt values through time.
-*/
-MatrixReal RevBayesCore::ComputeLnProbabilityDensitiesOBDPPiecewise(  const TypedDagNode<double> *start_age,
-                                                                      const std::vector<double> &timeline,
-                                                                      const std::vector<double> &lambda,
-                                                                      const std::vector<double> &mu,
-                                                                      const std::vector<double> &psi,
-                                                                      const std::vector<double> &omega,
-                                                                      const TypedDagNode<double> *rho,
-                                                                      const std::vector<double> &removalPr,
-                                                                      const TypedDagNode<long> *maxHiddenLin,
-                                                                      const std::string &cond,
-                                                                      const std::vector<double> &time_points,
-                                                                      bool useOrigin,
-                                                                      bool useMt,
-                                                                      bool verbose,
-                                                                      const std::vector<double> &occurrence_ages,
-                                                                      const Tree &timeTree)
-{
-    // Use the forwards traversal algorithm (Mt)
-    if (useMt){
-        bool returnLogLikelihood = false;    // Input flag
-
-        MatrixReal B_Mt_log = RevBayesCore::ForwardsTraversalMtPiecewise(start_age, timeline, lambda, mu, psi, omega, rho, removalPr, maxHiddenLin, cond, time_points, useOrigin, returnLogLikelihood, verbose, occurrence_ages, timeTree);
-
-        return (B_Mt_log);
-    }
-    // Use the backwards traversal algorithm (Lt)
-    MatrixReal B_Lt_log = RevBayesCore::BackwardsTraversalLtPiecewise(start_age, timeline, lambda, mu, psi, omega, rho, removalPr, maxHiddenLin, cond, time_points, useOrigin, verbose, occurrence_ages, timeTree);
-    return (B_Lt_log);
-
-};
-
-
-
-/**
- * Compute the joint log-probability density of the tree and occurrences.
- *
- * \param[in]    start_age              Start age of the process.
- * \param[in]    lambda                 Speciation rate.
- * \param[in]    mu                     Extinction rate.
- * \param[in]    psi                    Extinction sampling rate.
- * \param[in]    omega                  Occurrence sampling rate.
- * \param[in]    rho                    Sampling probability at present time.
- * \param[in]    removalPr              Removal probability after sampling.
- * \param[in]    maxHiddenLin           Algorithm accuracy (maximal number of hidden lineages).
- * \param[in]    cond                   Condition of the process (none/survival/#Taxa).
- * \param[in]    useOrigin              If true the start age is the origin time otherwise the root age of the process.
- * \param[in]    useMt                  If true computes densities with the forwards traversal algorithm (Mt) otherwise uses backward one (Lt).
- * \param[in]    verbose                If true displays warnings and information messages.
- * \param[in]    occurrence_ages        Vector of occurrence ages.
- * \param[in]    timeTree               Tree for ancestral populations size inference.
- *
- * \return    The joint log-likelihood.
-*/
-double RevBayesCore::ComputeLnLikelihoodOBDP(   const TypedDagNode<double> *start_age,
-                                                const TypedDagNode<double> *lambda,
-                                                const TypedDagNode<double> *mu,
-                                                const TypedDagNode<double> *psi,
-                                                const TypedDagNode<double> *omega,
-                                                const TypedDagNode<double> *rho,
-                                                const TypedDagNode<double> *removalPr,
-                                                const TypedDagNode<long> *maxHiddenLin,
-                                                const std::string &cond,
-                                                bool useOrigin,
-                                                bool useMt,
-                                                bool verbose,
-                                                const std::vector<double> &occurrence_ages,
-                                                const Tree &timeTree)
-{
-    // Use the forwards traversal algorithm (Mt)
-    if (useMt){
-        const std::vector<double> time_points_Mt( 1, 0.0 );      // Record the probability density at present to compute the likelihood
-        bool returnLogLikelihood = true;                         // Input flag
-
-        MatrixReal LogLikelihood = RevBayesCore::ForwardsTraversalMt(start_age, lambda, mu, psi, omega, rho, removalPr, maxHiddenLin, cond, time_points_Mt, useOrigin, returnLogLikelihood, verbose, occurrence_ages, timeTree);
-
-        double logLikelihood = LogLikelihood[0][0];
-        double logLikelihood2 = likelihoodWithAllSamplesRemoved(start_age, lambda, mu, psi, omega, rho, removalPr, maxHiddenLin, cond, time_points_Mt, useOrigin, verbose, occurrence_ages, timeTree);
-        if (verbose){
-          std::cout << "\n ==> Log-Likelihood Mt : " << logLikelihood << "\n" << std::endl;
-          std::cout << "\n ==> Log-Likelihood Ankit : " << logLikelihood2 << "\n" << std::endl;
-        }
-        return (logLikelihood);
-    }
-    // Use the backwards traversal algorithm (Lt)
-    const std::vector<double> time_points_Lt(1, start_age->getValue());      // Record the probability density at the start age to compute the likelihood
-
-    MatrixReal B_Lt_log = RevBayesCore::BackwardsTraversalLt(start_age, lambda, mu, psi, omega, rho, removalPr, maxHiddenLin, cond, time_points_Lt, useOrigin, verbose, occurrence_ages, timeTree);
-
-    // The likelihood corresponds to the first element of the B_Lt matrix
-    double logLikelihood = B_Lt_log[0][0];
-    if (verbose){std::cout << "\n ==> Log-Likelihood Lt : " << logLikelihood << "\n" << std::endl;}
-    return (logLikelihood);
-};
-
-
-/**
- * Compute the joint log-probability density of the tree and occurrences.
- *
- * \param[in]    start_age              Start age of the process.
- * \param[in]    lambda                 Speciation rate.
- * \param[in]    mu                     Extinction rate.
- * \param[in]    psi                    Extinction sampling rate.
- * \param[in]    omega                  Occurrence sampling rate.
- * \param[in]    rho                    Sampling probability at present time.
- * \param[in]    removalPr              Removal probability after sampling.
- * \param[in]    maxHiddenLin           Algorithm accuracy (maximal number of hidden lineages).
- * \param[in]    cond                   Condition of the process (none/survival/#Taxa).
- * \param[in]    useOrigin              If true the start age is the origin time otherwise the root age of the process.
- * \param[in]    useMt                  If true computes densities with the forwards traversal algorithm (Mt) otherwise uses backward one (Lt).
- * \param[in]    verbose                If true displays warnings and information messages.
- * \param[in]    occurrence_ages        Vector of occurrence ages.
- * \param[in]    timeTree               Tree for ancestral populations size inference.
- *
- * \return    The joint log-likelihood.
-*/
-double RevBayesCore::ComputeLnLikelihoodOBDPPiecewise(    const TypedDagNode<double> *start_age,
-                                                          const std::vector<double> &timeline,
-                                                          const std::vector<double> &lambda,
-                                                          const std::vector<double> &mu,
-                                                          const std::vector<double> &psi,
-                                                          const std::vector<double> &omega,
-                                                          const TypedDagNode<double> *rho,
-                                                          const std::vector<double> &removalPr,
-                                                          const TypedDagNode<long> *maxHiddenLin,
-                                                          const std::string &cond,
-                                                          bool useOrigin,
-                                                          bool useMt,
-                                                          bool verbose,
-                                                          const std::vector<double> &occurrence_ages,
-                                                          const Tree &timeTree)
-{
-    // Use the forwards traversal algorithm (Mt)
-    if (useMt){
-        const std::vector<double> time_points_Mt( 1, 0.0 );      // Record the probability density at present to compute the likelihood
-        bool returnLogLikelihood = true;                         // Input flag
-
-        MatrixReal LogLikelihood = RevBayesCore::ForwardsTraversalMtPiecewise(start_age, timeline, lambda, mu, psi, omega, rho, removalPr, maxHiddenLin, cond, time_points_Mt, useOrigin, returnLogLikelihood, verbose, occurrence_ages, timeTree);
-
-        double logLikelihood = LogLikelihood[0][0];
-        if (verbose){std::cout << "\n ==> Log-Likelihood Mt : " << logLikelihood << "\n" << std::endl;}
-        return (logLikelihood);
-    }
-    // Use the backwards traversal algorithm (Lt)
-    const std::vector<double> time_points_Lt(1, start_age->getValue());      // Record the probability density at the start age to compute the likelihood
-
-    MatrixReal B_Lt_log = RevBayesCore::BackwardsTraversalLtPiecewise(start_age, timeline, lambda, mu, psi, omega, rho, removalPr, maxHiddenLin, cond, time_points_Lt, useOrigin, verbose, occurrence_ages, timeTree);
-
-    // The likelihood corresponds to the first element of the B_Lt matrix
-    double logLikelihood = B_Lt_log[0][0];
-    if (verbose){std::cout << "\n ==> Log-Likelihood Lt : " << logLikelihood << "\n" << std::endl;}
-    return (logLikelihood);
-};
-
-
-/**
-=======
->>>>>>> c28ef6fc
  * Construct the vector containig all branching and sampling times + time points for which we want
  * to compute the density.
  *
@@ -1658,8 +1429,6 @@
     return B;
 }
 
-<<<<<<< HEAD
-
 
 /**
  * Compute the joint log probability density of observations made down any time t, conditioned on the population
@@ -1950,9 +1719,8 @@
 
     return OutputMatrix;
 }
-=======
+
 size_t RevBayesCore::LocateTimeSliceIndex(const double &t, const std::vector<double> &timeline)
 {
     return std::distance(timeline.begin(),std::find(timeline.begin(),timeline.end(),t));
-}
->>>>>>> c28ef6fc
+}