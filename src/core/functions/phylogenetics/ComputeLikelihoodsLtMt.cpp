--- conflicted
+++ resolved
@@ -256,10 +256,7 @@
     else if(cond == "survival2"){
         std::vector<double> res = RevBayesCore::GetFunctionUandP(start_age, timeline, lambda, mu, psi, omega, rho, removalPr);
         logLikelihood -= log( 1 - res[0] - res[1] );
-<<<<<<< HEAD
         // if (verbose){std::cout << " at the time of origin, we have u = " << res[0] << " and p = " << res[1] << std::endl;}
-=======
->>>>>>> 983c1343
     }
 
     return (logLikelihood);
