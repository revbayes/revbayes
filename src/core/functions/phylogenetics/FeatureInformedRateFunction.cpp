#include "FeatureInformedRateFunction.h"
#include "RbException.h"
#include "Cloneable.h"
#include "RbVector.h"
#include "RbVectorImpl.h"
#include "TypedDagNode.h"

<<<<<<< HEAD
#include <limits.h>
#include <stddef.h>
=======
#include <cmath>
#include <cstddef>
>>>>>>> 90f4e85f

namespace RevBayesCore { class DagNode; }


using namespace RevBayesCore;


FeatureInformedRateFunction::FeatureInformedRateFunction(
    const TypedDagNode< RbVector<RbVector<RbVector<long> > > >* cf,
    const TypedDagNode< RbVector<RbVector<RbVector<double> > > >* qf,
    const TypedDagNode< RbVector<double> >* cp,
    const TypedDagNode< RbVector<double> >* qp,
    const TypedDagNode< double >* nr) :
        TypedFunction<RbVector<RbVector<double> > >( new RbVector<RbVector<double> >() ),
        categorical_features(cf),
        quantitative_features(qf),
        categorical_params(cp),
        quantitative_params(qp),
        null_rate(nr)

{
    // add parameters
    addParameter( categorical_features );
    addParameter( quantitative_features );
    addParameter( categorical_params );
    addParameter( quantitative_params );
    addParameter( null_rate );
    
    numCategoricalFeatures = categorical_features->getValue().size();
    numQuantitativeFeatures = quantitative_features->getValue().size();
    numDim1 = categorical_features->getValue()[0].size();
    numDim2 = categorical_features->getValue()[0][0].size();
    
    // refresh values
//    this->setForceUpdates(true);
    update();
}


FeatureInformedRateFunction::~FeatureInformedRateFunction( void ) {
    // We don't delete the parameters, because they might be used somewhere else too. The model needs to do that!
}


FeatureInformedRateFunction* FeatureInformedRateFunction::clone( void ) const
{
    return new FeatureInformedRateFunction( *this );
}

void FeatureInformedRateFunction::update( void )
{
    
    // get all parent node values
    const RbVector<RbVector<RbVector<long> > >& cf = categorical_features->getValue();
    const RbVector<RbVector<RbVector<double> > >& qf = quantitative_features->getValue();
    const RbVector<double>& cp = categorical_params->getValue();
    const RbVector<double>& qp = quantitative_params->getValue();

    // initialize new relative rates (=1)
    RbVector<RbVector<double> > rates(numDim1, RbVector<double>(numDim2, 1.0));
    
    // First, compute product of relative rate effects while
    // ignoring elements encoded for null rate (e.g. nan)
    
    // using prod(x_i) is probably numerically unstable
    // convert to exp(log(sum(x_i)))
    
    // apply categorical scalers
    for (size_t i = 0; i < numCategoricalFeatures; i++) {
        double cp_i = std::exp(cp[i]);
        for (size_t j = 0; j < numDim1; j++) {
            for (size_t k = 0; k < numDim2; k++) {
//                if (std::isnan(cf[i][j][k]) == false) {
                if (cf[i][j][k] >= 0) {
                    rates[j][k] *= cp_i;
                }
            }
        }
    }
    // apply quantitative scalers
    for (size_t i = 0; i < numQuantitativeFeatures; i++) {
        for (size_t j = 0; j < numDim1; j++) {
            for (size_t k = 0; k < numDim2; k++) {
//                rates[j][k] *= std::pow( qf[i][j][k], qp[i] );
                if (std::isnan(qf[i][j][k]) == false) {
                    rates[j][k] *= std::exp( qf[i][j][k] * qp[i] );
                }
            }
        }
    }
    
    // Next, revisit features and assign null rate to any
    // element encoded with null feature value (e.g. nan)
    
    // apply categorical scalers
    for (size_t i = 0; i < numCategoricalFeatures; i++) {
        double cp_i = std::exp(cp[i]);
        for (size_t j = 0; j < numDim1; j++) {
            for (size_t k = 0; k < numDim2; k++) {
//                if (std::isnan(cf[i][j][k])) {
                if (cf[i][j][k] < 0) {
                    rates[j][k] = null_rate->getValue();
                }
            }
        }
    }
    // apply quantitative scalers
    for (size_t i = 0; i < numQuantitativeFeatures; i++) {
        for (size_t j = 0; j < numDim1; j++) {
            for (size_t k = 0; k < numDim2; k++) {
                if (std::isnan(qf[i][j][k])) {
                    rates[j][k] = null_rate->getValue();
                }
            }
        }
    }
    
    
    // set new values
    (*value) = rates;
}


void FeatureInformedRateFunction::swapParameterInternal(const DagNode *oldP, const DagNode *newP)
{
    
    if (oldP == categorical_features)
    {
        categorical_features = static_cast<const TypedDagNode< RbVector<RbVector<RbVector<long> > > >* >( newP );
    }
    if (oldP == quantitative_features)
    {
        quantitative_features = static_cast<const TypedDagNode< RbVector<RbVector<RbVector<double> > > >* >( newP );
    }
    if (oldP == categorical_params)
    {
        categorical_params = static_cast<const TypedDagNode< RbVector<double> >* >( newP );
    }
    if (oldP == quantitative_params)
    {
        quantitative_params = static_cast<const TypedDagNode< RbVector<double> >* >( newP );
    }
    
    
}<|MERGE_RESOLUTION|>--- conflicted
+++ resolved
@@ -5,13 +5,10 @@
 #include "RbVectorImpl.h"
 #include "TypedDagNode.h"
 
-<<<<<<< HEAD
-#include <limits.h>
-#include <stddef.h>
-=======
+// #include <limits.h>
+// #include <stddef.h>
 #include <cmath>
 #include <cstddef>
->>>>>>> 90f4e85f
 
 namespace RevBayesCore { class DagNode; }
 
