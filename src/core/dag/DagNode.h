#ifndef DagNode_H
#define DagNode_H

#include <stddef.h>
#include <map>
#include <set>
#include <vector>
#include <iosfwd>

#include "MemberObject.h"
#include "Parallelizable.h"
#include "RbVector.h"
#include "SimulationConditions.h"

namespace RevBayesCore {

    class Distribution;
    class Monitor;
    class Move;
    class AbstractTrace;
    class DagNodeMap;

template <class valueType> class RbOrderedSet;

    class DagNode : public Parallelizable, public MemberObject<double> {

    public:

        enum DagNodeTypes { CONSTANT, DETERMINISTIC, STOCHASTIC };

        // Fixed-name index for visit_flags variables
        const static unsigned AFFECTED_FLAG                         = 0;
        const static unsigned FIND_FLAG                             = 1;
        const static unsigned KEEP_FLAG                             = 2;
        const static unsigned REINITIALIZE_FLAG                     = 3;
        const static unsigned RESTORE_FLAG                          = 4;

        virtual                                                    ~DagNode(void);                                                                                      //!< Virtual destructor
        
        // pure virtual methods
        virtual void                                                bootstrap(void) = 0;                                                                        //!< Bootstrap the current value of the node (applies only to stochastic nodes)
        virtual DagNode*                                            clone(void) const = 0;
        virtual DagNode*                                            cloneDAG(DagNodeMap &nodesMap, std::map<std::string, const DagNode* > &names) const = 0;    //!< Clone the entire DAG which is connected to this node
        virtual AbstractTrace*                                      createTraceObject(void) const = 0;                                                          //!< Create an empty trace object of the right trace type
        virtual void                                                getIntegratedParents(RbOrderedSet<DagNode *>& ip) const = 0;
        virtual double                                              getLnProbability(void) = 0;
        virtual double                                              getLnProbabilityRatio(void) = 0;
        virtual size_t                                              getNumberOfElements(void) const = 0;                                                        //!< Get the number of elements for this value
        virtual std::string                                         getValueAsString(void) const = 0;                                                           //!< Get value as a string.
        virtual void                                                printName(std::ostream &o, const std::string &sep, int l=-1, bool left=true, bool fv=true) const = 0;       //!< Monitor/Print this variable
        virtual void                                                printStructureInfo(std::ostream &o, bool verbose=false) const = 0;                          //!< Print the structural information (e.g. name, value-type, distribution/function, children, parents, etc.)
<<<<<<< HEAD
        virtual void                                                printValue(std::ostream &o, const std::string &sep, int l=-1, bool left=true, bool user=true, bool simple=true) const = 0;    //!< Monitor/Print this variable
        virtual void                                                redraw(SimulationCondition c = SimulationCondition::MCMC) = 0;                                                                           //!< Redraw the current value of the node (applies only to stochastic nodes)
=======
        virtual void                                                printValue(std::ostream &o, const std::string &sep, int l=-1, bool left=true, bool user=true, bool simple=true, bool flatten=true) const = 0;    //!< Monitor/Print this variable
        virtual void                                                redraw(void) = 0;                                                                           //!< Redraw the current value of the node (applies only to stochastic nodes)
>>>>>>> 28a46da5
        virtual void                                                setMcmcMode(bool tf) = 0;                                                                   //!< Set the modus of the DAG node to MCMC mode.
        virtual void                                                setValueFromFile(const std::string &dir) = 0;                                               //!< Set value from string.
        virtual void                                                setValueFromString(const std::string &v) = 0;                                               //!< Set value from string.
        virtual void                                                writeToFile(const std::string &dir) const = 0;                                              //!< Write the value of this node to a file within the given directory.

        // public member functions
        void                                                        addChild(DagNode *child) const;                                                             //!< Add a new child node
        void                                                        addMonitor(Monitor *m);                                                                     //!< Add a new monitor on this node
        void                                                        addMove(Move *m);                                                                           //!< Add a new move on this node
        void                                                        addTouchedElementIndex(size_t i);                                                           //!< Add the index of an element that has been touch (usually for vector-like values)
        void                                                        clearTouchedElementIndices(void);
        void                                                        clearVisitFlag(const size_t &flagType);
        void                                                        clearVisitFlagVector(const size_t &flagType, std::vector<DagNode *>& nodes);
        DagNode*                                                    cloneDownstreamDag(std::map<const DagNode*, DagNode*> &nodesMap) const;                     //!< Clone the DAG which is downstream to this node (all children)
        size_t                                                      decrementReferenceCount(void) const;                                                        //!< Decrement the reference count for reference counting in smart pointers
        void                                                        executeMethod(const std::string &n, const std::vector<const DagNode*> &args, double &rv) const; //!< Map the member methods to internal function calls
        void                                                        findUniqueDescendants(RbOrderedSet<DagNode *>& descendants);
        void                                                        findUniqueDescendantsVector(RbOrderedSet<DagNode *>& descendants, std::vector<DagNode *>& nodes);
        void                                                        findUniqueDescendantsWithFlag(RbOrderedSet<DagNode *>& descendants, const size_t flagType);
        void                                                        findUniqueDescendantsWithFlagVector(RbOrderedSet<DagNode *>& descendants, const size_t flagType, std::vector<DagNode *>& nodes);
        void                                                        getAffectedNodes(RbOrderedSet<DagNode *>& affected) const;                                  //!< get affected nodes
        const std::vector<DagNode*>&                                getChildren(void) const;                                                                    //!< Get the set of children
        DagNodeTypes                                                getDagNodeType(void) const;
        virtual Distribution&                                       getDistribution(void);
        virtual const Distribution&                                 getDistribution(void) const;
        DagNode*                                                    getFirstChild(void) const;                                                                  //!< Get the first child from a our set
        virtual std::vector<double>                                 getMixtureProbabilities(void) const;
        const std::vector<Monitor*>&                                getMonitors(void) const;                                                                    //!< Get the set of monitors
        const std::vector<Move*>&                                   getMoves(void) const;                                                                       //!< Get the set of moves
        const std::string&                                          getName(void) const;                                                                        //!< Get the of the node
        size_t                                                      getNumberOfChildren(void) const;                                                            //!< Get the number of children for this node
        virtual size_t                                              getNumberOfMixtureElements(void) const;                                                        //!< Get the number of elements for this value
        virtual std::vector<const DagNode*>                         getParents(void) const;                                                                     //!< Get the set of parents (empty set here)
        size_t                                                      getReferenceCount(void) const;                                                              //!< Get the reference count for reference counting in smart pointers
        const std::set<size_t>&                                     getTouchedElementIndices(void) const;                                                       //!< Get the indices of the touches elements. If the set is empty, then all elements might have changed.
        bool                                                        getVisitFlag(const size_t flagType) const;
        void                                                        incrementReferenceCount(void) const;                                                        //!< Increment the reference count for reference counting in smart pointers
        void                                                        initiateGetAffectedNodes(RbOrderedSet<DagNode *>& affected);                                        //!< get affected nodes
        void                                                        initiateGetAffectedNodesVector(RbOrderedSet<DagNode *>& affected, std::vector<DagNode *>& nodes);
        bool                                                        isAssignable(void) const;                                                                   //!< Is this DAG node modifiable by user?
        virtual bool                                                isClamped(void) const;                                                                      //!< Is this node clamped? Only stochastic nodes might be clamped.
        virtual bool                                                isConstant(void) const;                                                                     //!< Is this DAG node constant?
        virtual bool                                                isElementVariable(void) const;                                                              //!< Is this DAG node hidden from the autogenerated graphviz model graph? (true for Element-lookup and Type-converter nodes)
        virtual bool                                                isHidden(void) const;                                                                       //!< Is this DAG node hidden from the autogenerated graphviz model graph? (true for Element-lookup and Type-converter nodes)
        virtual bool                                                isIntegratedOut(void) const;
        virtual bool                                                isSimpleNumeric(void) const;                                                                //!< Is this variable a simple numeric variable? Currently only integer and real number are.
        virtual bool                                                isStochastic(void) const;                                                                   //!< Is this DAG node stochastic?
        void                                                        keep(void);
        virtual void                                                keepAffected(void);                                                                         //!< Keep value of affected nodes
        void                                                        keepVector(std::vector<DagNode *>& nodes);
        virtual void                                                reInitialized(void);                                                                        //!< The DAG was re-initialized so maybe you want to reset some stuff
        virtual void                                                reInitializeAffected(void);                                                                 //!< The DAG was re-initialized so maybe you want to reset some stuff
        virtual void                                                reInitializeMe(void);                                                                       //!< The DAG was re-initialized so maybe you want to reset some stuff
        void                                                        reInitializeVector(std::vector<DagNode *>& nodes);
        void                                                        removeChild(DagNode *child) const;                                                          //!< Remove this child node from our set of children.
        void                                                        removeMonitor(Monitor *m);                                                                  //!< Remove this monitor from our set.
        void                                                        removeMove(Move *m);                                                                        //!< Remove this move from our set.
        void                                                        replace(DagNode *n);                                                                        //!< Replace this node with node p.
        void                                                        restore(void);
        virtual void                                                restoreAffected(void);                                                                      //!< Restore value of affected nodes recursively
        void                                                        restoreVector(std::vector<DagNode *>& nodes);
        void                                                        setElementVariable(bool tf);                                                                //!< Set if this variable is hidden from printing.
        void                                                        setHidden(bool tf);                                                                         //!< Set if this variable is hidden from printing.
        virtual void                                                setIntegrationIndex( size_t i );
        virtual void                                                setName(const std::string &n);                                                              //!< Set the name of this variable for identification purposes.
        void                                                        setParentNamePrefix(const std::string &p);
        virtual void                                                setPriorOnly(bool tf);                                                                      //!< Set whether we want to have the probability of the prior only.
        void                                                        setVisitFlag(bool tf, const size_t flagType);
        virtual void                                                swapParent(const DagNode *oldP, const DagNode *newP);                                       //!< Exchange the parent node which includes setting myself as a child of the new parent and removing myself from my old parents children list
        void                                                        touch(bool touchAll=false);
        virtual void                                                touchAffected(bool touchAll=false);                                                         //!< Touch affected nodes (flag for recalculation)

    protected:
                                                                    DagNode(const std::string &n);                                                              //!< Constructor
                                                                    DagNode(const DagNode &n);                                                                  //!< Copy Constructor

        DagNode&                                                    operator=(const DagNode &d);                                                                //!< Overloaded assignment operator

        virtual void                                                getAffected(RbOrderedSet<DagNode *>& affected, const DagNode* affecter) = 0;                //!< get affected nodes
        virtual void                                                keepMe(const DagNode* affecter) = 0;                                                        //!< Keep value of myself
        virtual void                                                restoreMe(const DagNode *restorer) = 0;                                                     //!< Restore value of this nodes
        virtual void                                                touchMe(const DagNode *toucher, bool touchAll) = 0;                                         //!< Touch myself (flag for recalculation)

        // helper functions
        void                                                        getPrintableChildren(std::vector<DagNode*> &c) const;
        void                                                        getPrintableParents(std::vector<const DagNode*> &p) const;
        void                                                        printChildren(std::ostream& o, size_t indent, size_t lineLen, bool verbose=false) const;    //!< Print children DAG nodes
        void                                                        printParents(std::ostream& o, size_t indent, size_t lineLen, bool verbose=false) const;     //!< Print children DAG nodes

        // members
        mutable std::vector<DagNode*>                               children;                                                                                   //!< The children in the model graph of this node
        bool                                                        elementVar;
        bool                                                        hidden;
        std::vector<Monitor*>                                       monitors;
        std::vector<Move*>                                          moves;
        std::string                                                 name;
        bool                                                        prior_only;
        std::set<size_t>                                            touched_elements;
        DagNodeTypes                                                type;


    private:

        mutable size_t                                              ref_count;
        mutable std::vector<bool>                                   visit_flags; // in order: affected, find, keep, reinitialize, restore
    };

}

#endif<|MERGE_RESOLUTION|>--- conflicted
+++ resolved
@@ -49,13 +49,8 @@
         virtual std::string                                         getValueAsString(void) const = 0;                                                           //!< Get value as a string.
         virtual void                                                printName(std::ostream &o, const std::string &sep, int l=-1, bool left=true, bool fv=true) const = 0;       //!< Monitor/Print this variable
         virtual void                                                printStructureInfo(std::ostream &o, bool verbose=false) const = 0;                          //!< Print the structural information (e.g. name, value-type, distribution/function, children, parents, etc.)
-<<<<<<< HEAD
-        virtual void                                                printValue(std::ostream &o, const std::string &sep, int l=-1, bool left=true, bool user=true, bool simple=true) const = 0;    //!< Monitor/Print this variable
+        virtual void                                                printValue(std::ostream &o, const std::string &sep, int l=-1, bool left=true, bool user=true, bool simple=true, bool flatten=true) const = 0;    //!< Monitor/Print this variable
         virtual void                                                redraw(SimulationCondition c = SimulationCondition::MCMC) = 0;                                                                           //!< Redraw the current value of the node (applies only to stochastic nodes)
-=======
-        virtual void                                                printValue(std::ostream &o, const std::string &sep, int l=-1, bool left=true, bool user=true, bool simple=true, bool flatten=true) const = 0;    //!< Monitor/Print this variable
-        virtual void                                                redraw(void) = 0;                                                                           //!< Redraw the current value of the node (applies only to stochastic nodes)
->>>>>>> 28a46da5
         virtual void                                                setMcmcMode(bool tf) = 0;                                                                   //!< Set the modus of the DAG node to MCMC mode.
         virtual void                                                setValueFromFile(const std::string &dir) = 0;                                               //!< Set value from string.
         virtual void                                                setValueFromString(const std::string &v) = 0;                                               //!< Set value from string.
