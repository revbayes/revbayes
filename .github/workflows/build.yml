--- conflicted
+++ resolved
@@ -257,11 +257,7 @@
 
         if [ ${{ matrix.arch }} == "mac-arm64" ] ; then
            rm -rf test_FBD/output_expected/
-<<<<<<< HEAD
-           rm -f test_BDSTP/output_expected/BDSTP.*
-=======
            rm -rf test_BDSTP/output_expected/
->>>>>>> a2007d17
         fi
 
         ./run_integration_tests.sh -mpi ${USE_MPI} -windows ${IS_WINDOWS} rb
