#!/bin/bash

if [ -z "$1" ] ; then
    printf "Please supply the full path to rb as first argument.\n\n"
    printf "Examples:\n"
    printf '  ./run_integration_tests.sh "$(readlink -f ../projects/cmake/build/rb)"\n'
    printf '  ./run_integration_tests.sh "$PWD/../projects/cmake/build/rb"\n'
    printf '  ./run_integration_tests.sh  -mpi true "$PWD/../projects/cmake/build-mpi/rb-mpi"\n'
#    printf '  ./run_integration_tests.sh mpirun -np 4 "$(readlink -f ../projects/cmake/rb)"\n'
    exit 101
fi


mpi="false"

# parse command line arguments
while echo $1 | grep ^- > /dev/null; do
    # intercept help while parsing "-key value" pairs
    if [ "$1" = "--help" ] || [ "$1" = "-h" ]
    then
        echo '
Command line options are:
-h                              : print this help and exit.
'
        exit
    fi

    # parse pairs
    eval $( echo $1 | sed 's/-//g' | tr -d '\012')=$2
    shift
    shift
done

if [ $mpi = "true" ]; then
#    rb_exec="mpirun --oversubscribe -np 4 $@"
#    rb_exec="mpirun -np 4 $@"
    rb_exec="$@"
else
    rb_exec="$@"
fi

export rb_exec


if ! ${rb_exec} --help > /dev/null 2>&1 ; then
    echo "RevBayes command '${rb_exec}' seems not to work!\n"
    exit 102
fi

tests=()
status=()

if [ ! -d "revbayes.github.io" ] ; then
    echo "No revbayes.github.io directory, cloning it"
git clone https://github.com/revbayes/revbayes.github.io.git
fi

for t in revbayes.github.io/tutorials/*/tests.txt; do
    testname=`echo $t | cut -d '/' -f 2-3`;
    dirname=`echo $t | cut -d '/' -f 1-3`;


    cd $dirname
    tests+=($testname)

    printf "\n\n#### Running test: $testname\n\n"
<<<<<<< HEAD
    sh test.sh
    res="$?"
    if [ $res = 1 ]; then
        res="error: $f"
    elif [ $res = 139 ]; then
        res="segfault: $f"
    elif [ $res != 0 ]; then
        res="error $res: $f"
    fi
    if [ $res != 0 ] ; then
        echo "${dirname}/test.sh ==> error $res"
    fi
=======

    for script in $(cat tests.txt);
    do
        (
        cd scripts
        sed 's/generations=[0-9]*/generations=1/g' "$script" | sed 's/checkpointInterval=[0-9]*/checkpointInterval=1/g'  > "cp_$script"
        )
        ${rb_exec} -b scripts/cp_$script
        res="$?"
        if [ $res = 1 ]; then
            res="error: $f"
            break
        elif [ $res = 139 ]; then
            res="segfault: $f"
            break
        elif [ $res != 0 ]; then
            res="error $res: $f"
            break
        fi
        if [ $res != 0 ] ; then
            echo "${dirname}/test.sh ==> error $res"
        fi
        rm scripts/cp_$script
        rm -rf output
    done
>>>>>>> 0838b77e

    status+=("$res")

    cd -
done

for t in test_*; do
    testname=`echo $t | cut -d _ -f 2-`

    if [ -d $t ]; then
        tests+=($testname)
    else
        continue
    fi

    printf "\n\n#### Running test: $testname\n\n"
    cd $t

    rm -rf output data
    ln -s ../data data

    res=0
    # run the test scripts
    for f in scripts/*.[Rr]ev ; do
        mkdir -p output
        tmp0=${f#scripts/}
        tmp1=${tmp0%.[Rr]ev}
        ${rb_exec} -b $f &> output/${tmp1}.errout # print output so we can see any error messages
        res="$?"
        if [ $res = 139 ]; then
            res="segfault: $f"
            break
        elif [ $res != 139 ] && [ $res != 0 ]; then
            res=0 # pretend everything is okay for now; we will instead catch errors as mismatches
        fi
        if [ $res != 0 ] ; then
            echo ${t}/${rb_exec} -b $f "==> error $res"
        fi
    done

    # store the exit status
    status+=("$res")

    rm data

    cd ..
done

printf "\n\n#### Checking output from tests... \n"
xfailed=0
failed=0
pass=0
i=0
while [  $i -lt ${#tests[@]} ]; do
    t=${tests[$i]}

    if [ -d test_$t ]; then
        cd test_$t

        # check if output matches expected output
        errs=()
        exp_out_dir="output_expected"
        # Sebastian: For now we only use single cores until we fix Travis mpirun
    #    if [ "${mpi}" = "true" ]; then
    #        if [ -d "output_expected_mpi" ]; then
    #            exp_out_dir="output_expected_mpi"
    #        fi
    #    fi
        if [ "$windows" = "true" ]; then
            find output -type f -exec dos2unix {} \;
            find output -type f -exec sed -i 's/e-00/e-0/g' {} \;
            find output -type f -exec sed -i 's/e+00/e+0/g' {} \;
        fi

        # some special handling for the *.errout files
        for f in scripts/*.[Rr]ev ; do
            tmp0=${f#scripts/}
            tmp1=${tmp0%.[Rr]ev}

            # Delete all before the 1st occurrence of the string '   Processing file' (inclusive)
            # Use a temporary intermediate file to make this work w/ both GNU and BSD sed
            sed '1,/   Processing file/d' output/${tmp1}.errout > output/${tmp1}.errout.tmp
            mv output/${tmp1}.errout.tmp output/${tmp1}.errout

            # Also delete the final line of failing tests, which reprints the path to the script
            # that differs between Windows and Unix (has no effect if the line is absent)
            sed '/   Error:\tProblem processing/d' output/${tmp1}.errout > output/${tmp1}.errout.tmp
            mv output/${tmp1}.errout.tmp output/${tmp1}.errout

            # Account for OS-specific differences in path separators
            if [ "$windows" = "true" ]; then
                sed 's/\\/\//g' output/${tmp1}.errout > output/${tmp1}.errout.tmp
                mv output/${tmp1}.errout.tmp output/${tmp1}.errout
            fi
        done

        for f in $(ls ${exp_out_dir}); do
            if [ ! -e output/$f ]; then
                errs+=("missing:  $f")
            elif ! diff output/$f ${exp_out_dir}/$f > /dev/null; then
                errs+=("mismatch: $f")
            fi
        done

        cd ..
    fi

    # check if a script exited with an error
    if [ "${status[$i]}" != 0 ]; then
        errs=("${status[$i]}")
    fi

    # failure if we have an error message
    if [ ${#errs[@]} -gt 0 ]; then
        if [ -f XFAIL ] ; then
            ((xfailed++))
            printf ">>>> Test failed: $t (expected)\n"
        else
            ((failed++))
            printf ">>>> Test failed: $t\n"
        fi
        for errmsg in "${errs[@]}"; do
            printf "\t$errmsg\n"
        done
    else
        ((pass++))
        printf "#### Test passed: $t\n"
    fi

    ((i++))
done


if [ $failed -gt 0 ]; then
    printf "\n\n#### Warning! unexpected failures: $failed   expected failures: $xfailed   total tests: $i\n\n"
    exit 113
else
    printf "\n\n#### Success! unexpected failures: $failed   expected failures: $xfailed   total tests: $i\n\n"
    printf "\n\n#### All tests passed.\n\n"
fi<|MERGE_RESOLUTION|>--- conflicted
+++ resolved
@@ -64,20 +64,6 @@
     tests+=($testname)
 
     printf "\n\n#### Running test: $testname\n\n"
-<<<<<<< HEAD
-    sh test.sh
-    res="$?"
-    if [ $res = 1 ]; then
-        res="error: $f"
-    elif [ $res = 139 ]; then
-        res="segfault: $f"
-    elif [ $res != 0 ]; then
-        res="error $res: $f"
-    fi
-    if [ $res != 0 ] ; then
-        echo "${dirname}/test.sh ==> error $res"
-    fi
-=======
 
     for script in $(cat tests.txt);
     do
@@ -103,7 +89,6 @@
         rm scripts/cp_$script
         rm -rf output
     done
->>>>>>> 0838b77e
 
     status+=("$res")
 
